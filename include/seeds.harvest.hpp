#include <eosio/asset.hpp>
#include <eosio/eosio.hpp>
#include <eosio/print.hpp>
#include <eosio/time.hpp>
#include <eosio/transaction.hpp>
#include <seeds.token.hpp>
#include <contracts.hpp>
#include <harvest_table.hpp>
#include <cycle_table.hpp>
#include <utils.hpp>
#include <tables/rep_table.hpp>
#include <tables/size_table.hpp>
#include <tables/user_table.hpp>
#include <tables/config_table.hpp>
#include <tables/config_float_table.hpp>
#include <tables/cbs_table.hpp>
#include <tables/cspoints_table.hpp>
#include <eosio/singleton.hpp>
#include <cmath> 

using namespace eosio;
using namespace utils;
using std::string;

CONTRACT harvest : public contract {
  public:
    using contract::contract;
    harvest(name receiver, name code, datastream<const char*> ds)
      : contract(receiver, code, ds),
        balances(receiver, receiver.value),
        planted(receiver, receiver.value),
        txpoints(receiver, receiver.value),
        cspoints(receiver, receiver.value),
        sizes(receiver, receiver.value),
        total(receiver, receiver.value),
        harveststat(receiver, receiver.value),
        monthlyqevs(receiver, receiver.value),
        mintrate(receiver, receiver.value),
        regioncstemp(receiver, receiver.value),
        config(contracts::settings, contracts::settings.value),
        configfloat(contracts::settings, contracts::settings.value),
        users(contracts::accounts, contracts::accounts.value),
        rep(contracts::accounts, contracts::accounts.value),
        cbs(contracts::accounts, contracts::accounts.value),
        circulating(contracts::token, contracts::token.value),
        regions(contracts::region, contracts::region.value),
        members(contracts::region, contracts::region.value)
        {}
        
    ACTION reset();

    ACTION plant(name from, name to, asset quantity, string memo);

    ACTION unplant(name from, asset quantity);

    ACTION claimrefund(name from, uint64_t request_id);

    ACTION cancelrefund(name from, uint64_t request_id);

    ACTION sow(name from, name to, asset quantity);

    ACTION runharvest();

    ACTION rankplanteds();
    ACTION rankplanted(uint128_t start_val, uint64_t chunk, uint64_t chunksize);

    ACTION calctrxpts(); // calculate transaction points // 24h interval
    ACTION calctrxpt(uint64_t start_val, uint64_t chunk, uint64_t chunksize);

    ACTION ranktxs(); // rank transaction score // 1h interval
    ACTION rankorgtxs(); // rank org transaction score
    ACTION ranktx(uint64_t start_val, uint64_t chunk, uint64_t chunksize, name table);

    ACTION calccss(); // calculate contribution points // 1h inteval
    ACTION updatecs(name account); 
    ACTION calccs(uint64_t start_val, uint64_t chunk, uint64_t chunksize);

    ACTION rankcss(); // rank contribution score //
    ACTION rankorgcss();
    ACTION rankcs(uint64_t start_val, uint64_t chunk, uint64_t chunksize, name cs_scope);

<<<<<<< HEAD
    ACTION rankrdccss();
    ACTION rankrdccs(uint64_t start, uint64_t chunk, uint64_t chunksize);
=======
    ACTION rankrgncss();
    ACTION rankrgncs(uint64_t start, uint64_t chunk, uint64_t chunksize);
>>>>>>> a38beff3

    ACTION updatetxpt(name account);
    ACTION calctotal(uint64_t startval);

    ACTION payforcpu(name account);

    ACTION testclaim(name from, uint64_t request_id, uint64_t sec_rewind);
    ACTION testupdatecs(name account, uint64_t contribution_score);
    ACTION testcspoints(name account, uint64_t contribution_points);
    
    ACTION updtotal(); // MIGRATION ACTION

    ACTION setorgtxpt(name organization, uint64_t tx_points);

    ACTION calcmqevs();

    ACTION testcalcmqev(uint64_t day, uint64_t total_volume, uint64_t circulating);
    ACTION calcmintrate();

    ACTION disthvstusrs(uint64_t start, uint64_t chunksize, asset total_amount);
    ACTION disthvstorgs(uint64_t start, uint64_t chunksize, asset total_amount);
<<<<<<< HEAD
    ACTION disthvstrdcs(uint64_t start, uint64_t chunksize, asset total_amount);
=======
    ACTION disthvstrgns(uint64_t start, uint64_t chunksize, asset total_amount);
>>>>>>> a38beff3

    ACTION migorgs(uint64_t start);
    ACTION delcsorg(uint64_t start);
    ACTION testmigscope(name account, uint64_t amount);

  private:
    symbol seeds_symbol = symbol("SEEDS", 4);
    symbol test_symbol = symbol("TESTS", 4);
    uint64_t ONE_WEEK = 604800;

    name planted_size = "planted.sz"_n;
    name tx_points_size = "txpt.sz"_n;
    name org_tx_points_size = "org.tx.sz"_n;
    name cs_size = "cs.sz"_n;
    name sum_rank_users = "usr.rnk.sz"_n;
    name sum_rank_orgs = "org.rnk.sz"_n;
<<<<<<< HEAD
    name sum_rank_rdcs = "rdc.rnk.sz"_n;
    name cs_rdc_size = "rdc.cs.sz"_n;
=======
    name sum_rank_rgns = "rgn.rnk.sz"_n;
    name cs_rgn_size = "rgn.cs.sz"_n;
>>>>>>> a38beff3
    name cs_org_size = "org.cs.sz"_n;

    const name individual_scope_accounts = contracts::accounts;
    const name individual_scope_harvest = get_self();
    const name organization_scope = "org"_n;

    void init_balance(name account);
    void init_harvest_stat(name account);
    void check_user(name account);
    void check_asset(asset quantity);
    void _deposit(asset quantity);
    void _withdraw(name account, asset quantity);
    uint32_t calc_transaction_points(name account, name type);
    double get_rep_multiplier(name account);
    void add_planted(name account, asset quantity);
    void sub_planted(name account, asset quantity);
    void change_total(bool add, asset quantity);
    void calc_contribution_score(name account, name type);
    void add_cs_to_region(name account, uint32_t points);

    void size_change(name id, int delta);
    void size_set(name id, uint64_t newsize);
    uint64_t get_size(name id);

    uint64_t config_get(name key);
    double config_float_get(name key);
    void send_distribute_harvest (name key, asset amount);
    void withdraw_aux(name sender, name beneficiary, asset quantity, string memo);

    // Contract Tables

    // Migration plan - leave this data in there, but start using the planted table
    TABLE balance_table {
      name account;
      asset planted;
      asset reward; // harvest reward - unused

      uint64_t primary_key()const { return account.value; }
      uint64_t by_planted()const { return planted.amount; }
    };

    TABLE refund_table {
      uint64_t request_id;
      uint64_t refund_id;
      name account;
      asset amount;
      uint32_t weeks_delay;
      uint32_t request_time;

      uint64_t primary_key()const { return refund_id; }
    };

    TABLE planted_table {
      name account;
      asset planted;
      uint64_t rank;  

      uint64_t primary_key()const { return account.value; }
      uint128_t by_planted() const { return (uint128_t(planted.amount) << 64) + account.value; } 
      uint64_t by_rank() const { return rank; } 

    };

    typedef eosio::multi_index<"planted"_n, planted_table,
      indexed_by<"byplanted"_n,const_mem_fun<planted_table, uint128_t, &planted_table::by_planted>>,
      indexed_by<"byrank"_n,const_mem_fun<planted_table, uint64_t, &planted_table::by_rank>>
    > planted_tables;

    TABLE tx_points_table {
      name account;
      uint32_t points;
      uint64_t rank;  

      uint64_t primary_key() const { return account.value; } 
      uint64_t by_points() const { return (uint64_t(points) << 32) +  ( (account.value <<32) >> 32) ; } 
      uint64_t by_rank() const { return rank; } 

    };

    typedef eosio::multi_index<"txpoints"_n, tx_points_table,
      indexed_by<"bypoints"_n,const_mem_fun<tx_points_table, uint64_t, &tx_points_table::by_points>>,
      indexed_by<"byrank"_n,const_mem_fun<tx_points_table, uint64_t, &tx_points_table::by_rank>>
    > tx_points_tables;

    DEFINE_CS_POINTS_TABLE

    DEFINE_CS_POINTS_TABLE_MULTI_INDEX

    DEFINE_SIZE_TABLE

    DEFINE_SIZE_TABLE_MULTI_INDEX

    // DEPRECATED - REMOVE ONCE APPS ARE UPDATED // 
    DEFINE_HARVEST_TABLE
    
    // External Tables

    DEFINE_REP_TABLE

    DEFINE_REP_TABLE_MULTI_INDEX

    DEFINE_USER_TABLE

    DEFINE_USER_TABLE_MULTI_INDEX

    DEFINE_CONFIG_TABLE

    DEFINE_CONFIG_TABLE_MULTI_INDEX

    DEFINE_CONFIG_FLOAT_TABLE

    DEFINE_CONFIG_FLOAT_TABLE_MULTI_INDEX

    DEFINE_CBS_TABLE

    DEFINE_CBS_TABLE_MULTI_INDEX

    TABLE region_table {
      name id;
      name founder;
      name status; // "active" "inactive"
      string description;
      string locationjson; // json description of the area
      float latitude;
      float longitude;
      uint64_t members_count;
      time_point created_at = current_block_time().to_time_point();

      uint64_t primary_key() const { return id.value; }
      uint64_t by_status() const { return status.value; }
      uint64_t by_count() const { return members_count; }
      uint128_t by_status_id() const { return (uint128_t(status.value) << 64) + id.value; }
    };

    typedef eosio::multi_index <"regions"_n, region_table,
      indexed_by<"bystatus"_n,const_mem_fun<region_table, uint64_t, &region_table::by_status>>,
      indexed_by<"bycount"_n,const_mem_fun<region_table, uint64_t, &region_table::by_count>>,
      indexed_by<"bystatusid"_n,const_mem_fun<region_table, uint128_t, &region_table::by_status_id>>
    > region_tables;


    TABLE total_table {
      uint64_t id;
      asset total_planted;
      uint64_t primary_key()const { return id; }
    };
    
    typedef singleton<"total"_n, total_table> total_tables;
    typedef eosio::multi_index<"total"_n, total_table> dump_for_total;

    typedef eosio::multi_index<"refunds"_n, refund_table> refund_tables;

    typedef eosio::multi_index<"balances"_n, balance_table,
        indexed_by<"byplanted"_n,
        const_mem_fun<balance_table, uint64_t, &balance_table::by_planted>>
    > balance_tables;

    // From history contract
    TABLE transaction_points_table { // scoped by account
      uint64_t timestamp;
      uint64_t points;

      uint64_t primary_key() const { return timestamp; }
      uint64_t by_points() const { return points; }
    };

    // From history contract
    TABLE qev_table { // scoped by account
      uint64_t timestamp;
      uint64_t qualifying_volume;

      uint64_t primary_key() const { return timestamp; }
      uint64_t by_volume() const { return qualifying_volume; }
    };

    TABLE monthly_qev_table {
      uint64_t timestamp;
      uint64_t qualifying_volume;
      uint64_t circulating_supply;

      uint64_t primary_key() const { return timestamp; }
      uint64_t by_volume() const { return qualifying_volume; }
    };

    // From token contract
    TABLE circulating_supply_table {
      uint64_t id;
      uint64_t total;
      uint64_t circulating;

      uint64_t primary_key()const { return id; }
    };

    TABLE region_cs_temporal_table {
      name region;
      uint32_t points;

      uint64_t primary_key()const { return region.value; }
      uint64_t by_cs_points() const { return (uint64_t(points) << 32) +  ( (region.value <<32) >> 32) ; }
    };

    typedef eosio::multi_index<"trxpoints"_n, transaction_points_table,
      indexed_by<"bypoints"_n,
      const_mem_fun<transaction_points_table, uint64_t, &transaction_points_table::by_points>>
    > transaction_points_tables;

    typedef eosio::multi_index<"qevs"_n, qev_table,
      indexed_by<"byvolume"_n,
      const_mem_fun<qev_table, uint64_t, &qev_table::by_volume>>
    > qev_tables;

    typedef eosio::multi_index<"monthlyqevs"_n, monthly_qev_table,
      indexed_by<"byvolume"_n,
      const_mem_fun<monthly_qev_table, uint64_t, &monthly_qev_table::by_volume>>
    > monthly_qev_tables;

    typedef singleton<"circulating"_n, circulating_supply_table> circulating_supply_tables;
    typedef eosio::multi_index<"circulating"_n, circulating_supply_table> dump_for_circulating;

    typedef eosio::multi_index<"regioncstemp"_n, region_cs_temporal_table,
      indexed_by<"bycspoints"_n,
      const_mem_fun<region_cs_temporal_table, uint64_t, &region_cs_temporal_table::by_cs_points>>
    > region_cs_temporal_tables;

    TABLE mint_rate_table {
      uint64_t id;
      int64_t mint_rate;
      int64_t volume_growth;
      uint64_t timestamp;

      uint64_t primary_key() const { return id; }
    };

    typedef eosio::multi_index<"mintrate"_n, mint_rate_table> mint_rate_tables;

    TABLE members_table {
      name region;
      name account;
      time_point joined_date = current_block_time().to_time_point();

      uint64_t primary_key() const { return account.value; }
      uint64_t by_region() const { return region.value; }
    };
    typedef eosio::multi_index <"members"_n, members_table,
        indexed_by<"byregion"_n,const_mem_fun<members_table, uint64_t, &members_table::by_region>>
    > members_tables;



    // Contract Tables
    balance_tables balances;
    planted_tables planted;
    tx_points_tables txpoints;
    cs_points_tables cspoints;
    size_tables sizes;
    monthly_qev_tables monthlyqevs;
    mint_rate_tables mintrate;
    region_cs_temporal_tables regioncstemp;

    // DEPRECATED - remove
    typedef eosio::multi_index<"harvest"_n, harvest_table> harvest_tables;
    harvest_tables harveststat;


    // External Tables
    config_tables config;
    config_float_tables configfloat;
    user_tables users;
    cbs_tables cbs;
    rep_tables rep;
    total_tables total;
    circulating_supply_tables circulating;
    region_tables regions;
    members_tables members;

};

extern "C" void apply(uint64_t receiver, uint64_t code, uint64_t action) {
  if (action == name("transfer").value && code == contracts::token.value) {
      execute_action<harvest>(name(receiver), name(code), &harvest::plant);
  } else if (code == receiver) {
      switch (action) {
          EOSIO_DISPATCH_HELPER(harvest, 
          (payforcpu)(reset)
          (unplant)(claimrefund)(cancelrefund)(sow)
<<<<<<< HEAD
          (ranktx)(calctrxpt)(calctrxpts)(rankplanted)(rankplanteds)(calccss)(calccs)(rankcss)(rankorgcss)(rankcs)(ranktxs)(rankorgtxs)(updatecs)(rankrdccss)(rankrdccs)
=======
          (ranktx)(calctrxpt)(calctrxpts)(rankplanted)(rankplanteds)(calccss)(calccs)(rankcss)(rankorgcss)(rankcs)(ranktxs)(rankorgtxs)(updatecs)(rankrgncss)(rankrgncs)
>>>>>>> a38beff3
          (updatetxpt)(updtotal)(calctotal)
          (setorgtxpt)
          (testclaim)(testupdatecs)(testcalcmqev)(testcspoints)
          (calcmqevs)(calcmintrate)
<<<<<<< HEAD
          (runharvest)(disthvstusrs)(disthvstorgs)(disthvstrdcs)
=======
          (runharvest)(disthvstusrs)(disthvstorgs)(disthvstrgns)
>>>>>>> a38beff3
          (delcsorg)(migorgs)(testmigscope)
        )
      }
  }
}<|MERGE_RESOLUTION|>--- conflicted
+++ resolved
@@ -79,13 +79,8 @@
     ACTION rankorgcss();
     ACTION rankcs(uint64_t start_val, uint64_t chunk, uint64_t chunksize, name cs_scope);
 
-<<<<<<< HEAD
-    ACTION rankrdccss();
-    ACTION rankrdccs(uint64_t start, uint64_t chunk, uint64_t chunksize);
-=======
     ACTION rankrgncss();
     ACTION rankrgncs(uint64_t start, uint64_t chunk, uint64_t chunksize);
->>>>>>> a38beff3
 
     ACTION updatetxpt(name account);
     ACTION calctotal(uint64_t startval);
@@ -107,11 +102,7 @@
 
     ACTION disthvstusrs(uint64_t start, uint64_t chunksize, asset total_amount);
     ACTION disthvstorgs(uint64_t start, uint64_t chunksize, asset total_amount);
-<<<<<<< HEAD
-    ACTION disthvstrdcs(uint64_t start, uint64_t chunksize, asset total_amount);
-=======
     ACTION disthvstrgns(uint64_t start, uint64_t chunksize, asset total_amount);
->>>>>>> a38beff3
 
     ACTION migorgs(uint64_t start);
     ACTION delcsorg(uint64_t start);
@@ -128,13 +119,8 @@
     name cs_size = "cs.sz"_n;
     name sum_rank_users = "usr.rnk.sz"_n;
     name sum_rank_orgs = "org.rnk.sz"_n;
-<<<<<<< HEAD
-    name sum_rank_rdcs = "rdc.rnk.sz"_n;
-    name cs_rdc_size = "rdc.cs.sz"_n;
-=======
     name sum_rank_rgns = "rgn.rnk.sz"_n;
     name cs_rgn_size = "rgn.cs.sz"_n;
->>>>>>> a38beff3
     name cs_org_size = "org.cs.sz"_n;
 
     const name individual_scope_accounts = contracts::accounts;
@@ -420,20 +406,12 @@
           EOSIO_DISPATCH_HELPER(harvest, 
           (payforcpu)(reset)
           (unplant)(claimrefund)(cancelrefund)(sow)
-<<<<<<< HEAD
-          (ranktx)(calctrxpt)(calctrxpts)(rankplanted)(rankplanteds)(calccss)(calccs)(rankcss)(rankorgcss)(rankcs)(ranktxs)(rankorgtxs)(updatecs)(rankrdccss)(rankrdccs)
-=======
           (ranktx)(calctrxpt)(calctrxpts)(rankplanted)(rankplanteds)(calccss)(calccs)(rankcss)(rankorgcss)(rankcs)(ranktxs)(rankorgtxs)(updatecs)(rankrgncss)(rankrgncs)
->>>>>>> a38beff3
           (updatetxpt)(updtotal)(calctotal)
           (setorgtxpt)
           (testclaim)(testupdatecs)(testcalcmqev)(testcspoints)
           (calcmqevs)(calcmintrate)
-<<<<<<< HEAD
-          (runharvest)(disthvstusrs)(disthvstorgs)(disthvstrdcs)
-=======
           (runharvest)(disthvstusrs)(disthvstorgs)(disthvstrgns)
->>>>>>> a38beff3
           (delcsorg)(migorgs)(testmigscope)
         )
       }
