--- conflicted
+++ resolved
@@ -91,13 +91,10 @@
 
     ACTION testcalcmqev(uint64_t day, uint64_t total_volume, uint64_t circulating);
     ACTION calcmintrate();
-<<<<<<< HEAD
 
     ACTION disthvstusrs(uint64_t start, uint64_t chunksize, asset total_amount);
     ACTION disthvstorgs(uint64_t start, uint64_t chunksize, asset total_amount);
     ACTION disthvstbios(uint64_t start, uint64_t chunksize, asset total_amount);
-=======
->>>>>>> 8775285e
 
   private:
     symbol seeds_symbol = symbol("SEEDS", 4);
@@ -300,32 +297,29 @@
     };
 
     typedef eosio::multi_index<"mintrate"_n, mint_rate_table> mint_rate_tables;
-<<<<<<< HEAD
     
-    // From bioregions contract
-    TABLE bioregion_table {
-      name id;
-      name founder;
-      name status; // "active" "inactive"
-      string description;
-      string locationjson; // json description of the area
-      float latitude;
-      float longitude;
-      uint64_t members_count;
-      time_point created_at = current_block_time().to_time_point();
-
-      uint64_t primary_key() const { return id.value; }
-      uint64_t by_status() const { return status.value; }
-      uint64_t by_count() const { return members_count; }
-    };
-
-    typedef eosio::multi_index <"bioregions"_n, bioregion_table,
-      indexed_by<"bystatus"_n,const_mem_fun<bioregion_table, uint64_t, &bioregion_table::by_status>>,
-      indexed_by<"bycount"_n,const_mem_fun<bioregion_table, uint64_t, &bioregion_table::by_count>>
-    > bioregion_tables;
-
-=======
->>>>>>> 8775285e
+    // // From bioregions contract
+    // TABLE bioregion_table {
+    //   name id;
+    //   name founder;
+    //   name status; // "active" "inactive"
+    //   string description;
+    //   string locationjson; // json description of the area
+    //   float latitude;
+    //   float longitude;
+    //   uint64_t members_count;
+    //   time_point created_at = current_block_time().to_time_point();
+
+    //   uint64_t primary_key() const { return id.value; }
+    //   uint64_t by_status() const { return status.value; }
+    //   uint64_t by_count() const { return members_count; }
+    // };
+
+    // typedef eosio::multi_index <"bioregions"_n, bioregion_table,
+    //   indexed_by<"bystatus"_n,const_mem_fun<bioregion_table, uint64_t, &bioregion_table::by_status>>,
+    //   indexed_by<"bycount"_n,const_mem_fun<bioregion_table, uint64_t, &bioregion_table::by_count>>
+    // > bioregion_tables;
+
 
     // -----------------------------------------
 
@@ -366,14 +360,9 @@
           (ranktx)(calctrxpt)(calctrxpts)(rankplanted)(rankplanteds)(calccss)(calccs)(rankcss)(rankcs)(ranktxs)(rankorgtxs)(updatecs)
           (updatetxpt)(updtotal)(calctotal)
           (setorgtxpt)
-<<<<<<< HEAD
           (testclaim)(testupdatecs)(testcalcmqev)(testcspoints)
           (calcmqevs)(calcmintrate)
           (runharvest)(disthvstusrs)(disthvstorgs)(disthvstbios)
-=======
-          (testclaim)(testupdatecs)(testcalcmqev)
-          (calcmqevs)(calcmintrate)
->>>>>>> 8775285e
         )
       }
   }
