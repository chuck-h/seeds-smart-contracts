#include <eosio/asset.hpp>
#include <eosio/eosio.hpp>
#include <eosio/transaction.hpp>
#include <eosio/singleton.hpp>
#include <seeds.token.hpp>
#include <contracts.hpp>
#include <utils.hpp>
#include <tables/cspoints_table.hpp>
#include <tables/user_table.hpp>
#include <tables/config_table.hpp>
#include <vector>
#include <cmath>

using namespace eosio;
using namespace utils;
using std::string;

CONTRACT proposals : public contract {
  public:
      using contract::contract;
      proposals(name receiver, name code, datastream<const char*> ds)
        : contract(receiver, code, ds),
          props(receiver, receiver.value),
          voice(receiver, receiver.value),
          lastprops(receiver, receiver.value),
          cycle(receiver, receiver.value),
          participants(receiver, receiver.value),
          minstake(receiver, receiver.value),
          actives(receiver, receiver.value),
          cyclestats(receiver, receiver.value),
          users(contracts::accounts, contracts::accounts.value)
          {}

      ACTION reset();

      ACTION create(name creator, name recipient, asset quantity, string title, string summary, string description, string image, string url, name fund);
      
      ACTION createx(name creator, name recipient, asset quantity, string title, string summary, string description, string image, string url, name fund, std::vector<uint64_t> pay_percentages);

      ACTION createinvite(name creator, name recipient, asset quantity, string title, string summary, string description, string image, string url, name fund, asset max_amount_per_invite, asset planted, asset reward);

      ACTION cancel(uint64_t id);

      ACTION update(uint64_t id, string title, string summary, string description, string image, string url);
      
      ACTION updatex(uint64_t id, string title, string summary, string description, string image, string url, std::vector<uint64_t> pay_percentages);

      ACTION stake(name from, name to, asset quantity, string memo);

      ACTION addvoice(name user, uint64_t amount);

      ACTION changetrust(name user, bool trust);

      ACTION favour(name user, uint64_t id, uint64_t amount);

      ACTION against(name user, uint64_t id, uint64_t amount);

      ACTION neutral(name user, uint64_t id);

      ACTION voteonbehalf(name voter, uint64_t id, uint64_t amount, name option);

      ACTION erasepartpts(uint64_t active_proposals);

      ACTION onperiod();

      ACTION evalproposal(uint64_t proposal_id, uint64_t prop_cycle);

      ACTION updatevoices();

      ACTION updatevoice(uint64_t start);

      ACTION checkstake(uint64_t prop_id);

      ACTION addactive(name account);

      ACTION calcvotepow();

      ACTION decayvoices();

      ACTION decayvoice(uint64_t start, uint64_t chunksize);

      ACTION testquorum(uint64_t total_proposals);

      ACTION testvdecay(uint64_t timestamp);

      ACTION migratevoice(uint64_t start);

      ACTION testsetvoice(name user, uint64_t amount);
      ACTION initsz();

      ACTION initnumprop();

      ACTION delegate(name delegator, name delegatee, name scope);

      ACTION mimicvote(name delegatee, name delegator, name scope, uint64_t proposal_id, double percentage_used, name option, uint64_t chunksize);

      ACTION undelegate(name delegator, name scope);

      ACTION addcampaign(uint64_t proposal_id, uint64_t campaign_id);


      ACTION migrtevotedp ();
      ACTION migrpass ();

      ACTION migstats (uint64_t cycle);
      ACTION migcycstat ();
      ACTION testpropquor(uint64_t current_cycle, uint64_t prop_id);

      ACTION testperiod ();
      ACTION testevalprop(uint64_t proposal_id, uint64_t prop_cycle);

      ACTION initcycstats();

  private:
      symbol seeds_symbol = symbol("SEEDS", 4);
      name trust = "trust"_n;
      name distrust = "distrust"_n;
      name abstain = "abstain"_n;
      name prop_active_size = "prop.act.sz"_n;
      name user_active_size = "user.act.sz"_n; 
      name cycle_vote_power_size = "votepow.sz"_n; 
      name linear_payout = "linear"_n;
      name stepped_payout = "step"_n;

      name status_open = name("open");        // 1 - open: can be cancelled, edited
      name status_evaluate = name("evaluate");
      name status_passed = name("passed");
      name status_rejected = name("rejected");

      // stages
      name stage_staged = name("staged"); // 1 staged: can be cancelled, edited
      name stage_active = name("active"); // 2 active: can be voted on, can't be edited; open or evaluate status
      name stage_done = name("done");     // 3 done: can't be edited or voted on

      std::vector<uint64_t> default_step_distribution = {
        25,  // initial payout
        25,  // cycle 1
        25,  // cycle 2
        25  // cycle 3
      };

      name alliance_type = "alliance"_n;
      name campaign_type = "campaign"_n;
      name campaign_invite_type = "cmp.invite"_n;
      name campaign_funding_type = "cmp.funding"_n;
      name milestone_type = "milestone"_n;

      void update_cycle();
      void update_voicedecay();
      uint64_t get_cycle_period_sec();
      uint64_t get_voice_decay_period_sec();
      bool is_enough_stake(asset staked, asset quantity, name fund);
      uint64_t min_stake(asset quantity, name fund);
      uint64_t cap_stake(name fund);
      void update_min_stake(uint64_t prop_id);

      void check_user(name account);
      void check_citizen(name account);
      void check_resident(name account);
      void deposit(asset quantity);
      void withdraw(name account, asset quantity, name sender, string memo);
      void refund_staked(name beneficiary, asset quantity);
      void send_to_escrow(name fromfund, name recipient, asset quantity, string memo);
      void burn(asset quantity);
      void update_voice_table();
      void vote_aux(name voter, uint64_t id, uint64_t amount, name option, bool is_new, bool is_delegated);
      bool revert_vote (name voter, uint64_t id);
      void change_rep(name beneficiary, bool passed);
      uint64_t get_size(name id);
      void size_change(name id, int64_t delta);
      void size_set(name id, int64_t value);

      uint64_t get_quorum(uint64_t total_proposals);
      void recover_voice(name account);
      void demote_citizen(name account);
      uint64_t calculate_decay(uint64_t voice);
      name get_type (name fund);
      double voice_change (name user, uint64_t amount, bool reduce, name scope);
      void set_voice (name user, uint64_t amount, name scope);
      void erase_voice (name user);
      void check_percentages(std::vector<uint64_t> pay_percentages);
      asset get_payout_amount(std::vector<uint64_t> pay_percentages, uint64_t age, asset total_amount, asset current_payout);
      void check_voice_scope(name scope);
      bool is_trust_delegated(name account, name scope);
      void send_mimic_delegatee_vote(name delegatee, name scope, uint64_t proposal_id, double percentage_used, name option);
      uint64_t active_cutoff_date();
      bool is_active(name account, uint64_t cutoff_date);
      void send_vote_on_behalf(name voter, uint64_t id, uint64_t amount, name option);

      void increase_voice_cast(name voter, uint64_t amount, name option);
      uint64_t calc_quorum_base(uint64_t propcycle);
      void add_voted_proposal(uint64_t proposal_id);
      void create_aux(name creator, name recipient, asset quantity, string title, string summary, string description, string image, string url, 
        name fund, name subtype, std::vector<uint64_t> pay_percentages, asset max_amount_per_invite, asset planted, asset reward);
      void send_create_invite(name origin_account, name owner, asset max_amount_per_invite, asset planted, name reward_owner, asset reward, asset total_amount, uint64_t proposal_id);
      void send_return_funds_campaign(uint64_t campaign_id);

      void send_eval_prop(uint64_t proposal_id, uint64_t prop_cycle);
      void init_cycle_new_stats();
      void update_cycle_stats_from_proposal(uint64_t proposal_id, name array);
      void send_punish(name account);
      void send_update_voices();

      void send_test_eval_prop(uint64_t proposal_id, uint64_t prop_cycle);

      uint64_t config_get(name key) {
        DEFINE_CONFIG_TABLE
        DEFINE_CONFIG_TABLE_MULTI_INDEX
        config_tables config(contracts::settings, contracts::settings.value);
        
        auto citr = config.find(key.value);
          if (citr == config.end()) { 
          // only create the error message string in error case for efficiency
          eosio::check(false, ("settings: the "+key.to_string()+" parameter has not been initialized").c_str());
        }
        return citr->value;
      }

      TABLE proposal_table {
          uint64_t id;
          name creator;
          name recipient;
          asset quantity;
          asset staked;
          bool executed;
          uint64_t total;
          uint64_t favour;
          uint64_t against;
          string title;
          string summary;
          string description;
          string image;
          string url;
          name status;
          name stage;
          name fund;
          uint64_t creation_date;
          std::vector<uint64_t> pay_percentages;
          uint64_t passed_cycle;
          uint32_t age;
          asset current_payout;
          name campaign_type;
          asset max_amount_per_invite;
          asset planted;
          asset reward;
          uint64_t campaign_id;

          uint64_t primary_key()const { return id; }
          uint64_t by_status()const { return status.value; }
          uint64_t by_stage()const { return stage.value; }
          uint64_t by_campaign()const { return campaign_id; }
          uint64_t by_creator()const { return creator.value; }

          uint128_t by_status_id()const { return (uint128_t(status.value) << 64) + id; }
          uint128_t by_stage_id()const { return (uint128_t(stage.value) << 64) + id; }
          uint128_t by_campaign_type_id()const { return (uint128_t(campaign_type.value) << 64) + id; }
      };

      TABLE min_stake_table {
          uint64_t prop_id;
          uint64_t min_stake;
          uint64_t primary_key()const { return prop_id; }
      };

      DEFINE_USER_TABLE

      TABLE vote_table {
          uint64_t proposal_id;
          name account;
          uint64_t amount;
          bool favour;
          uint64_t primary_key()const { return account.value; }
      };

      TABLE participant_table {
        name account;
        bool nonneutral;
        uint64_t count;
        // bool complete;
        uint64_t primary_key()const { return account.value; }
      };

      TABLE voice_table {
        name account;
        uint64_t balance;
        uint64_t primary_key()const { return account.value; }
      };

      TABLE last_proposal_table {
        name account;
        uint64_t proposal_id;
        uint64_t primary_key()const { return account.value; }
      };

      TABLE cycle_table {
        uint64_t propcycle; 
        uint64_t t_onperiod; // last time onperiod ran
        uint64_t t_voicedecay; // last time voice was decayed
      };

      TABLE active_table {
        name account;
        uint64_t timestamp;

        uint64_t primary_key()const { return account.value; }
      };

      TABLE delegate_trust_table { // scoped by proposal's category (alliance, campaign, etc)
        name delegator;
        name delegatee;
        double weight;
        uint64_t timestamp;

        uint64_t primary_key()const { return delegator.value; }
        uint64_t by_delegatee()const { return delegatee.value; }
        uint128_t by_delegatee_delegator() const { return (uint128_t(delegatee.value) << 64) + delegator.value; }
      };

      TABLE cycle_stats_table {
        uint64_t propcycle; 
        
        uint64_t start_time; 
        uint64_t end_time; 
        uint64_t num_proposals;
        uint64_t num_votes;
        uint64_t total_voice_cast;
        uint64_t total_favour;
        uint64_t total_against; 
        uint64_t total_citizens;
        uint64_t quorum_vote_base;
        uint64_t quorum_votes_needed;
        uint64_t total_eligible_voters;
        float unity_needed;

        std::vector<uint64_t> active_props;
        std::vector<uint64_t> eval_props;

        uint64_t primary_key()const { return propcycle; }
      };

      TABLE cycle_stats_migration_table {
        uint64_t propcycle; 

        uint64_t start_time; 
        uint64_t end_time; 
        uint64_t num_proposals;
        uint64_t num_votes;
        uint64_t total_voice_cast;
        uint64_t total_favour;
        uint64_t total_against; 
        uint64_t total_citizens;
        uint64_t quorum_vote_base;
        uint64_t quorum_votes_needed;
        uint64_t total_eligible_voters;
        float unity_needed;

        std::vector<uint64_t> active_props;
        std::vector<uint64_t> eval_props;

        uint64_t primary_key()const { return propcycle; }
      };


      TABLE voted_proposals_table { // scoped by cycle
        uint64_t proposal_id;

        uint64_t primary_key()const { return proposal_id; }
      };

    typedef eosio::multi_index<"props"_n, proposal_table,
      indexed_by<"bystatus"_n,
      const_mem_fun<proposal_table, uint64_t, &proposal_table::by_status>>,
      indexed_by<"bystage"_n,
      const_mem_fun<proposal_table, uint64_t, &proposal_table::by_stage>>,
      indexed_by<"bycampaign"_n,
      const_mem_fun<proposal_table, uint64_t, &proposal_table::by_campaign>>,
      indexed_by<"bycreator"_n,
      const_mem_fun<proposal_table, uint64_t, &proposal_table::by_creator>>,
      indexed_by<"bystatusid"_n,
      const_mem_fun<proposal_table, uint128_t, &proposal_table::by_status_id>>,
      indexed_by<"bystageid"_n,
      const_mem_fun<proposal_table, uint128_t, &proposal_table::by_stage_id>>,
      indexed_by<"bycmptypeid"_n,
      const_mem_fun<proposal_table, uint128_t, &proposal_table::by_campaign_type_id>>
    > proposal_tables;
    typedef eosio::multi_index<"votes"_n, vote_table> votes_tables;
    typedef eosio::multi_index<"participants"_n, participant_table> participant_tables;
    typedef eosio::multi_index<"users"_n, user_table> user_tables;
    typedef eosio::multi_index<"voice"_n, voice_table> voice_tables;
    typedef eosio::multi_index<"lastprops"_n, last_proposal_table> last_proposal_tables;
    typedef singleton<"cycle"_n, cycle_table> cycle_tables;
    typedef eosio::multi_index<"cycle"_n, cycle_table> dump_for_cycle;
    typedef eosio::multi_index<"minstake"_n, min_stake_table> min_stake_tables;
    typedef eosio::multi_index<"actives"_n, active_table> active_tables;
    typedef eosio::multi_index<"deltrusts"_n, delegate_trust_table,
      indexed_by<"bydelegatee"_n,
      const_mem_fun<delegate_trust_table, uint64_t, &delegate_trust_table::by_delegatee>>,
      indexed_by<"byddelegator"_n,
      const_mem_fun<delegate_trust_table, uint128_t, &delegate_trust_table::by_delegatee_delegator>>
    > delegate_trust_tables;
    typedef eosio::multi_index<"cyclestats"_n, cycle_stats_table> cycle_stats_tables;
    typedef eosio::multi_index<"mcyclestats"_n, cycle_stats_migration_table> cycle_stats_migration_tables;
    typedef eosio::multi_index<"cycvotedprps"_n, voted_proposals_table> voted_proposals_tables;

    DEFINE_SIZE_TABLE
    DEFINE_SIZE_TABLE_MULTI_INDEX

    proposal_tables props;
    participant_tables participants;
    user_tables users;
    voice_tables voice;
    last_proposal_tables lastprops;
    cycle_tables cycle;
    min_stake_tables minstake;
    active_tables actives;
    cycle_stats_tables cyclestats;

};

extern "C" void apply(uint64_t receiver, uint64_t code, uint64_t action) {
  if (action == name("transfer").value && code == contracts::token.value) {
      execute_action<proposals>(name(receiver), name(code), &proposals::stake);
  } else if (code == receiver) {
      switch (action) {
        EOSIO_DISPATCH_HELPER(proposals, (reset)(create)(createx)(createinvite)(update)(updatex)(addvoice)(changetrust)(favour)(against)
        (neutral)(erasepartpts)(checkstake)(onperiod)(evalproposal)(decayvoice)(cancel)(updatevoices)(updatevoice)(decayvoices)
        (addactive)(testvdecay)(initsz)(testquorum)(initnumprop)
        (migratevoice)(testsetvoice)(delegate)(mimicvote)(undelegate)(voteonbehalf)
<<<<<<< HEAD
        (calcvotepow)(addcampaign)
        (migrtevotedp)(migrpass)(testperiod)(testevalprop)(migstats)(migcycstat)
        (initcycstats)
=======
        (calcvotepow)
        (migrtevotedp)(migrpass)(testperiod)(migstats)(migcycstat)(testpropquor)
>>>>>>> 20bfebef
        )
      }
  }
}<|MERGE_RESOLUTION|>--- conflicted
+++ resolved
@@ -426,14 +426,9 @@
         (neutral)(erasepartpts)(checkstake)(onperiod)(evalproposal)(decayvoice)(cancel)(updatevoices)(updatevoice)(decayvoices)
         (addactive)(testvdecay)(initsz)(testquorum)(initnumprop)
         (migratevoice)(testsetvoice)(delegate)(mimicvote)(undelegate)(voteonbehalf)
-<<<<<<< HEAD
         (calcvotepow)(addcampaign)
-        (migrtevotedp)(migrpass)(testperiod)(testevalprop)(migstats)(migcycstat)
+        (migrtevotedp)(migrpass)(testperiod)(testevalprop)(migstats)(migcycstat)(testpropquor)
         (initcycstats)
-=======
-        (calcvotepow)
-        (migrtevotedp)(migrpass)(testperiod)(migstats)(migcycstat)(testpropquor)
->>>>>>> 20bfebef
         )
       }
   }
