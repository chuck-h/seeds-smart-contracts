#include <eosio/asset.hpp>
#include <eosio/eosio.hpp>
#include <eosio/transaction.hpp>
#include <eosio/singleton.hpp>
#include <seeds.token.hpp>
#include <contracts.hpp>
#include <utils.hpp>
#include <tables/cspoints_table.hpp>
#include <tables/user_table.hpp>
#include <tables/config_table.hpp>
#include <cmath>

using namespace eosio;
using namespace utils;
using std::string;

CONTRACT proposals : public contract {
  public:
      using contract::contract;
      proposals(name receiver, name code, datastream<const char*> ds)
        : contract(receiver, code, ds),
          props(receiver, receiver.value),
          voice(receiver, receiver.value),
          lastprops(receiver, receiver.value),
          cycle(receiver, receiver.value),
          participants(receiver, receiver.value),
          minstake(receiver, receiver.value),
<<<<<<< HEAD
          sizes(receiver, receiver.value),
=======
          actives(receiver, receiver.value),
>>>>>>> 408a8a2d
          config(contracts::settings, contracts::settings.value),
          users(contracts::accounts, contracts::accounts.value),
          sizes(contracts::accounts, contracts::accounts.value)
          {}

      ACTION reset();

      ACTION create(name creator, name recipient, asset quantity, string title, string summary, string description, string image, string url, name fund);

      ACTION cancel(uint64_t id);

      ACTION update(uint64_t id, string title, string summary, string description, string image, string url);

      ACTION stake(name from, name to, asset quantity, string memo);

      ACTION addvoice(name user, uint64_t amount);

      ACTION changetrust(name user, bool trust);

      ACTION favour(name user, uint64_t id, uint64_t amount);

      ACTION against(name user, uint64_t id, uint64_t amount);

      ACTION neutral(name user, uint64_t id);

      ACTION erasepartpts(uint64_t active_proposals);

      ACTION onperiod();

      ACTION updatevoices();

      ACTION updatevoice(uint64_t start);

      ACTION checkstake(uint64_t prop_id);

      ACTION addactive(name account);

      ACTION removeactive(name account);

      ACTION updateactivs();

      ACTION updateactive(uint64_t start);
      
      ACTION decayvoices();

      ACTION decayvoice(uint64_t start, uint64_t chunksize);

<<<<<<< HEAD

      ACTION testquorum(uint64_t total_proposals);
=======
      ACTION testvdecay(uint64_t timestamp);
>>>>>>> 408a8a2d

  private:
      symbol seeds_symbol = symbol("SEEDS", 4);
      name trust = "trust"_n;
      name distrust = "distrust"_n;
      name abstain = "abstain"_n;
      name activesize = "active.sz"_n;

      void update_cycle();
      void update_voicedecay();
      uint64_t get_cycle_period_sec();
      uint64_t get_voice_decay_period_sec();
      bool is_enough_stake(asset staked, asset quantity);
      uint64_t min_stake(asset quantity);
      void update_min_stake(uint64_t prop_id);

      void check_user(name account);
      void check_citizen(name account);
      void deposit(asset quantity);
      void withdraw(name account, asset quantity, name sender, string memo);
      void refund_staked(name beneficiary, asset quantity);
      void send_to_escrow(name fromfund, name recipient, asset quantity, string memo);
      void burn(asset quantity);
      void update_voice_table();
      void vote_aux(name voter, uint64_t id, uint64_t amount, name option);
      void change_rep(name beneficiary, bool passed);
<<<<<<< HEAD
      void size_change(name id, int delta);
      void size_set(name id, uint64_t newsize);
      uint64_t get_size(name id);
      uint64_t get_quorum(uint64_t total_proposals);
=======
      void size_change(name id, int64_t delta);
      uint64_t get_size(name id);
      void recover_voice(name account);
      void demote_citizen(name account);
      uint64_t calculate_decay(uint64_t voice);
>>>>>>> 408a8a2d

      DEFINE_CONFIG_TABLE
        
      DEFINE_CONFIG_TABLE_MULTI_INDEX

      DEFINE_SIZE_TABLE

      DEFINE_SIZE_TABLE_MULTI_INDEX

      TABLE proposal_table {
          uint64_t id;
          name creator;
          name recipient;
          asset quantity;
          asset staked;
          bool executed;
          uint64_t total;
          uint64_t favour;
          uint64_t against;
          string title;
          string summary;
          string description;
          string image;
          string url;
          name status;
          name stage;
          name fund;
          uint64_t creation_date;
          uint64_t primary_key()const { return id; }
      };

      TABLE min_stake_table {
          uint64_t prop_id;
          uint64_t min_stake;
          uint64_t primary_key()const { return prop_id; }
      };

      DEFINE_USER_TABLE

      TABLE vote_table {
          uint64_t proposal_id;
          name account;
          uint64_t amount;
          bool favour;
          uint64_t primary_key()const { return account.value; }
      };

      TABLE participant_table {
        name account;
        bool nonneutral;
        uint64_t count;
        // bool complete;
        uint64_t primary_key()const { return account.value; }
      };

      TABLE voice_table {
        name account;
        uint64_t balance;
        uint64_t primary_key()const { return account.value; }
      };

      TABLE last_proposal_table {
        name account;
        uint64_t proposal_id;
        uint64_t primary_key()const { return account.value; }
      };

      TABLE cycle_table {
        uint64_t propcycle; 
        uint64_t t_onperiod; // last time onperiod ran
        uint64_t t_voicedecay; // last time voice was decayed
      };

      TABLE active_table {
        name account;
        uint64_t timestamp;
        bool active;

        uint64_t primary_key()const { return account.value; }
      };
    
<<<<<<< HEAD
    typedef eosio::multi_index<"props"_n, proposal_table> proposal_tables;
    typedef eosio::multi_index<"votes"_n, vote_table> votes_tables;
    typedef eosio::multi_index<"participants"_n, participant_table> participant_tables;
    typedef eosio::multi_index<"users"_n, user_table> user_tables;
    typedef eosio::multi_index<"voice"_n, voice_table> voice_tables;
    typedef eosio::multi_index<"lastprops"_n, last_proposal_table> last_proposal_tables;
    typedef singleton<"cycle"_n, cycle_table> cycle_tables;
    typedef eosio::multi_index<"cycle"_n, cycle_table> dump_for_cycle;
    typedef eosio::multi_index<"minstake"_n, min_stake_table> min_stake_tables;

    config_tables config;
    proposal_tables props;
    participant_tables participants;
    user_tables users;
    voice_tables voice;
    last_proposal_tables lastprops;
    cycle_tables cycle;
    min_stake_tables minstake;
    size_tables sizes;
=======
      typedef eosio::multi_index<"props"_n, proposal_table> proposal_tables;
      typedef eosio::multi_index<"votes"_n, vote_table> votes_tables;
      typedef eosio::multi_index<"participants"_n, participant_table> participant_tables;
      typedef eosio::multi_index<"users"_n, user_table> user_tables;
      typedef eosio::multi_index<"voice"_n, voice_table> voice_tables;
      typedef eosio::multi_index<"lastprops"_n, last_proposal_table> last_proposal_tables;
      typedef singleton<"cycle"_n, cycle_table> cycle_tables;
      typedef eosio::multi_index<"cycle"_n, cycle_table> dump_for_cycle;
      typedef eosio::multi_index<"minstake"_n, min_stake_table> min_stake_tables;
      typedef eosio::multi_index<"actives"_n, active_table> active_tables;

      config_tables config;
      proposal_tables props;
      participant_tables participants;
      user_tables users;
      voice_tables voice;
      last_proposal_tables lastprops;
      cycle_tables cycle;
      min_stake_tables minstake;
      active_tables actives;
      size_tables sizes;
>>>>>>> 408a8a2d

};

extern "C" void apply(uint64_t receiver, uint64_t code, uint64_t action) {
  if (action == name("transfer").value && code == contracts::token.value) {
      execute_action<proposals>(name(receiver), name(code), &proposals::stake);
  } else if (code == receiver) {
      switch (action) {
        EOSIO_DISPATCH_HELPER(proposals, (reset)(create)(update)(addvoice)(changetrust)(favour)(against)
        (neutral)(erasepartpts)(checkstake)(onperiod)(decayvoice)(cancel)(updatevoices)(updatevoice)(decayvoices)
<<<<<<< HEAD
        (testquorum))
=======
        (addactive)(removeactive)(updateactivs)(updateactive)(testvdecay))
>>>>>>> 408a8a2d
      }
  }
}<|MERGE_RESOLUTION|>--- conflicted
+++ resolved
@@ -25,14 +25,11 @@
           cycle(receiver, receiver.value),
           participants(receiver, receiver.value),
           minstake(receiver, receiver.value),
-<<<<<<< HEAD
-          sizes(receiver, receiver.value),
-=======
+          // propsizes(receiver, receiver.value),
           actives(receiver, receiver.value),
->>>>>>> 408a8a2d
           config(contracts::settings, contracts::settings.value),
-          users(contracts::accounts, contracts::accounts.value),
-          sizes(contracts::accounts, contracts::accounts.value)
+          users(contracts::accounts, contracts::accounts.value)
+          // sizes(contracts::accounts, contracts::accounts.value)
           {}
 
       ACTION reset();
@@ -77,19 +74,16 @@
 
       ACTION decayvoice(uint64_t start, uint64_t chunksize);
 
-<<<<<<< HEAD
 
       ACTION testquorum(uint64_t total_proposals);
-=======
       ACTION testvdecay(uint64_t timestamp);
->>>>>>> 408a8a2d
 
   private:
       symbol seeds_symbol = symbol("SEEDS", 4);
       name trust = "trust"_n;
       name distrust = "distrust"_n;
       name abstain = "abstain"_n;
-      name activesize = "active.sz"_n;
+      name prop_active_size = "prop.act.sz"_n;
 
       void update_cycle();
       void update_voicedecay();
@@ -109,18 +103,15 @@
       void update_voice_table();
       void vote_aux(name voter, uint64_t id, uint64_t amount, name option);
       void change_rep(name beneficiary, bool passed);
-<<<<<<< HEAD
-      void size_change(name id, int delta);
-      void size_set(name id, uint64_t newsize);
-      uint64_t get_size(name id);
+      uint64_t get_size(name id, name contract);
+      void size_change(name id, int64_t delta);
+
+      void prop_size_change(name id, int64_t delta);
+
       uint64_t get_quorum(uint64_t total_proposals);
-=======
-      void size_change(name id, int64_t delta);
-      uint64_t get_size(name id);
       void recover_voice(name account);
       void demote_citizen(name account);
       uint64_t calculate_decay(uint64_t voice);
->>>>>>> 408a8a2d
 
       DEFINE_CONFIG_TABLE
         
@@ -202,27 +193,6 @@
         uint64_t primary_key()const { return account.value; }
       };
     
-<<<<<<< HEAD
-    typedef eosio::multi_index<"props"_n, proposal_table> proposal_tables;
-    typedef eosio::multi_index<"votes"_n, vote_table> votes_tables;
-    typedef eosio::multi_index<"participants"_n, participant_table> participant_tables;
-    typedef eosio::multi_index<"users"_n, user_table> user_tables;
-    typedef eosio::multi_index<"voice"_n, voice_table> voice_tables;
-    typedef eosio::multi_index<"lastprops"_n, last_proposal_table> last_proposal_tables;
-    typedef singleton<"cycle"_n, cycle_table> cycle_tables;
-    typedef eosio::multi_index<"cycle"_n, cycle_table> dump_for_cycle;
-    typedef eosio::multi_index<"minstake"_n, min_stake_table> min_stake_tables;
-
-    config_tables config;
-    proposal_tables props;
-    participant_tables participants;
-    user_tables users;
-    voice_tables voice;
-    last_proposal_tables lastprops;
-    cycle_tables cycle;
-    min_stake_tables minstake;
-    size_tables sizes;
-=======
       typedef eosio::multi_index<"props"_n, proposal_table> proposal_tables;
       typedef eosio::multi_index<"votes"_n, vote_table> votes_tables;
       typedef eosio::multi_index<"participants"_n, participant_table> participant_tables;
@@ -243,8 +213,6 @@
       cycle_tables cycle;
       min_stake_tables minstake;
       active_tables actives;
-      size_tables sizes;
->>>>>>> 408a8a2d
 
 };
 
@@ -255,11 +223,8 @@
       switch (action) {
         EOSIO_DISPATCH_HELPER(proposals, (reset)(create)(update)(addvoice)(changetrust)(favour)(against)
         (neutral)(erasepartpts)(checkstake)(onperiod)(decayvoice)(cancel)(updatevoices)(updatevoice)(decayvoices)
-<<<<<<< HEAD
-        (testquorum))
-=======
-        (addactive)(removeactive)(updateactivs)(updateactive)(testvdecay))
->>>>>>> 408a8a2d
+        (addactive)(removeactive)(updateactivs)(updateactive)
+        (testvdecay)(testquorum))
       }
   }
 }