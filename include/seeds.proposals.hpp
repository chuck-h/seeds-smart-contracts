--- conflicted
+++ resolved
@@ -78,36 +78,29 @@
 
       ACTION testvdecay(uint64_t timestamp);
 
-<<<<<<< HEAD
+      ACTION initsz();
+
+      ACTION initactives();
+
       ACTION migrathistry(); // migrate trust - remove again when done
-=======
-      ACTION initsz();
-
-      ACTION initactives();
->>>>>>> 1d74ae40
-
+      
   private:
       symbol seeds_symbol = symbol("SEEDS", 4);
       name trust = "trust"_n;
       name distrust = "distrust"_n;
       name abstain = "abstain"_n;
-<<<<<<< HEAD
       name max_initial_ask_prop = "prop.maxask"_n;
 
       name type_alliance = "alliance"_n;
       name type_campaign = "campaign"_n;
       name type_hypha = "hypha"_n;
-=======
-      name linear_payout = "linear"_n;
-      name stepped_payout = "step"_n;
 
       std::vector<uint64_t> default_step_distribution = {
-        25,  // initial payout
-        25,  // cycle 1
-        25,  // cycle 2
-        25  // cycle 3
-      };
->>>>>>> 1d74ae40
+        25,   // initial payout
+        25,   // cycle 1
+        25,   // cycle 2
+        25    // cycle 3
+      };
 
       void update_cycle();
       void update_voicedecay();
@@ -217,32 +210,6 @@
         uint64_t primary_key()const { return account.value; }
       };
 
-<<<<<<< HEAD
-    TABLE cycle_table {
-      uint64_t propcycle; 
-      uint64_t t_onperiod; // last time onperiod ran
-      uint64_t t_voicedecay; // last time voice was decayed
-    };
-
-    TABLE active_table {
-      name account;
-      uint64_t timestamp;
-      bool active;
-
-      uint64_t primary_key()const { return account.value; }
-    };
-
-    TABLE proposer_history_table {
-      name account;
-      uint64_t props_succeeded;
-      uint64_t props_failed;
-      uint64_t total_raised;
-      uint64_t total_asked;
-      uint64_t primary_key()const { return account.value; }
-    };
-
-    typedef eosio::multi_index<"props"_n, proposal_table> proposal_tables;
-=======
       TABLE cycle_table {
         uint64_t propcycle; 
         uint64_t t_onperiod; // last time onperiod ran
@@ -257,12 +224,19 @@
         uint64_t primary_key()const { return account.value; }
       };
     
+      TABLE proposer_history_table {
+        name account;
+        uint64_t props_succeeded;
+        uint64_t props_failed;
+        uint64_t total_raised;
+        uint64_t total_asked;
+        uint64_t primary_key()const { return account.value; }
+      };
 
     typedef eosio::multi_index<"props"_n, proposal_table,
       indexed_by<"bystatus"_n,
       const_mem_fun<proposal_table, uint64_t, &proposal_table::by_status>>
     > proposal_tables;
->>>>>>> 1d74ae40
     typedef eosio::multi_index<"votes"_n, vote_table> votes_tables;
     typedef eosio::multi_index<"participants"_n, participant_table> participant_tables;
     typedef eosio::multi_index<"users"_n, user_table> user_tables;
@@ -271,18 +245,13 @@
     typedef singleton<"cycle"_n, cycle_table> cycle_tables;
     typedef eosio::multi_index<"cycle"_n, cycle_table> dump_for_cycle;
     typedef eosio::multi_index<"minstake"_n, min_stake_table> min_stake_tables;
-<<<<<<< HEAD
     typedef eosio::multi_index<"prophist"_n, proposer_history_table> proposer_history_tables;
-    typedef eosio::multi_index<"actives"_n, active_table> active_tables;
-
-    config_tables config;
-=======
+
     typedef eosio::multi_index<"actives"_n, active_table> active_tables;
 
     DEFINE_SIZE_TABLE
     DEFINE_SIZE_TABLE_MULTI_INDEX
 
->>>>>>> 1d74ae40
     proposal_tables props;
     participant_tables participants;
     user_tables users;
@@ -291,10 +260,7 @@
     cycle_tables cycle;
     min_stake_tables minstake;
     active_tables actives;
-<<<<<<< HEAD
     size_tables sizes;
-=======
->>>>>>> 1d74ae40
 
 };
 
@@ -305,11 +271,7 @@
       switch (action) {
         EOSIO_DISPATCH_HELPER(proposals, (reset)(create)(createx)(update)(updatex)(addvoice)(changetrust)(favour)(against)
         (neutral)(erasepartpts)(checkstake)(onperiod)(decayvoice)(cancel)(updatevoices)(updatevoice)(decayvoices)
-<<<<<<< HEAD
-        (addactive)(removeactive)(updateactivs)(updateactive)(testvdecay)(migrathistry))
-=======
-        (addactive)(removeactive)(updateactivs)(updateactive)(testvdecay)(initsz)(initactives))
->>>>>>> 1d74ae40
+        (addactive)(removeactive)(updateactivs)(updateactive)(testvdecay)(initsz)(initactives)(migrathistry))
       }
   }
 }