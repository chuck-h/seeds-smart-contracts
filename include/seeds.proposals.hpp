--- conflicted
+++ resolved
@@ -450,14 +450,9 @@
         (neutral)(erasepartpts)(checkstake)(onperiod)(decayvoice)(cancel)(updatevoices)(updatevoice)(decayvoices)
         (addactive)(testvdecay)(initsz)(testquorum)(initnumprop)
         (migratevoice)(testsetvoice)(delegate)(mimicvote)(undelegate)(voteonbehalf)
-<<<<<<< HEAD
         (calcvotepow)(addcampaign)
-        (migrtevotedp)(migrpass)(testperiod)(migstats)(migcycstat)
         (initprops)
-=======
-        (calcvotepow)
         (migrtevotedp)(migrpass)(testperiod)(migstats)(migcycstat)(testpropquor)
->>>>>>> 4201bd73
         )
       }
   }
