--- conflicted
+++ resolved
@@ -8,11 +8,8 @@
 #include <tables/cspoints_table.hpp>
 #include <tables/user_table.hpp>
 #include <tables/config_table.hpp>
-<<<<<<< HEAD
 #include <vector>
-=======
 #include <cmath>
->>>>>>> d4a87ff0
 
 using namespace eosio;
 using namespace utils;
@@ -113,15 +110,12 @@
       void vote_aux(name voter, uint64_t id, uint64_t amount, name option, bool is_new);
       bool revert_vote (name voter, uint64_t id);
       void change_rep(name beneficiary, bool passed);
-<<<<<<< HEAD
       asset get_payout_amount(uint64_t cycle, uint32_t total_num_cycles, uint64_t cycle_proposal_passed, asset requested_amount, uint32_t initial_payout, name payout_mode, asset current_payout);
-=======
       void size_change(name id, int64_t delta);
       uint64_t get_size(name id);
       void recover_voice(name account);
       void demote_citizen(name account);
       uint64_t calculate_decay(uint64_t voice);
->>>>>>> d4a87ff0
 
       DEFINE_CONFIG_TABLE
         
@@ -211,7 +205,6 @@
         uint64_t primary_key()const { return account.value; }
       };
     
-<<<<<<< HEAD
     typedef eosio::multi_index<"props"_n, proposal_table,
       indexed_by<"bystatus"_n,
       const_mem_fun<proposal_table, uint64_t, &proposal_table::by_status>>
@@ -224,6 +217,7 @@
     typedef singleton<"cycle"_n, cycle_table> cycle_tables;
     typedef eosio::multi_index<"cycle"_n, cycle_table> dump_for_cycle;
     typedef eosio::multi_index<"minstake"_n, min_stake_table> min_stake_tables;
+    typedef eosio::multi_index<"actives"_n, active_table> active_tables;
 
     config_tables config;
     proposal_tables props;
@@ -233,29 +227,8 @@
     last_proposal_tables lastprops;
     cycle_tables cycle;
     min_stake_tables minstake;
-=======
-      typedef eosio::multi_index<"props"_n, proposal_table> proposal_tables;
-      typedef eosio::multi_index<"votes"_n, vote_table> votes_tables;
-      typedef eosio::multi_index<"participants"_n, participant_table> participant_tables;
-      typedef eosio::multi_index<"users"_n, user_table> user_tables;
-      typedef eosio::multi_index<"voice"_n, voice_table> voice_tables;
-      typedef eosio::multi_index<"lastprops"_n, last_proposal_table> last_proposal_tables;
-      typedef singleton<"cycle"_n, cycle_table> cycle_tables;
-      typedef eosio::multi_index<"cycle"_n, cycle_table> dump_for_cycle;
-      typedef eosio::multi_index<"minstake"_n, min_stake_table> min_stake_tables;
-      typedef eosio::multi_index<"actives"_n, active_table> active_tables;
-
-      config_tables config;
-      proposal_tables props;
-      participant_tables participants;
-      user_tables users;
-      voice_tables voice;
-      last_proposal_tables lastprops;
-      cycle_tables cycle;
-      min_stake_tables minstake;
-      active_tables actives;
-      size_tables sizes;
->>>>>>> d4a87ff0
+    active_tables actives;
+    size_tables sizes;
 
 };
 
