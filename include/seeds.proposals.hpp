#include <eosio/asset.hpp>
#include <eosio/eosio.hpp>
#include <eosio/transaction.hpp>
#include <eosio/singleton.hpp>
#include <seeds.token.hpp>
#include <contracts.hpp>
#include <utils.hpp>
#include <tables/cspoints_table.hpp>
#include <tables/user_table.hpp>
#include <tables/config_table.hpp>
#include <vector>
#include <cmath>

using namespace eosio;
using namespace utils;
using std::string;

CONTRACT proposals : public contract {
  public:
      using contract::contract;
      proposals(name receiver, name code, datastream<const char*> ds)
        : contract(receiver, code, ds),
          props(receiver, receiver.value),
          voice(receiver, receiver.value),
          lastprops(receiver, receiver.value),
          cycle(receiver, receiver.value),
          participants(receiver, receiver.value),
          minstake(receiver, receiver.value),
          // propsizes(receiver, receiver.value),
          actives(receiver, receiver.value),
          config(contracts::settings, contracts::settings.value),
          users(contracts::accounts, contracts::accounts.value)
          // sizes(contracts::accounts, contracts::accounts.value)
          {}

      ACTION reset();

      ACTION create(name creator, name recipient, asset quantity, string title, string summary, string description, string image, string url, name fund);
      
      ACTION createx(name creator, name recipient, asset quantity, string title, string summary, string description, string image, string url, name fund, std::vector<uint64_t> pay_percentages);

      ACTION cancel(uint64_t id);

      ACTION update(uint64_t id, string title, string summary, string description, string image, string url);
      
      ACTION updatex(uint64_t id, string title, string summary, string description, string image, string url, std::vector<uint64_t> pay_percentages);

      ACTION stake(name from, name to, asset quantity, string memo);

      ACTION addvoice(name user, uint64_t amount);

      ACTION changetrust(name user, bool trust);

      ACTION favour(name user, uint64_t id, uint64_t amount);

      ACTION against(name user, uint64_t id, uint64_t amount);

      ACTION neutral(name user, uint64_t id);

      ACTION erasepartpts(uint64_t active_proposals);

      ACTION onperiod();

      ACTION updatevoices();

      ACTION updatevoice(uint64_t start);

      ACTION checkstake(uint64_t prop_id);

      ACTION addactive(name account);

      ACTION removeactive(name account);

      ACTION updateactivs();

      ACTION updateactive(uint64_t start);
      
      ACTION decayvoices();

      ACTION decayvoice(uint64_t start, uint64_t chunksize);


      ACTION testquorum(uint64_t total_proposals);
      ACTION testvdecay(uint64_t timestamp);

      ACTION initsz();

  private:
      symbol seeds_symbol = symbol("SEEDS", 4);
      name trust = "trust"_n;
      name distrust = "distrust"_n;
      name abstain = "abstain"_n;
<<<<<<< HEAD
      name prop_active_size = "prop.act.sz"_n;
=======
      name linear_payout = "linear"_n;
      name stepped_payout = "step"_n;

      std::vector<uint64_t> default_step_distribution = {
        25,  // initial payout
        25,  // cycle 1
        25,  // cycle 2
        25  // cycle 3
      };
>>>>>>> 7d1f9fbd

      void update_cycle();
      void update_voicedecay();
      uint64_t get_cycle_period_sec();
      uint64_t get_voice_decay_period_sec();
      bool is_enough_stake(asset staked, asset quantity);
      uint64_t min_stake(asset quantity);
      void update_min_stake(uint64_t prop_id);

      void check_user(name account);
      void check_citizen(name account);
      void deposit(asset quantity);
      void withdraw(name account, asset quantity, name sender, string memo);
      void refund_staked(name beneficiary, asset quantity);
      void send_to_escrow(name fromfund, name recipient, asset quantity, string memo);
      void burn(asset quantity);
      void update_voice_table();
      void vote_aux(name voter, uint64_t id, uint64_t amount, name option, bool is_new);
      bool revert_vote (name voter, uint64_t id);
      void change_rep(name beneficiary, bool passed);
      uint64_t get_size(name id, name contract);
      void size_change(name id, int64_t delta);

      void prop_size_change(name id, int64_t delta);

      uint64_t get_quorum(uint64_t total_proposals);
      void recover_voice(name account);
      void demote_citizen(name account);
      uint64_t calculate_decay(uint64_t voice);
      void check_percentages(std::vector<uint64_t> pay_percentages);
      asset get_payout_amount(std::vector<uint64_t> pay_percentages, uint64_t age, asset total_amount, asset current_payout);

      DEFINE_CONFIG_TABLE
        
      DEFINE_CONFIG_TABLE_MULTI_INDEX

      DEFINE_SIZE_TABLE

      DEFINE_SIZE_TABLE_MULTI_INDEX

      TABLE proposal_table {
          uint64_t id;
          name creator;
          name recipient;
          asset quantity;
          asset staked;
          bool executed;
          uint64_t total;
          uint64_t favour;
          uint64_t against;
          string title;
          string summary;
          string description;
          string image;
          string url;
          name status;
          name stage;
          name fund;
          uint64_t creation_date;
          std::vector<uint64_t> pay_percentages;
          uint64_t passed_cycle;
          uint32_t age;
          asset current_payout;

          uint64_t primary_key()const { return id; }
          uint64_t by_status()const { return status.value; }
      };

      TABLE min_stake_table {
          uint64_t prop_id;
          uint64_t min_stake;
          uint64_t primary_key()const { return prop_id; }
      };

      DEFINE_USER_TABLE

      TABLE vote_table {
          uint64_t proposal_id;
          name account;
          uint64_t amount;
          bool favour;
          uint64_t primary_key()const { return account.value; }
      };

      TABLE participant_table {
        name account;
        bool nonneutral;
        uint64_t count;
        // bool complete;
        uint64_t primary_key()const { return account.value; }
      };

      TABLE voice_table {
        name account;
        uint64_t balance;
        uint64_t primary_key()const { return account.value; }
      };

      TABLE last_proposal_table {
        name account;
        uint64_t proposal_id;
        uint64_t primary_key()const { return account.value; }
      };

      TABLE cycle_table {
        uint64_t propcycle; 
        uint64_t t_onperiod; // last time onperiod ran
        uint64_t t_voicedecay; // last time voice was decayed
      };

      TABLE active_table {
        name account;
        uint64_t timestamp;
        bool active;

        uint64_t primary_key()const { return account.value; }
      };
    
<<<<<<< HEAD
      typedef eosio::multi_index<"props"_n, proposal_table> proposal_tables;
      typedef eosio::multi_index<"votes"_n, vote_table> votes_tables;
      typedef eosio::multi_index<"participants"_n, participant_table> participant_tables;
      typedef eosio::multi_index<"users"_n, user_table> user_tables;
      typedef eosio::multi_index<"voice"_n, voice_table> voice_tables;
      typedef eosio::multi_index<"lastprops"_n, last_proposal_table> last_proposal_tables;
      typedef singleton<"cycle"_n, cycle_table> cycle_tables;
      typedef eosio::multi_index<"cycle"_n, cycle_table> dump_for_cycle;
      typedef eosio::multi_index<"minstake"_n, min_stake_table> min_stake_tables;
      typedef eosio::multi_index<"actives"_n, active_table> active_tables;

      config_tables config;
      proposal_tables props;
      participant_tables participants;
      user_tables users;
      voice_tables voice;
      last_proposal_tables lastprops;
      cycle_tables cycle;
      min_stake_tables minstake;
      active_tables actives;
=======
    typedef eosio::multi_index<"props"_n, proposal_table,
      indexed_by<"bystatus"_n,
      const_mem_fun<proposal_table, uint64_t, &proposal_table::by_status>>
    > proposal_tables;
    typedef eosio::multi_index<"votes"_n, vote_table> votes_tables;
    typedef eosio::multi_index<"participants"_n, participant_table> participant_tables;
    typedef eosio::multi_index<"users"_n, user_table> user_tables;
    typedef eosio::multi_index<"voice"_n, voice_table> voice_tables;
    typedef eosio::multi_index<"lastprops"_n, last_proposal_table> last_proposal_tables;
    typedef singleton<"cycle"_n, cycle_table> cycle_tables;
    typedef eosio::multi_index<"cycle"_n, cycle_table> dump_for_cycle;
    typedef eosio::multi_index<"minstake"_n, min_stake_table> min_stake_tables;
    typedef eosio::multi_index<"actives"_n, active_table> active_tables;

    config_tables config;
    proposal_tables props;
    participant_tables participants;
    user_tables users;
    voice_tables voice;
    last_proposal_tables lastprops;
    cycle_tables cycle;
    min_stake_tables minstake;
    active_tables actives;
    size_tables sizes;
>>>>>>> 7d1f9fbd

};

extern "C" void apply(uint64_t receiver, uint64_t code, uint64_t action) {
  if (action == name("transfer").value && code == contracts::token.value) {
      execute_action<proposals>(name(receiver), name(code), &proposals::stake);
  } else if (code == receiver) {
      switch (action) {
        EOSIO_DISPATCH_HELPER(proposals, (reset)(create)(createx)(update)(updatex)(addvoice)(changetrust)(favour)(against)
        (neutral)(erasepartpts)(checkstake)(onperiod)(decayvoice)(cancel)(updatevoices)(updatevoice)(decayvoices)
<<<<<<< HEAD
        (addactive)(removeactive)(updateactivs)(updateactive)
        (testvdecay)(testquorum))
=======
        (addactive)(removeactive)(updateactivs)(updateactive)(testvdecay)(initsz))
>>>>>>> 7d1f9fbd
      }
  }
}<|MERGE_RESOLUTION|>--- conflicted
+++ resolved
@@ -26,11 +26,10 @@
           cycle(receiver, receiver.value),
           participants(receiver, receiver.value),
           minstake(receiver, receiver.value),
-          // propsizes(receiver, receiver.value),
+          sizes(receiver, receiver.value),
           actives(receiver, receiver.value),
           config(contracts::settings, contracts::settings.value),
           users(contracts::accounts, contracts::accounts.value)
-          // sizes(contracts::accounts, contracts::accounts.value)
           {}
 
       ACTION reset();
@@ -90,9 +89,7 @@
       name trust = "trust"_n;
       name distrust = "distrust"_n;
       name abstain = "abstain"_n;
-<<<<<<< HEAD
       name prop_active_size = "prop.act.sz"_n;
-=======
       name linear_payout = "linear"_n;
       name stepped_payout = "step"_n;
 
@@ -102,7 +99,6 @@
         25,  // cycle 2
         25  // cycle 3
       };
->>>>>>> 7d1f9fbd
 
       void update_cycle();
       void update_voicedecay();
@@ -123,10 +119,8 @@
       void vote_aux(name voter, uint64_t id, uint64_t amount, name option, bool is_new);
       bool revert_vote (name voter, uint64_t id);
       void change_rep(name beneficiary, bool passed);
-      uint64_t get_size(name id, name contract);
+      uint64_t get_size(name id);
       void size_change(name id, int64_t delta);
-
-      void prop_size_change(name id, int64_t delta);
 
       uint64_t get_quorum(uint64_t total_proposals);
       void recover_voice(name account);
@@ -221,28 +215,6 @@
         uint64_t primary_key()const { return account.value; }
       };
     
-<<<<<<< HEAD
-      typedef eosio::multi_index<"props"_n, proposal_table> proposal_tables;
-      typedef eosio::multi_index<"votes"_n, vote_table> votes_tables;
-      typedef eosio::multi_index<"participants"_n, participant_table> participant_tables;
-      typedef eosio::multi_index<"users"_n, user_table> user_tables;
-      typedef eosio::multi_index<"voice"_n, voice_table> voice_tables;
-      typedef eosio::multi_index<"lastprops"_n, last_proposal_table> last_proposal_tables;
-      typedef singleton<"cycle"_n, cycle_table> cycle_tables;
-      typedef eosio::multi_index<"cycle"_n, cycle_table> dump_for_cycle;
-      typedef eosio::multi_index<"minstake"_n, min_stake_table> min_stake_tables;
-      typedef eosio::multi_index<"actives"_n, active_table> active_tables;
-
-      config_tables config;
-      proposal_tables props;
-      participant_tables participants;
-      user_tables users;
-      voice_tables voice;
-      last_proposal_tables lastprops;
-      cycle_tables cycle;
-      min_stake_tables minstake;
-      active_tables actives;
-=======
     typedef eosio::multi_index<"props"_n, proposal_table,
       indexed_by<"bystatus"_n,
       const_mem_fun<proposal_table, uint64_t, &proposal_table::by_status>>
@@ -267,7 +239,6 @@
     min_stake_tables minstake;
     active_tables actives;
     size_tables sizes;
->>>>>>> 7d1f9fbd
 
 };
 
@@ -278,12 +249,7 @@
       switch (action) {
         EOSIO_DISPATCH_HELPER(proposals, (reset)(create)(createx)(update)(updatex)(addvoice)(changetrust)(favour)(against)
         (neutral)(erasepartpts)(checkstake)(onperiod)(decayvoice)(cancel)(updatevoices)(updatevoice)(decayvoices)
-<<<<<<< HEAD
-        (addactive)(removeactive)(updateactivs)(updateactive)
-        (testvdecay)(testquorum))
-=======
-        (addactive)(removeactive)(updateactivs)(updateactive)(testvdecay)(initsz))
->>>>>>> 7d1f9fbd
+        (addactive)(removeactive)(updateactivs)(updateactive)(testvdecay)(initsz)(testquorum))
       }
   }
 }