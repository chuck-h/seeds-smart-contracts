--- conflicted
+++ resolved
@@ -197,7 +197,6 @@
         name fund, name subtype, std::vector<uint64_t> pay_percentages, asset max_amount_per_invite, asset planted, asset reward);
       void send_create_invite(name origin_account, name owner, asset max_amount_per_invite, asset planted, name reward_owner, asset reward, asset total_amount, uint64_t proposal_id);
       void send_return_funds_campaign(uint64_t campaign_id);
-<<<<<<< HEAD
 
       void send_eval_prop(uint64_t proposal_id, uint64_t prop_cycle);
       void init_cycle_new_stats();
@@ -206,8 +205,6 @@
       void send_update_voices();
 
       void send_test_eval_prop(uint64_t proposal_id, uint64_t prop_cycle);
-=======
->>>>>>> ff459e1c
 
       uint64_t config_get(name key) {
         DEFINE_CONFIG_TABLE
@@ -260,8 +257,6 @@
           uint128_t by_status_id()const { return (uint128_t(status.value) << 64) + id; }
           uint128_t by_stage_id()const { return (uint128_t(stage.value) << 64) + id; }
           uint128_t by_campaign_type_id()const { return (uint128_t(campaign_type.value) << 64) + id; }
-<<<<<<< HEAD
-=======
       };
 
       TABLE proposal_migration_table {
@@ -301,7 +296,6 @@
           uint128_t by_status_id()const { return (uint128_t(status.value) << 64) + id; }
           uint128_t by_stage_id()const { return (uint128_t(stage.value) << 64) + id; }
           uint128_t by_campaign_type_id()const { return (uint128_t(campaign_type.value) << 64) + id; }
->>>>>>> ff459e1c
       };
 
       TABLE min_stake_table {
@@ -490,21 +484,12 @@
   } else if (code == receiver) {
       switch (action) {
         EOSIO_DISPATCH_HELPER(proposals, (reset)(create)(createx)(createinvite)(update)(updatex)(addvoice)(changetrust)(favour)(against)
-<<<<<<< HEAD
         (neutral)(erasepartpts)(checkstake)(onperiod)(evalproposal)(decayvoice)(cancel)(updatevoices)(updatevoice)(decayvoices)
         (addactive)(testvdecay)(initsz)(testquorum)(initnumprop)
         (migratevoice)(testsetvoice)(delegate)(mimicvote)(undelegate)(voteonbehalf)
         (calcvotepow)(addcampaign)
         (migrtevotedp)(migrpass)(testperiod)(testevalprop)(migstats)(migcycstat)(testpropquor)
         (initcycstats)
-=======
-        (neutral)(erasepartpts)(checkstake)(onperiod)(decayvoice)(cancel)(updatevoices)(updatevoice)(decayvoices)
-        (addactive)(testvdecay)(initsz)(testquorum)(initnumprop)
-        (migratevoice)(testsetvoice)(delegate)(mimicvote)(undelegate)(voteonbehalf)
-        (calcvotepow)(addcampaign)
-        (initprops)
-        (migrtevotedp)(migrpass)(testperiod)(migstats)(migcycstat)(testpropquor)
->>>>>>> ff459e1c
         )
       }
   }
