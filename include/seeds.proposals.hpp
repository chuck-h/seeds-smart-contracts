#include <eosio/asset.hpp>
#include <eosio/eosio.hpp>
#include <eosio/transaction.hpp>
#include <eosio/singleton.hpp>
#include <seeds.token.hpp>
#include <contracts.hpp>
#include <utils.hpp>

using namespace eosio;
using namespace utils;
using std::string;

CONTRACT proposals : public contract {
  public:
      using contract::contract;
      proposals(name receiver, name code, datastream<const char*> ds)
        : contract(receiver, code, ds),
          props(receiver, receiver.value),
          voice(receiver, receiver.value),
          lastprops(receiver, receiver.value),
          cycle(receiver, receiver.value),
          config(contracts::settings, contracts::settings.value),
          users(contracts::accounts, contracts::accounts.value),
          harveststat(contracts::harvest, contracts::harvest.value)
          {}

      ACTION reset();

      ACTION create(name creator, name recipient, asset quantity, string title, string summary, string description, string image, string url, name fund);

      ACTION cancel(uint64_t id);

      ACTION update(uint64_t id, string title, string summary, string description, string image, string url);

      ACTION stake(name from, name to, asset quantity, string memo);

      ACTION addvoice(name user, uint64_t amount);

      ACTION changetrust(name user, bool trust);

      ACTION favour(name user, uint64_t id, uint64_t amount);

      ACTION against(name user, uint64_t id, uint64_t amount);

      ACTION onperiod();

      ACTION decayvoice();

  private:
      symbol seeds_symbol = symbol("SEEDS", 4);
      
      void update_cycle();
      void update_voicedecay();
      uint64_t get_cycle_period_sec();
      uint64_t get_voice_decay_period_sec();

      void check_user(name account);
      void check_citizen(name account);
      void deposit(asset quantity);
      void withdraw(name account, asset quantity, name sender, string memo);
      void refund_staked(name beneficiary, asset quantity);
      void send_to_escrow(name fromfund, name recipient, asset quantity, string memo);
      void burn(asset quantity);
      void update_voice_table();

      TABLE config_table {
          name param;
          uint64_t value;
          uint64_t primary_key()const { return param.value; }
      };

      TABLE proposal_table {
          uint64_t id;
          name creator;
          name recipient;
          asset quantity;
          asset staked;
          bool executed;
          uint64_t total;
          uint64_t favour;
          uint64_t against;
          string title;
          string summary;
          string description;
          string image;
          string url;
          name status;
          name stage;
          name fund;
          uint64_t creation_date;
          uint64_t primary_key()const { return id; }
      };

      TABLE user_table {
        name account;
        name status;
        name type;
        string nickname;
        string image;
        string story;
        string roles;
        string skills;
        string interests;
        uint64_t reputation;
        uint64_t timestamp;
        uint64_t primary_key()const { return account.value; }
        uint64_t by_reputation()const { return reputation; }
      };

      TABLE harvest_table {
        name account;
        uint64_t planted_score;
        uint64_t planted_timestamp;
        uint64_t transactions_score;
        uint64_t tx_timestamp;
        uint64_t reputation_score;
        uint64_t rep_timestamp;
        uint64_t community_building_score;
        uint64_t community_building_timestamp;
        uint64_t contribution_score;
        uint64_t contrib_timestamp;
        uint64_t primary_key()const { return account.value; }
        uint64_t by_cs_points()const { return ( (planted_score + transactions_score + community_building_score) * reputation_score * 2) / 100; }
      };

      TABLE vote_table {
          uint64_t proposal_id;
          name account;
          uint64_t amount;
          bool favour;
          uint64_t primary_key()const { return account.value; }
      };

      TABLE voice_table {
        name account;
        uint64_t balance;
        uint64_t primary_key()const { return account.value; }
      };

      TABLE last_proposal_table {
        name account;
        uint64_t proposal_id;
        uint64_t primary_key()const { return account.value; }
      };

    TABLE cycle_table {
      uint64_t propcycle; 
      uint64_t t_onperiod; // last time onperiod ran
      uint64_t t_voicedecay; // last time voice was decayed
    };
    
    typedef eosio::multi_index<"props"_n, proposal_table> proposal_tables;
    typedef eosio::multi_index<"votes"_n, vote_table> votes_tables;
    typedef eosio::multi_index<"config"_n, config_table> config_tables;
    typedef eosio::multi_index<"users"_n, user_table> user_tables;
    typedef eosio::multi_index<"harvest"_n, harvest_table> harvest_tables;
    typedef eosio::multi_index<"voice"_n, voice_table> voice_tables;
    typedef eosio::multi_index<"lastprops"_n, last_proposal_table> last_proposal_tables;
    typedef singleton<"cycle"_n, cycle_table> cycle_tables;
    typedef eosio::multi_index<"cycle"_n, cycle_table> dump_for_cycle;

    config_tables config;
    proposal_tables props;
    user_tables users;
    harvest_tables harveststat;
    voice_tables voice;
    last_proposal_tables lastprops;
    cycle_tables cycle;

};

extern "C" void apply(uint64_t receiver, uint64_t code, uint64_t action) {
  if (action == name("transfer").value && code == contracts::token.value) {
      execute_action<proposals>(name(receiver), name(code), &proposals::stake);
  } else if (code == receiver) {
      switch (action) {
<<<<<<< HEAD
        EOSIO_DISPATCH_HELPER(proposals, (reset)(create)(update)(addvoice)(favour)(against)(onperiod)(decayvoice)(cancel))
=======
        EOSIO_DISPATCH_HELPER(proposals, (reset)(create)(update)(addvoice)(changetrust)(favour)(against)(onperiod)(decayvoice)(cancel)(syncvoicetbl))
>>>>>>> fa619696
      }
  }
}<|MERGE_RESOLUTION|>--- conflicted
+++ resolved
@@ -174,11 +174,7 @@
       execute_action<proposals>(name(receiver), name(code), &proposals::stake);
   } else if (code == receiver) {
       switch (action) {
-<<<<<<< HEAD
-        EOSIO_DISPATCH_HELPER(proposals, (reset)(create)(update)(addvoice)(favour)(against)(onperiod)(decayvoice)(cancel))
-=======
-        EOSIO_DISPATCH_HELPER(proposals, (reset)(create)(update)(addvoice)(changetrust)(favour)(against)(onperiod)(decayvoice)(cancel)(syncvoicetbl))
->>>>>>> fa619696
+        EOSIO_DISPATCH_HELPER(proposals, (reset)(create)(update)(addvoice)(changetrust)(favour)(against)(onperiod)(decayvoice)(cancel))
       }
   }
 }