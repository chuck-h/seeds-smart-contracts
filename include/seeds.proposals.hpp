#include <eosio/asset.hpp>
#include <eosio/eosio.hpp>
#include <eosio/transaction.hpp>
#include <eosio/singleton.hpp>
#include <seeds.token.hpp>
#include <contracts.hpp>
#include <utils.hpp>
#include <tables/cspoints_table.hpp>
#include <tables/user_table.hpp>
#include <tables/config_table.hpp>
#include <cmath>

using namespace eosio;
using namespace utils;
using std::string;

CONTRACT proposals : public contract {
  public:
      using contract::contract;
      proposals(name receiver, name code, datastream<const char*> ds)
        : contract(receiver, code, ds),
          props(receiver, receiver.value),
          voice(receiver, receiver.value),
          lastprops(receiver, receiver.value),
          cycle(receiver, receiver.value),
          participants(receiver, receiver.value),
          minstake(receiver, receiver.value),
          actives(receiver, receiver.value),
          config(contracts::settings, contracts::settings.value),
          users(contracts::accounts, contracts::accounts.value),
          sizes(contracts::accounts, contracts::accounts.value)
          {}

      ACTION reset();

      ACTION create(name creator, name recipient, asset quantity, string title, string summary, string description, string image, string url, name fund);

      ACTION cancel(uint64_t id);

      ACTION update(uint64_t id, string title, string summary, string description, string image, string url);

      ACTION stake(name from, name to, asset quantity, string memo);

      ACTION addvoice(name user, uint64_t amount);

      ACTION changetrust(name user, bool trust);

      ACTION favour(name user, uint64_t id, uint64_t amount);

      ACTION against(name user, uint64_t id, uint64_t amount);

      ACTION neutral(name user, uint64_t id);

      ACTION erasepartpts(uint64_t active_proposals);

      ACTION onperiod();

      ACTION updatevoices();

      ACTION updatevoice(uint64_t start);

      ACTION checkstake(uint64_t prop_id);

      ACTION addactive(name account);

      ACTION removeactive(name account);

      ACTION updateactivs();

      ACTION updateactive(uint64_t start);
      
      ACTION decayvoices();

      ACTION decayvoice(uint64_t start, uint64_t chunksize);

      ACTION testvdecay(uint64_t timestamp);

  private:
      symbol seeds_symbol = symbol("SEEDS", 4);
      name trust = "trust"_n;
      name distrust = "distrust"_n;
      name abstain = "abstain"_n;
      name max_initial_ask_prop = "prop.maxask"_n;

      name type_alliance = "alliance"_n;
      name type_campaign = "campaign"_n;
      name type_hypha = "hypha"_n;

      void update_cycle();
      void update_voicedecay();
      uint64_t get_cycle_period_sec();
      uint64_t get_voice_decay_period_sec();
      bool is_enough_stake(asset staked, asset quantity);
      uint64_t min_stake(asset quantity);
      void update_min_stake(uint64_t prop_id);

      void check_user(name account);
      void check_citizen(name account);
      void deposit(asset quantity);
      void withdraw(name account, asset quantity, name sender, string memo);
      void refund_staked(name beneficiary, asset quantity);
      void send_to_escrow(name fromfund, name recipient, asset quantity, string memo);
      void burn(asset quantity);
      void update_voice_table();
      void vote_aux(name voter, uint64_t id, uint64_t amount, name option);
      void change_rep(name beneficiary, bool passed);
<<<<<<< HEAD
      bool is_trusted(name account);
      void acct_history(name account, uint64_t amount, bool passed);
      uint64_t config_get(name key);
=======
      void size_change(name id, int64_t delta);
      uint64_t get_size(name id);
      void recover_voice(name account);
      void demote_citizen(name account);
      uint64_t calculate_decay(uint64_t voice);
>>>>>>> d4a87ff0

      DEFINE_CONFIG_TABLE
        
      DEFINE_CONFIG_TABLE_MULTI_INDEX

      DEFINE_SIZE_TABLE

      DEFINE_SIZE_TABLE_MULTI_INDEX

      TABLE proposal_table {
          uint64_t id;
          name creator;
          name recipient;
          asset quantity;
          asset staked;
          bool executed;
          uint64_t total;
          uint64_t favour;
          uint64_t against;
          string title;
          string summary;
          string description;
          string image;
          string url;
          name status;
          name stage;
          name fund;
          uint64_t creation_date;
          uint64_t primary_key()const { return id; }
      };

      TABLE min_stake_table {
          uint64_t prop_id;
          uint64_t min_stake;
          uint64_t primary_key()const { return prop_id; }
      };

      DEFINE_USER_TABLE

      TABLE vote_table {
          uint64_t proposal_id;
          name account;
          uint64_t amount;
          bool favour;
          uint64_t primary_key()const { return account.value; }
      };

      TABLE participant_table {
        name account;
        bool nonneutral;
        uint64_t count;
        // bool complete;
        uint64_t primary_key()const { return account.value; }
      };

      TABLE voice_table {
        name account;
        uint64_t balance;
        uint64_t primary_key()const { return account.value; }
      };

      TABLE last_proposal_table {
        name account;
        uint64_t proposal_id;
        uint64_t primary_key()const { return account.value; }
      };

<<<<<<< HEAD
    TABLE cycle_table {
      uint64_t propcycle; 
      uint64_t t_onperiod; // last time onperiod ran
      uint64_t t_voicedecay; // last time voice was decayed
    };

    TABLE proposer_history_table {
      name account;
      uint64_t props_succeeded;
      uint64_t props_failed;
      uint64_t total_raised;
      uint64_t total_asked;
      uint64_t primary_key()const { return account.value; }
    };

    
    typedef eosio::multi_index<"props"_n, proposal_table> proposal_tables;
    typedef eosio::multi_index<"votes"_n, vote_table> votes_tables;
    typedef eosio::multi_index<"participants"_n, participant_table> participant_tables;
    typedef eosio::multi_index<"users"_n, user_table> user_tables;
    typedef eosio::multi_index<"voice"_n, voice_table> voice_tables;
    typedef eosio::multi_index<"lastprops"_n, last_proposal_table> last_proposal_tables;
    typedef singleton<"cycle"_n, cycle_table> cycle_tables;
    typedef eosio::multi_index<"cycle"_n, cycle_table> dump_for_cycle;
    typedef eosio::multi_index<"minstake"_n, min_stake_table> min_stake_tables;
    typedef eosio::multi_index<"prophist"_n, proposer_history_table> proposer_history_tables;

    config_tables config;
    proposal_tables props;
    participant_tables participants;
    user_tables users;
    voice_tables voice;
    last_proposal_tables lastprops;
    cycle_tables cycle;
    min_stake_tables minstake;
=======
      TABLE cycle_table {
        uint64_t propcycle; 
        uint64_t t_onperiod; // last time onperiod ran
        uint64_t t_voicedecay; // last time voice was decayed
      };

      TABLE active_table {
        name account;
        uint64_t timestamp;
        bool active;

        uint64_t primary_key()const { return account.value; }
      };
    
      typedef eosio::multi_index<"props"_n, proposal_table> proposal_tables;
      typedef eosio::multi_index<"votes"_n, vote_table> votes_tables;
      typedef eosio::multi_index<"participants"_n, participant_table> participant_tables;
      typedef eosio::multi_index<"users"_n, user_table> user_tables;
      typedef eosio::multi_index<"voice"_n, voice_table> voice_tables;
      typedef eosio::multi_index<"lastprops"_n, last_proposal_table> last_proposal_tables;
      typedef singleton<"cycle"_n, cycle_table> cycle_tables;
      typedef eosio::multi_index<"cycle"_n, cycle_table> dump_for_cycle;
      typedef eosio::multi_index<"minstake"_n, min_stake_table> min_stake_tables;
      typedef eosio::multi_index<"actives"_n, active_table> active_tables;

      config_tables config;
      proposal_tables props;
      participant_tables participants;
      user_tables users;
      voice_tables voice;
      last_proposal_tables lastprops;
      cycle_tables cycle;
      min_stake_tables minstake;
      active_tables actives;
      size_tables sizes;
>>>>>>> d4a87ff0

};

extern "C" void apply(uint64_t receiver, uint64_t code, uint64_t action) {
  if (action == name("transfer").value && code == contracts::token.value) {
      execute_action<proposals>(name(receiver), name(code), &proposals::stake);
  } else if (code == receiver) {
      switch (action) {
        EOSIO_DISPATCH_HELPER(proposals, (reset)(create)(update)(addvoice)(changetrust)(favour)(against)
        (neutral)(erasepartpts)(checkstake)(onperiod)(decayvoice)(cancel)(updatevoices)(updatevoice)(decayvoices)
        (addactive)(removeactive)(updateactivs)(updateactive)(testvdecay))
      }
  }
}<|MERGE_RESOLUTION|>--- conflicted
+++ resolved
@@ -104,17 +104,14 @@
       void update_voice_table();
       void vote_aux(name voter, uint64_t id, uint64_t amount, name option);
       void change_rep(name beneficiary, bool passed);
-<<<<<<< HEAD
       bool is_trusted(name account);
       void acct_history(name account, uint64_t amount, bool passed);
       uint64_t config_get(name key);
-=======
       void size_change(name id, int64_t delta);
       uint64_t get_size(name id);
       void recover_voice(name account);
       void demote_citizen(name account);
       uint64_t calculate_decay(uint64_t voice);
->>>>>>> d4a87ff0
 
       DEFINE_CONFIG_TABLE
         
@@ -182,11 +179,18 @@
         uint64_t primary_key()const { return account.value; }
       };
 
-<<<<<<< HEAD
     TABLE cycle_table {
       uint64_t propcycle; 
       uint64_t t_onperiod; // last time onperiod ran
       uint64_t t_voicedecay; // last time voice was decayed
+    };
+
+    TABLE active_table {
+      name account;
+      uint64_t timestamp;
+      bool active;
+
+      uint64_t primary_key()const { return account.value; }
     };
 
     TABLE proposer_history_table {
@@ -198,7 +202,6 @@
       uint64_t primary_key()const { return account.value; }
     };
 
-    
     typedef eosio::multi_index<"props"_n, proposal_table> proposal_tables;
     typedef eosio::multi_index<"votes"_n, vote_table> votes_tables;
     typedef eosio::multi_index<"participants"_n, participant_table> participant_tables;
@@ -209,6 +212,7 @@
     typedef eosio::multi_index<"cycle"_n, cycle_table> dump_for_cycle;
     typedef eosio::multi_index<"minstake"_n, min_stake_table> min_stake_tables;
     typedef eosio::multi_index<"prophist"_n, proposer_history_table> proposer_history_tables;
+    typedef eosio::multi_index<"actives"_n, active_table> active_tables;
 
     config_tables config;
     proposal_tables props;
@@ -218,43 +222,8 @@
     last_proposal_tables lastprops;
     cycle_tables cycle;
     min_stake_tables minstake;
-=======
-      TABLE cycle_table {
-        uint64_t propcycle; 
-        uint64_t t_onperiod; // last time onperiod ran
-        uint64_t t_voicedecay; // last time voice was decayed
-      };
-
-      TABLE active_table {
-        name account;
-        uint64_t timestamp;
-        bool active;
-
-        uint64_t primary_key()const { return account.value; }
-      };
-    
-      typedef eosio::multi_index<"props"_n, proposal_table> proposal_tables;
-      typedef eosio::multi_index<"votes"_n, vote_table> votes_tables;
-      typedef eosio::multi_index<"participants"_n, participant_table> participant_tables;
-      typedef eosio::multi_index<"users"_n, user_table> user_tables;
-      typedef eosio::multi_index<"voice"_n, voice_table> voice_tables;
-      typedef eosio::multi_index<"lastprops"_n, last_proposal_table> last_proposal_tables;
-      typedef singleton<"cycle"_n, cycle_table> cycle_tables;
-      typedef eosio::multi_index<"cycle"_n, cycle_table> dump_for_cycle;
-      typedef eosio::multi_index<"minstake"_n, min_stake_table> min_stake_tables;
-      typedef eosio::multi_index<"actives"_n, active_table> active_tables;
-
-      config_tables config;
-      proposal_tables props;
-      participant_tables participants;
-      user_tables users;
-      voice_tables voice;
-      last_proposal_tables lastprops;
-      cycle_tables cycle;
-      min_stake_tables minstake;
-      active_tables actives;
-      size_tables sizes;
->>>>>>> d4a87ff0
+    active_tables actives;
+    size_tables sizes;
 
 };
 
