--- conflicted
+++ resolved
@@ -99,14 +99,11 @@
 
       ACTION addcampaign(uint64_t proposal_id, uint64_t campaign_id);
 
-<<<<<<< HEAD
-=======
       ACTION checkprop(uint64_t proposal_id, string message);
 
       ACTION doneprop(uint64_t proposal_id);
 
 
->>>>>>> aa8a934e
       ACTION migrtevotedp ();
       ACTION migrpass ();
 
@@ -518,14 +515,9 @@
         (neutral)(erasepartpts)(checkstake)(onperiod)(evalproposal)(decayvoice)(cancel)(updatevoices)(updatevoice)(decayvoices)
         (addactive)(testvdecay)(initsz)(testquorum)(initnumprop)
         (migratevoice)(testsetvoice)(delegate)(mimicvote)(undelegate)(voteonbehalf)
-<<<<<<< HEAD
-        (calcvotepow)(addcampaign)
+        (calcvotepow)(addcampaign)(checkprop)(doneprop)
         (migrtevotedp)(migrpass)(testperiod)(testevalprop)
         (cleanmig)(testpropquor)
-=======
-        (calcvotepow)(addcampaign)(checkprop)(doneprop)
-        (migrtevotedp)(migrpass)(testperiod)(testevalprop)(migstats)(migcycstat)(testpropquor)
->>>>>>> aa8a934e
         (initcycstats)
         (migvotepow)
         )
