#include <eosio/asset.hpp>
#include <eosio/eosio.hpp>
#include <eosio/transaction.hpp>
#include <eosio/singleton.hpp>
#include <seeds.token.hpp>
#include <contracts.hpp>
#include <utils.hpp>
#include <tables/cspoints_table.hpp>
#include <tables/user_table.hpp>
#include <tables/config_table.hpp>
#include <vector>
#include <cmath>

using namespace eosio;
using namespace utils;
using std::string;

CONTRACT proposals : public contract {
  public:
      using contract::contract;
      proposals(name receiver, name code, datastream<const char*> ds)
        : contract(receiver, code, ds),
          props(receiver, receiver.value),
          voice(receiver, receiver.value),
          lastprops(receiver, receiver.value),
          cycle(receiver, receiver.value),
          participants(receiver, receiver.value),
          minstake(receiver, receiver.value),
          actives(receiver, receiver.value),
          users(contracts::accounts, contracts::accounts.value)
          {}

      ACTION reset();

      ACTION create(name creator, name recipient, asset quantity, string title, string summary, string description, string image, string url, name fund);
      
      ACTION createx(name creator, name recipient, asset quantity, string title, string summary, string description, string image, string url, name fund, std::vector<uint64_t> pay_percentages);

      ACTION cancel(uint64_t id);

      ACTION update(uint64_t id, string title, string summary, string description, string image, string url);
      
      ACTION updatex(uint64_t id, string title, string summary, string description, string image, string url, std::vector<uint64_t> pay_percentages);

      ACTION stake(name from, name to, asset quantity, string memo);

      ACTION addvoice(name user, uint64_t amount);

      ACTION changetrust(name user, bool trust);

      ACTION favour(name user, uint64_t id, uint64_t amount);

      ACTION against(name user, uint64_t id, uint64_t amount);

      ACTION neutral(name user, uint64_t id);

      ACTION erasepartpts(uint64_t active_proposals);

      ACTION onperiod();

      ACTION updatevoices();

      ACTION updatevoice(uint64_t start);

      ACTION checkstake(uint64_t prop_id);

      ACTION addactive(name account);

      ACTION removeactive(name account);

      ACTION updateactivs();

      ACTION updateactive(uint64_t start);
      
      ACTION decayvoices();

      ACTION decayvoice(uint64_t start, uint64_t chunksize);

      ACTION testquorum(uint64_t total_proposals);

      ACTION testvdecay(uint64_t timestamp);

<<<<<<< HEAD
      ACTION migratevoice(uint64_t start);

      ACTION testsetvoice(name user, uint64_t amount);
=======
      ACTION initsz();

      ACTION initactives();

      ACTION initnumprop();
>>>>>>> 308c3e43

  private:
      symbol seeds_symbol = symbol("SEEDS", 4);
      name trust = "trust"_n;
      name distrust = "distrust"_n;
      name abstain = "abstain"_n;
      name prop_active_size = "prop.act.sz"_n;
      name linear_payout = "linear"_n;
      name stepped_payout = "step"_n;

      name status_open = name("open");        // 1 - open: can be cancelled, edited
      name status_evaluate = name("evaluate");
      name status_passed = name("passed");
      name status_rejected = name("rejected");

      // stages
      name stage_staged = name("staged"); // 1 staged: can be cancelled, edited
      name stage_active = name("active"); // 2 active: can be voted on, can't be edited; open or evaluate status
      name stage_done = name("done");     // 3 done: can't be edited or voted on

      std::vector<uint64_t> default_step_distribution = {
        25,  // initial payout
        25,  // cycle 1
        25,  // cycle 2
        25  // cycle 3
      };

      name alliance_type = "alliance"_n;
      name campaign_type = "campaign"_n;

      void update_cycle();
      void update_voicedecay();
      uint64_t get_cycle_period_sec();
      uint64_t get_voice_decay_period_sec();
      bool is_enough_stake(asset staked, asset quantity, name fund);
      uint64_t min_stake(asset quantity, name fund);
      uint64_t cap_stake(name fund);
      void update_min_stake(uint64_t prop_id);

      void check_user(name account);
      void check_citizen(name account);
      void deposit(asset quantity);
      void withdraw(name account, asset quantity, name sender, string memo);
      void refund_staked(name beneficiary, asset quantity);
      void send_to_escrow(name fromfund, name recipient, asset quantity, string memo);
      void burn(asset quantity);
      void update_voice_table();
      void vote_aux(name voter, uint64_t id, uint64_t amount, name option, bool is_new);
      bool revert_vote (name voter, uint64_t id);
      void change_rep(name beneficiary, bool passed);
      uint64_t get_size(name id);
      void size_change(name id, int64_t delta);

      uint64_t get_quorum(uint64_t total_proposals);
      void recover_voice(name account);
      void demote_citizen(name account);
      uint64_t calculate_decay(uint64_t voice);
<<<<<<< HEAD
      name get_type (name fund);
      void voice_change (name user, uint64_t amount, bool reduce, name scope);
      void set_voice (name user, uint64_t amount, name scope);
      void erase_voice (name user);
=======
      void check_percentages(std::vector<uint64_t> pay_percentages);
      asset get_payout_amount(std::vector<uint64_t> pay_percentages, uint64_t age, asset total_amount, asset current_payout);
>>>>>>> 308c3e43

      uint64_t config_get(name key) {
        DEFINE_CONFIG_TABLE
        DEFINE_CONFIG_TABLE_MULTI_INDEX
        config_tables config(contracts::settings, contracts::settings.value);
        
        auto citr = config.find(key.value);
          if (citr == config.end()) { 
          // only create the error message string in error case for efficiency
          eosio::check(false, ("settings: the "+key.to_string()+" parameter has not been initialized").c_str());
        }
        return citr->value;
      }

      TABLE proposal_table {
          uint64_t id;
          name creator;
          name recipient;
          asset quantity;
          asset staked;
          bool executed;
          uint64_t total;
          uint64_t favour;
          uint64_t against;
          string title;
          string summary;
          string description;
          string image;
          string url;
          name status;
          name stage;
          name fund;
          uint64_t creation_date;
          std::vector<uint64_t> pay_percentages;
          uint64_t passed_cycle;
          uint32_t age;
          asset current_payout;

          uint64_t primary_key()const { return id; }
          uint64_t by_status()const { return status.value; }
      };

      TABLE min_stake_table {
          uint64_t prop_id;
          uint64_t min_stake;
          uint64_t primary_key()const { return prop_id; }
      };

      DEFINE_USER_TABLE

      TABLE vote_table {
          uint64_t proposal_id;
          name account;
          uint64_t amount;
          bool favour;
          uint64_t primary_key()const { return account.value; }
      };

      TABLE participant_table {
        name account;
        bool nonneutral;
        uint64_t count;
        // bool complete;
        uint64_t primary_key()const { return account.value; }
      };

      TABLE voice_table {
        name account;
        uint64_t balance;
        uint64_t primary_key()const { return account.value; }
      };

      TABLE last_proposal_table {
        name account;
        uint64_t proposal_id;
        uint64_t primary_key()const { return account.value; }
      };

      TABLE cycle_table {
        uint64_t propcycle; 
        uint64_t t_onperiod; // last time onperiod ran
        uint64_t t_voicedecay; // last time voice was decayed
      };

      TABLE active_table {
        name account;
        uint64_t timestamp;
        bool active;

        uint64_t primary_key()const { return account.value; }
      };
    

    typedef eosio::multi_index<"props"_n, proposal_table,
      indexed_by<"bystatus"_n,
      const_mem_fun<proposal_table, uint64_t, &proposal_table::by_status>>
    > proposal_tables;
    typedef eosio::multi_index<"votes"_n, vote_table> votes_tables;
    typedef eosio::multi_index<"participants"_n, participant_table> participant_tables;
    typedef eosio::multi_index<"users"_n, user_table> user_tables;
    typedef eosio::multi_index<"voice"_n, voice_table> voice_tables;
    typedef eosio::multi_index<"lastprops"_n, last_proposal_table> last_proposal_tables;
    typedef singleton<"cycle"_n, cycle_table> cycle_tables;
    typedef eosio::multi_index<"cycle"_n, cycle_table> dump_for_cycle;
    typedef eosio::multi_index<"minstake"_n, min_stake_table> min_stake_tables;
    typedef eosio::multi_index<"actives"_n, active_table> active_tables;

    DEFINE_SIZE_TABLE
    DEFINE_SIZE_TABLE_MULTI_INDEX

    proposal_tables props;
    participant_tables participants;
    user_tables users;
    voice_tables voice;
    last_proposal_tables lastprops;
    cycle_tables cycle;
    min_stake_tables minstake;
    active_tables actives;

};

extern "C" void apply(uint64_t receiver, uint64_t code, uint64_t action) {
  if (action == name("transfer").value && code == contracts::token.value) {
      execute_action<proposals>(name(receiver), name(code), &proposals::stake);
  } else if (code == receiver) {
      switch (action) {
        EOSIO_DISPATCH_HELPER(proposals, (reset)(create)(createx)(update)(updatex)(addvoice)(changetrust)(favour)(against)
        (neutral)(erasepartpts)(checkstake)(onperiod)(decayvoice)(cancel)(updatevoices)(updatevoice)(decayvoices)
<<<<<<< HEAD
        (addactive)(removeactive)(updateactivs)(updateactive)(testvdecay)(migratevoice)(testsetvoice))
=======
        (addactive)(removeactive)(updateactivs)(updateactive)(testvdecay)(initsz)(initactives)(testquorum)(initnumprop))
>>>>>>> 308c3e43
      }
  }
}<|MERGE_RESOLUTION|>--- conflicted
+++ resolved
@@ -80,17 +80,14 @@
 
       ACTION testvdecay(uint64_t timestamp);
 
-<<<<<<< HEAD
       ACTION migratevoice(uint64_t start);
 
       ACTION testsetvoice(name user, uint64_t amount);
-=======
       ACTION initsz();
 
       ACTION initactives();
 
       ACTION initnumprop();
->>>>>>> 308c3e43
 
   private:
       symbol seeds_symbol = symbol("SEEDS", 4);
@@ -148,15 +145,12 @@
       void recover_voice(name account);
       void demote_citizen(name account);
       uint64_t calculate_decay(uint64_t voice);
-<<<<<<< HEAD
       name get_type (name fund);
       void voice_change (name user, uint64_t amount, bool reduce, name scope);
       void set_voice (name user, uint64_t amount, name scope);
       void erase_voice (name user);
-=======
       void check_percentages(std::vector<uint64_t> pay_percentages);
       asset get_payout_amount(std::vector<uint64_t> pay_percentages, uint64_t age, asset total_amount, asset current_payout);
->>>>>>> 308c3e43
 
       uint64_t config_get(name key) {
         DEFINE_CONFIG_TABLE
@@ -285,11 +279,8 @@
       switch (action) {
         EOSIO_DISPATCH_HELPER(proposals, (reset)(create)(createx)(update)(updatex)(addvoice)(changetrust)(favour)(against)
         (neutral)(erasepartpts)(checkstake)(onperiod)(decayvoice)(cancel)(updatevoices)(updatevoice)(decayvoices)
-<<<<<<< HEAD
-        (addactive)(removeactive)(updateactivs)(updateactive)(testvdecay)(migratevoice)(testsetvoice))
-=======
-        (addactive)(removeactive)(updateactivs)(updateactive)(testvdecay)(initsz)(initactives)(testquorum)(initnumprop))
->>>>>>> 308c3e43
+        (addactive)(removeactive)(updateactivs)(updateactive)(testvdecay)(initsz)(initactives)(testquorum)(initnumprop)
+        (migratevoice)(testsetvoice))
       }
   }
 }