--- conflicted
+++ resolved
@@ -19,15 +19,11 @@
 
         ACTION execute();
 
-<<<<<<< HEAD
-        ACTION configop(name action, name contract, uint64_t period_sec);
-=======
         ACTION configop(name id, name action, name contract, uint64_t period);
 
         ACTION removeop(name id);
 
         ACTION pauseop(name id, uint8_t pause);
->>>>>>> cdda0cad
 
         ACTION confirm(name operation);
 
