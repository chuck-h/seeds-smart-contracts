#include <eosio/eosio.hpp>
#include <eosio/system.hpp>
#include <contracts.hpp>

using namespace eosio;


CONTRACT scheduler : public contract {

    public:
        using contract::contract;
        scheduler(name receiver, name code, datastream<const char*> ds)
        :contract(receiver, code, ds),
        operations(receiver, receiver.value),
        config(contracts::settings, contracts::settings.value)
        {}

        ACTION reset();

        ACTION execute();

        ACTION configop(name action, name contract, uint64_t period);

        ACTION confirm(name operation);

<<<<<<< HEAD

=======
>>>>>>> 110103dc
    private:
        TABLE operations_table {
            name operation;
            name contract;
            uint64_t period;
            uint64_t timestamp;

            uint64_t primary_key() const { return operation.value; }
        };

        TABLE config_table {
            name param;
            uint64_t value;
            uint64_t primary_key() const { return param.value; }
        };


        typedef eosio::multi_index < "operations"_n, operations_table> operations_tables;

        typedef eosio::multi_index <"config"_n, config_table> config_tables;


        operations_tables operations;
        config_tables config;

        bool isRdyToExec(name operation);
};<|MERGE_RESOLUTION|>--- conflicted
+++ resolved
@@ -23,10 +23,6 @@
 
         ACTION confirm(name operation);
 
-<<<<<<< HEAD
-
-=======
->>>>>>> 110103dc
     private:
         TABLE operations_table {
             name operation;
