--- conflicted
+++ resolved
@@ -23,13 +23,9 @@
   name exchange = "tlosto.seeds"_n;
   name escrow = "escrow.seeds"_n;
   name bioregion = "bio.seeds"_n;
-<<<<<<< HEAD
-  name pouch = "brclet.seeds"_n;
-  name quests = "quests.seeds"_n;
-=======
   name gratitude = "gratz.seeds"_n;
   name pouch = "pouch.seeds"_n;
->>>>>>> 9b614d74
+  name quests = "quests.seeds"_n;
 }
 namespace bankaccts {
   name milestone = "milest.seeds"_n;
