#pragma once

#include <eosio/eosio.hpp>

using eosio::name;

namespace contracts {
  name accounts = "accts.seeds"_n;
  name harvest = "harvst.seeds"_n;
  name settings = "settgs.seeds"_n;
  name proposals = "funds.seeds"_n;
  name referendums = "rules.seeds"_n;
  name history = "histry.seeds"_n;
  name token = "token.seeds"_n;
  name tlostoken = "eosio.token"_n;
  name policy = "policy.seeds"_n;
  name bank = "system.seeds"_n;
  name onboarding = "join.seeds"_n;
  name acctcreator = "free.seeds"_n;
  name forum = "forum.seeds"_n;
  name scheduler = "cycle.seeds"_n;
  name organization = "orgs.seeds"_n;
  name exchange = "tlosto.seeds"_n;
  name escrow = "escrow.seeds"_n;
  name region = "region.seeds"_n;
  name gratitude = "gratz.seeds"_n;
  name pouch = "pouch.seeds"_n;
<<<<<<< HEAD
  name quests = "quests.seeds"_n;
=======
  name pool = "pool.seeds"_n;
  name msig = "msig.seeds"_n;
>>>>>>> 5887760b
}
namespace bankaccts {
  name milestone = "milest.seeds"_n;
  name alliances = "allies.seeds"_n;
  name campaigns = "gift.seeds"_n;
  name referrals = "refer.seeds"_n;

  name hyphabank = "seeds.hypha"_n;

  name globaldho = "gdho.seeds"_n;
}<|MERGE_RESOLUTION|>--- conflicted
+++ resolved
@@ -25,12 +25,9 @@
   name region = "region.seeds"_n;
   name gratitude = "gratz.seeds"_n;
   name pouch = "pouch.seeds"_n;
-<<<<<<< HEAD
   name quests = "quests.seeds"_n;
-=======
   name pool = "pool.seeds"_n;
   name msig = "msig.seeds"_n;
->>>>>>> 5887760b
 }
 namespace bankaccts {
   name milestone = "milest.seeds"_n;
