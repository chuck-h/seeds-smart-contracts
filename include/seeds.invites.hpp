#include <eosio/eosio.hpp>
#include <eosio/asset.hpp>
#include <eosio/crypto.hpp>
#include <abieos_numeric.hpp>
#include <contracts.hpp>
#include <tables.hpp>

using namespace eosio;
using std::string;
using std::vector;
using std::make_tuple;
using abieos::keystring_authority;
using abieos::authority;

CONTRACT invites : public contract {
  public:
    using contract::contract;
    invites(name receiver, name code, datastream<const char*> ds)
      : contract(receiver, code, ds),
        sponsors(receiver, receiver.value),
        users(contracts::accounts, contracts::accounts.value)
        {}

    ACTION reset();
    ACTION deposit(name from, name to, asset quantity, string memo);
    ACTION invite(name sponsor, asset transfer_quantity, asset sow_quantity, checksum256 invite_hash);
    ACTION accept(name account, checksum256 invite_secret, string publicKey);
    ACTION cancel(name sponsor, checksum256 invite_hash);
    ACTION withdraw(name sponsor, asset quantity);
  private:
    symbol seeds_symbol = symbol("SEEDS", 4);
    symbol network_symbol = symbol("TLOS", 4);
    uint64_t sow_amount = 50000;

    void create_account(name account, string publicKey);
    void add_user(name account);
    void transfer_seeds(name account, asset quantity);
    void plant_seeds(asset quantity);
    void sow_seeds(name account, asset quantity);
    void add_referral(name sponsor, name account);

    TABLE invite_table {
      uint64_t invite_id;
      asset transfer_quantity;
      asset sow_quantity;
      name sponsor;
      name account;
      checksum256 invite_hash;
      checksum256 invite_secret;

      uint64_t primary_key()const { return invite_id; }
      uint64_t by_sponsor()const { return sponsor.value; }
      checksum256 by_hash()const { return invite_hash; }
    };

    TABLE sponsor_table {
      name account;
      asset balance;

      uint64_t primary_key() const { return account.value; }
    };

    typedef multi_index<"invites"_n, invite_table,
      indexed_by<"byhash"_n,
      const_mem_fun<invite_table, checksum256, &invite_table::by_hash>>
    > invite_tables;
    
    typedef multi_index<"sponsors"_n, sponsor_table> sponsor_tables;
    typedef eosio::multi_index<"users"_n, tables::user_table,
      indexed_by<"byreputation"_n,
      const_mem_fun<tables::user_table, uint64_t, &tables::user_table::by_reputation>>
    > user_tables;

    sponsor_tables sponsors;
    user_tables users;

};

extern "C" void apply(uint64_t receiver, uint64_t code, uint64_t action) {
<<<<<<< HEAD
  if (action == name("transfer").value && code == "seedstoken12"_n.value) {
      execute_action<invites>(name(receiver), name(code), &invites::deposit);
=======
  if (action == name("transfer").value && code == contracts::token.value) {
      execute_action<invites>(name(receiver), name(code), &invites::send);
>>>>>>> db9e9157
  } else if (code == receiver) {
      switch (action) {
      EOSIO_DISPATCH_HELPER(invites, (reset)(invite)(accept)(cancel)(withdraw))
      }
  }
}<|MERGE_RESOLUTION|>--- conflicted
+++ resolved
@@ -77,13 +77,8 @@
 };
 
 extern "C" void apply(uint64_t receiver, uint64_t code, uint64_t action) {
-<<<<<<< HEAD
-  if (action == name("transfer").value && code == "seedstoken12"_n.value) {
-      execute_action<invites>(name(receiver), name(code), &invites::deposit);
-=======
   if (action == name("transfer").value && code == contracts::token.value) {
       execute_action<invites>(name(receiver), name(code), &invites::send);
->>>>>>> db9e9157
   } else if (code == receiver) {
       switch (action) {
       EOSIO_DISPATCH_HELPER(invites, (reset)(invite)(accept)(cancel)(withdraw))
