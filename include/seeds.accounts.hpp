#include <eosio/asset.hpp>
#include <eosio/eosio.hpp>
#include <contracts.hpp>

using namespace eosio;
using std::string;

CONTRACT accounts : public contract {
  public:
      using contract::contract;
      accounts(name receiver, name code, datastream<const char*> ds)
        : contract(receiver, code, ds),
          users(receiver, receiver.value),
          refs(receiver, receiver.value),
          cbs(receiver, receiver.value),
          reps(receiver, receiver.value),
          balances(contracts::harvest, contracts::harvest.value)
          {}

      ACTION reset();

      ACTION joinuser(name account);

      ACTION adduser(name account, string nickname);

      ACTION makeresident(name user);

      ACTION makecitizen(name user);

      ACTION testcitizen(name user);

      ACTION testresident(name user);

      ACTION update(name user, name type, string nickname, string image, string story, string roles, string skills, string interests);

      ACTION addref(name referrer, name invited);

      ACTION addrep(name user, uint64_t amount);

      ACTION subrep(name user, uint64_t amount);

      ACTION punish(name account);

      ACTION vouch(name sponsor, name account);

      ACTION migrateall();

      ACTION migrate(name account,
        name status,
        name type,
        string nickname,
        string image,
        string story,
        string roles,
        string skills,
        string interests,
        uint64_t reputation,
        uint64_t timestamp);
  private:
      symbol seeds_symbol = symbol("SEEDS", 4);

      void buyaccount(name account, string owner_key, string active_key);
      void check_user(name account);
      void rewards(name account);
      void vouchreward(name account);
      void refreward(name account);
      void updatestatus(name account, name status);
<<<<<<< HEAD
      void _vouch(name sponsor, name account);
=======
      void history_add_resident(name account);
      void history_add_citizen(name account);
>>>>>>> 13aacb78

      symbol network_symbol = symbol("TLOS", 4);

      TABLE ref_table {
        name referrer;
        name invited;

        uint64_t primary_key() const { return invited.value; }
      };

      TABLE rep_table {
        name account;
        uint64_t reputation;

        uint64_t primary_key() const { return account.value; }
        uint64_t by_reputation()const { return reputation; }
      };

      TABLE cbs_table {
        name account;
        uint64_t community_building_score;

        uint64_t primary_key() const { return account.value; }
        uint64_t by_cbs()const { return community_building_score; }
      };

      TABLE user_table {
        name account;
        name status;
        name type;
        string nickname;
        string image;
        string story;
        string roles;
        string skills;
        string interests;
        uint64_t reputation;
        uint64_t timestamp;

        uint64_t primary_key()const { return account.value; }
        uint64_t by_reputation()const { return reputation; }
      };

      TABLE balance_table {
        name account;
        asset planted;
        asset reward;

        uint64_t primary_key()const { return account.value; }
        uint64_t by_planted()const { return planted.amount; }
      };

      TABLE vouch_table {
        name account;
        name sponsor;
        uint64_t reps;

        uint64_t primary_key() const { return sponsor.value; }
      };

    typedef eosio::multi_index<"reputation"_n, rep_table,
      indexed_by<"byreputation"_n,
      const_mem_fun<rep_table, uint64_t, &rep_table::by_reputation>>
    > rep_tables;

    typedef eosio::multi_index<"users"_n, user_table,
      indexed_by<"byreputation"_n,
      const_mem_fun<user_table, uint64_t, &user_table::by_reputation>>
    > user_tables;
    
    typedef eosio::multi_index<"refs"_n, ref_table> ref_tables;
    
    typedef eosio::multi_index<"vouch"_n, vouch_table> vouch_tables;

    typedef eosio::multi_index<"balances"_n, balance_table,
        indexed_by<"byplanted"_n,
        const_mem_fun<balance_table, uint64_t, &balance_table::by_planted>>
    > balance_tables;

    typedef eosio::multi_index<"cbs"_n, cbs_table,
      indexed_by<"bycbs"_n,
      const_mem_fun<cbs_table, uint64_t, &cbs_table::by_cbs>>
    > cbs_tables;


    rep_tables reps;
    cbs_tables cbs;
    ref_tables refs;

    balance_tables balances;

         struct [[eosio::table]] transaction_stats {
            name account;
            asset transactions_volume;
            uint64_t transactions_number;

            uint64_t primary_key()const { return transactions_volume.symbol.code().raw(); }
            uint64_t by_transaction_volume()const { return transactions_volume.amount; }
         };

         typedef eosio::multi_index< "trxstat"_n, transaction_stats,
            indexed_by<"bytrxvolume"_n,
            const_mem_fun<transaction_stats, uint64_t, &transaction_stats::by_transaction_volume>>
         > transaction_tables;

      user_tables users;
};

EOSIO_DISPATCH(accounts, (reset)(adduser)(joinuser)(makeresident)(makecitizen)(update)(migrate)(addref)(addrep)(subrep)(testcitizen)(testresident)(punish)(vouch)(migrateall));<|MERGE_RESOLUTION|>--- conflicted
+++ resolved
@@ -65,12 +65,9 @@
       void vouchreward(name account);
       void refreward(name account);
       void updatestatus(name account, name status);
-<<<<<<< HEAD
       void _vouch(name sponsor, name account);
-=======
       void history_add_resident(name account);
       void history_add_citizen(name account);
->>>>>>> 13aacb78
 
       symbol network_symbol = symbol("TLOS", 4);
 
