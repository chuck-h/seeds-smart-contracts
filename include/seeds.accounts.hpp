#include <eosio/asset.hpp>
#include <eosio/eosio.hpp>
#include <contracts.hpp>
#include <tables.hpp>

using namespace eosio;
using std::string;

CONTRACT accounts : public contract {
  public:
      using contract::contract;
      accounts(name receiver, name code, datastream<const char*> ds)
        : contract(receiver, code, ds),
          users(receiver, receiver.value),
          refs(receiver, receiver.value),
          cbs(receiver, receiver.value),
<<<<<<< HEAD
          reps(receiver, receiver.value),
=======
          reqvouch(receiver, receiver.value),
>>>>>>> 51e23dcb
          balances(contracts::harvest, contracts::harvest.value),
          config(contracts::settings, contracts::settings.value)
          {}

      ACTION reset();

      ACTION adduser(name account, string nickname, name type);

      ACTION makeresident(name user);

      ACTION makecitizen(name user);

      ACTION testcitizen(name user);

      ACTION genesis(name user);

      ACTION genesisrep();

      ACTION update(name user, name type, string nickname, string image, string story, string roles, string skills, string interests);

      ACTION addref(name referrer, name invited);

      ACTION invitevouch(name referrer, name invited);

      ACTION addrep(name user, uint64_t amount);

      ACTION subrep(name user, uint64_t amount);

      ACTION punish(name account);

      ACTION requestvouch(name account, name sponsor);

      ACTION vouch(name sponsor, name account);

      ACTION testresident(name user);

      ACTION testremove(name user);

      ACTION testsetrep(name user, uint64_t amount);

      ACTION testsetcbs(name user, uint64_t amount);

  private:
      symbol seeds_symbol = symbol("SEEDS", 4);
      symbol network_symbol = symbol("TLOS", 4);

<<<<<<< HEAD
=======
      const name individual = "individual"_n;
      const name organization = "organisation"_n;

>>>>>>> 51e23dcb
      const name not_found = ""_n;
      const name cbp_reward_resident = "refcbp1.ind"_n;
      const name cbp_reward_citizen = "refcbp2.ind"_n;

      const name reputation_reward_resident = "refrep1.ind"_n;
      const name reputation_reward_citizen = "refrep2.ind"_n;

      const name individual_seeds_reward_resident = "refrwd1.ind"_n;
      const name individual_seeds_reward_citizen = "refrwd2.ind"_n;

      const name org_seeds_reward_resident = "refrwd1.org"_n;
      const name org_seeds_reward_citizen = "refrwd2.org"_n;

      const name ambassador_seeds_reward_resident = "refrwd1.amb"_n;
      const name ambassador_seeds_reward_citizen = "refrwd2.amb"_n;
<<<<<<< HEAD
=======

      const name max_vouch_points = "maxvouch"_n;
>>>>>>> 51e23dcb

      void buyaccount(name account, string owner_key, string active_key);
      void check_user(name account);
      void rewards(name account, name new_status);
      void vouchreward(name account);
      void refreward(name account, name new_status);
      void send_reward(name beneficiary, asset quantity);
      void updatestatus(name account, name status);
      void _vouch(name sponsor, name account);
      void history_add_resident(name account);
      void history_add_citizen(name account);
      name find_referrer(name account);
<<<<<<< HEAD

=======
      void send_addrep(name user, uint64_t amount);
      void send_subrep(name user, uint64_t amount);
>>>>>>> 51e23dcb

      TABLE ref_table {
        name referrer;
        name invited;

        uint64_t primary_key() const { return invited.value; }
      };

      TABLE cbs_table {
        name account;
        uint64_t community_building_score;

        uint64_t primary_key() const { return account.value; }
        uint64_t by_cbs()const { return community_building_score; }
      };

      TABLE user_table {
        name account;
        name status;
        name type;
        string nickname;
        string image;
        string story;
        string roles;
        string skills;
        string interests;
        uint64_t reputation;
        uint64_t timestamp;

        uint64_t primary_key()const { return account.value; }
        uint64_t by_reputation()const { return reputation; }
      };

      TABLE vouch_table {
        name account;
        name sponsor;
        uint64_t reps;

        uint64_t primary_key() const { return sponsor.value; }
        uint64_t by_account()const { return account.value; }

      };

<<<<<<< HEAD
=======
      TABLE req_vouch_table {
        uint64_t id;
        name account;
        name sponsor;

        uint64_t primary_key() const { return id; }
        uint64_t by_account()const { return account.value; }
        uint64_t by_sponsor()const { return sponsor.value; }
      };

>>>>>>> 51e23dcb
      TABLE config_table {
        name param;
        uint64_t value;
        uint64_t primary_key() const { return param.value; }
      };
<<<<<<< HEAD

    typedef eosio::multi_index<"reputation"_n, rep_table,
      indexed_by<"byreputation"_n,
      const_mem_fun<rep_table, uint64_t, &rep_table::by_reputation>>
    > rep_tables;
=======
>>>>>>> 51e23dcb

    typedef eosio::multi_index<"users"_n, user_table,
      indexed_by<"byreputation"_n,
      const_mem_fun<user_table, uint64_t, &user_table::by_reputation>>
    > user_tables;
    
    typedef eosio::multi_index<"refs"_n, ref_table> ref_tables;
    
    typedef eosio::multi_index<"vouch"_n, vouch_table,
      indexed_by<"byaccount"_n,
      const_mem_fun<vouch_table, uint64_t, &vouch_table::by_account>>
    > vouch_tables;

    typedef eosio::multi_index<"reqvouch"_n, req_vouch_table,
      indexed_by<"byaccount"_n,
      const_mem_fun<req_vouch_table, uint64_t, &req_vouch_table::by_account>>,
      indexed_by<"bysponsor"_n,
      const_mem_fun<req_vouch_table, uint64_t, &req_vouch_table::by_sponsor>>
    > req_vouch_tables;

    typedef eosio::multi_index<"balances"_n, tables::balance_table,
        indexed_by<"byplanted"_n,
        const_mem_fun<tables::balance_table, uint64_t, &tables::balance_table::by_planted>>
    > balance_tables;
    balance_tables balances;

    typedef eosio::multi_index<"cbs"_n, cbs_table,
      indexed_by<"bycbs"_n,
      const_mem_fun<cbs_table, uint64_t, &cbs_table::by_cbs>>
    > cbs_tables;

    typedef eosio::multi_index <"config"_n, config_table> config_tables;

    cbs_tables cbs;
    ref_tables refs;
<<<<<<< HEAD
    config_tables config;

=======
    req_vouch_tables reqvouch;
    user_tables users;
>>>>>>> 51e23dcb

    config_tables config;

    struct [[eosio::table]] transaction_stats {
      name account;
      asset transactions_volume;
      uint64_t transactions_number;

      uint64_t primary_key()const { return transactions_volume.symbol.code().raw(); }
      uint64_t by_transaction_volume()const { return transactions_volume.amount; }
    };

    typedef eosio::multi_index< "trxstat"_n, transaction_stats,
      indexed_by<"bytrxvolume"_n,
      const_mem_fun<transaction_stats, uint64_t, &transaction_stats::by_transaction_volume>>
    > transaction_tables;

};

EOSIO_DISPATCH(accounts, (reset)(adduser)(makeresident)(makecitizen)(update)(addref)(invitevouch)(addrep)
(subrep)(testsetrep)(testcitizen)(genesis)(genesisrep)(testresident)(testremove)(testsetcbs)(punish)(requestvouch)(vouch));<|MERGE_RESOLUTION|>--- conflicted
+++ resolved
@@ -14,11 +14,7 @@
           users(receiver, receiver.value),
           refs(receiver, receiver.value),
           cbs(receiver, receiver.value),
-<<<<<<< HEAD
-          reps(receiver, receiver.value),
-=======
           reqvouch(receiver, receiver.value),
->>>>>>> 51e23dcb
           balances(contracts::harvest, contracts::harvest.value),
           config(contracts::settings, contracts::settings.value)
           {}
@@ -65,12 +61,9 @@
       symbol seeds_symbol = symbol("SEEDS", 4);
       symbol network_symbol = symbol("TLOS", 4);
 
-<<<<<<< HEAD
-=======
       const name individual = "individual"_n;
       const name organization = "organisation"_n;
 
->>>>>>> 51e23dcb
       const name not_found = ""_n;
       const name cbp_reward_resident = "refcbp1.ind"_n;
       const name cbp_reward_citizen = "refcbp2.ind"_n;
@@ -86,11 +79,8 @@
 
       const name ambassador_seeds_reward_resident = "refrwd1.amb"_n;
       const name ambassador_seeds_reward_citizen = "refrwd2.amb"_n;
-<<<<<<< HEAD
-=======
 
       const name max_vouch_points = "maxvouch"_n;
->>>>>>> 51e23dcb
 
       void buyaccount(name account, string owner_key, string active_key);
       void check_user(name account);
@@ -103,12 +93,8 @@
       void history_add_resident(name account);
       void history_add_citizen(name account);
       name find_referrer(name account);
-<<<<<<< HEAD
-
-=======
       void send_addrep(name user, uint64_t amount);
       void send_subrep(name user, uint64_t amount);
->>>>>>> 51e23dcb
 
       TABLE ref_table {
         name referrer;
@@ -152,8 +138,6 @@
 
       };
 
-<<<<<<< HEAD
-=======
       TABLE req_vouch_table {
         uint64_t id;
         name account;
@@ -164,20 +148,11 @@
         uint64_t by_sponsor()const { return sponsor.value; }
       };
 
->>>>>>> 51e23dcb
       TABLE config_table {
         name param;
         uint64_t value;
         uint64_t primary_key() const { return param.value; }
       };
-<<<<<<< HEAD
-
-    typedef eosio::multi_index<"reputation"_n, rep_table,
-      indexed_by<"byreputation"_n,
-      const_mem_fun<rep_table, uint64_t, &rep_table::by_reputation>>
-    > rep_tables;
-=======
->>>>>>> 51e23dcb
 
     typedef eosio::multi_index<"users"_n, user_table,
       indexed_by<"byreputation"_n,
@@ -213,13 +188,8 @@
 
     cbs_tables cbs;
     ref_tables refs;
-<<<<<<< HEAD
-    config_tables config;
-
-=======
     req_vouch_tables reqvouch;
     user_tables users;
->>>>>>> 51e23dcb
 
     config_tables config;
 
