#include <eosio/asset.hpp>
#include <eosio/eosio.hpp>
#include <contracts.hpp>
#include <tables.hpp>
#include <tables/rep_table.hpp>
#include <tables/size_table.hpp>
#include <tables/cbs_table.hpp>
#include <tables/user_table.hpp>
#include <tables/config_table.hpp>
#include <tables/config_float_table.hpp>
#include <utils.hpp>

using namespace eosio;
using std::string;

CONTRACT accounts : public contract {
  public:
      using contract::contract;
      accounts(name receiver, name code, datastream<const char*> ds)
        : contract(receiver, code, ds),
          users(receiver, receiver.value),
          refs(receiver, receiver.value),
          cbs(receiver, receiver.value),
          vouches(receiver, receiver.value),
          vouchtotals(receiver, receiver.value),
          reqvouch(receiver, receiver.value),
          rep(receiver, receiver.value),
          sizes(receiver, receiver.value),
          balances(contracts::harvest, contracts::harvest.value),
          config(contracts::settings, contracts::settings.value),
          configfloat(contracts::settings, contracts::settings.value),
          accts(contracts::token, contracts::token.value),
          actives(contracts::proposals, contracts::proposals.value),
          totals(contracts::history, contracts::history.value),
          residents(contracts::history, contracts::history.value),
          citizens(contracts::history, contracts::history.value),
          history_sizes(contracts::history, contracts::history.value)
          {}

      ACTION reset();

      ACTION adduser(name account, string nickname, name type);

      ACTION makeresident(name user);
      ACTION canresident(name user);

      ACTION makecitizen(name user);
      ACTION cancitizen(name user);

      ACTION update(name user, name type, string nickname, string image, string story, string roles, string skills, string interests);

      ACTION addref(name referrer, name invited);

      ACTION invitevouch(name referrer, name invited);

      ACTION addrep(name user, uint64_t amount);

      ACTION subrep(name user, uint64_t amount);

<<<<<<< HEAD
=======
      ACTION punish(name account, uint64_t points);

>>>>>>> bf67f66a
      ACTION requestvouch(name account, name sponsor);

      ACTION vouch(name sponsor, name account);
      ACTION unvouch(name sponsor, name account);
      ACTION pnishvouched(name sponsor, uint64_t start_account);

      ACTION rankreps();
      ACTION rankrep(uint64_t start_val, uint64_t chunk, uint64_t chunksize);

      ACTION rankcbss();
      ACTION rankcbs(uint64_t start_val, uint64_t chunk, uint64_t chunksize);

      ACTION changesize(name id, int64_t delta);

      ACTION flag(name from, name to);
      ACTION removeflag(name from, name to);
      ACTION punish(name account, uint64_t points);
      ACTION pnshvouchers(name account, uint64_t points, uint64_t start);
      ACTION evaldemote(name to, uint64_t start_val, uint64_t chunk, uint64_t chunksize);

      ACTION testresident(name user);
      ACTION testcitizen(name user);
      ACTION testvisitor(name user);
      ACTION testremove(name user);
      ACTION testsetrep(name user, uint64_t amount);
      ACTION testsetrs(name user, uint64_t amount);
      ACTION testsetcbs(name user, uint64_t amount);
      ACTION testreward();

      ACTION testmvouch(name sponsor, name account, uint64_t reps);
      ACTION migratevouch(name start_user, name start_sponsor);

  private:
      symbol seeds_symbol = symbol("SEEDS", 4);
      symbol network_symbol = symbol("TLOS", 4);

      const name individual = "individual"_n;
      const name organization = "organisation"_n;

      const name not_found = ""_n;

      const name reputation_reward_resident = "refrep1.ind"_n;
      const name reputation_reward_citizen = "refrep2.ind"_n;

      const name individual_seeds_reward_resident = "refrwd1.ind"_n;
      const name individual_seeds_reward_citizen = "refrwd2.ind"_n;
      const name min_individual_seeds_reward_resident = "minrwd1.ind"_n;
      const name min_individual_seeds_reward_citizen = "minrwd2.ind"_n;
      const name dec_individual_seeds_reward_resident = "decrwd1.ind"_n;
      const name dec_individual_seeds_reward_citizen = "decrwd2.ind"_n;

      const name org_seeds_reward_resident = "refrwd1.org"_n;
      const name org_seeds_reward_citizen = "refrwd2.org"_n;
      const name min_org_seeds_reward_resident = "minrwd1.org"_n;
      const name min_org_seeds_reward_citizen = "minrwd2.org"_n;
      const name dec_org_seeds_reward_resident = "decrwd1.org"_n;
      const name dec_org_seeds_reward_citizen = "decrwd2.org"_n;

      const name ambassador_seeds_reward_resident = "refrwd1.amb"_n;
      const name ambassador_seeds_reward_citizen = "refrwd2.amb"_n;
      const name min_ambassador_seeds_reward_resident = "minrwd1.amb"_n;
      const name min_ambassador_seeds_reward_citizen = "minrwd2.amb"_n;
      const name dec_ambassador_seeds_reward_resident = "decrwd1.amb"_n;
      const name dec_ambassador_seeds_reward_citizen = "decrwd2.amb"_n;

      const name max_vouch_points = "maxvouch"_n;

      const name resident_vouch_points = "res.vouch"_n;
      const name citizen_vouch_points = "cit.vouch"_n;
      const name vou_cbp_reward_resident = "vou.cbp1.ind"_n;
      const name vou_cbp_reward_citizen = "vou.cbp2.ind"_n;

      const name flag_total_scope = "flag.total"_n;
      const name flag_remove_scope = "flag.remove"_n;

      void buyaccount(name account, string owner_key, string active_key);
      void check_user(name account);
      void rewards(name account, name new_status);
      void vouchreward(name account);
      void refreward(name account, name new_status);
      void send_reward(name beneficiary, asset quantity);
      void updatestatus(name account, name status);
      void _vouch(name sponsor, name account);
      void history_add_resident(name account);
      void history_add_citizen(name account);
      name find_referrer(name account);
      void send_addrep(name user, uint64_t amount);
      void send_subrep(name user, uint64_t amount);
      void send_to_escrow(name fromfund, name recipient, asset quantity, string memo);
      uint64_t countrefs(name user, int check_num_residents);
      uint64_t rep_score(name user);
      void add_rep_item(name account, uint64_t reputation);
      uint64_t config_get(name key);
      double config_float_get(name key);
      void size_change(name id, int delta);
      void size_set(name id, uint64_t newsize);
      uint64_t get_size(name id);
      bool check_can_make_resident(name user);
      bool check_can_make_citizen(name user);
      uint32_t num_transactions(name account, uint32_t limit);
      void add_active (name user);
      void add_cbs(name account, int points);
<<<<<<< HEAD
      void send_punish(name account, uint64_t points);
      void send_eval_demote(name to);
      void send_punish_vouchers(name account, uint64_t points);
=======
      void calc_vouch_rep(name account);
>>>>>>> bf67f66a

      DEFINE_USER_TABLE

      DEFINE_USER_TABLE_MULTI_INDEX

      DEFINE_REP_TABLE

      DEFINE_REP_TABLE_MULTI_INDEX

      DEFINE_SIZE_TABLE

      DEFINE_SIZE_TABLE_MULTI_INDEX

      DEFINE_CBS_TABLE

      DEFINE_CBS_TABLE_MULTI_INDEX

      TABLE ref_table {
        name referrer;
        name invited;

        uint64_t primary_key() const { return invited.value; }
        uint64_t by_referrer()const { return referrer.value; }
      };

      TABLE vouch_table {
        name account;
        name sponsor;
        uint64_t reps;

        uint64_t primary_key() const { return sponsor.value; }
        uint64_t by_account()const { return account.value; }

      };

      TABLE vouches_table {
        uint64_t id;
        name account;
        name sponsor;
        uint64_t vouch_points;

        uint64_t primary_key() const { return id; }
        uint64_t by_account()const { return account.value; }
        uint64_t by_sponsor()const { return sponsor.value; }
        uint128_t by_sponsor_account()const { return (uint128_t(sponsor.value) << 64) + account.value; }
        uint128_t by_account_sponsor()const { return (uint128_t(account.value) << 64) + sponsor.value; }
      };

      TABLE vouches_totals_table {
        name account;
        uint64_t total_vouch_points;
        uint64_t total_rep_points;

        uint64_t primary_key() const { return account.value; }
      };

      TABLE req_vouch_table {
        uint64_t id;
        name account;
        name sponsor;

        uint64_t primary_key() const { return id; }
        uint64_t by_account()const { return account.value; }
        uint64_t by_sponsor()const { return sponsor.value; }
      };

      TABLE flag_points_table { // scoped by receiving user
        name account;
        uint64_t flag_points;

        uint64_t primary_key() const { return account.value; }
      };

      typedef eosio::multi_index<"flagpts"_n, flag_points_table> flag_points_tables;

    DEFINE_CONFIG_TABLE

    DEFINE_CONFIG_TABLE_MULTI_INDEX

    DEFINE_CONFIG_FLOAT_TABLE

    DEFINE_CONFIG_FLOAT_TABLE_MULTI_INDEX

      // Borrowed from histry.seeds contract
      TABLE citizen_table {
        uint64_t id;
        name account;
        uint64_t timestamp;
        
        uint64_t primary_key()const { return id; }
        uint64_t by_account()const { return account.value; }
      };
      TABLE resident_table {
        uint64_t id;
        name account;
        uint64_t timestamp;
        
        uint64_t primary_key()const { return id; }
        uint64_t by_account()const { return account.value; }
      };
      typedef eosio::multi_index<"citizens"_n, citizen_table,
        indexed_by<"byaccount"_n,
        const_mem_fun<citizen_table, uint64_t, &citizen_table::by_account>>
      > citizen_tables;
      typedef eosio::multi_index<"residents"_n, resident_table, 
        indexed_by<"byaccount"_n,
        const_mem_fun<resident_table, uint64_t, &resident_table::by_account>>
      > resident_tables;
      // END from histry.seeds contract

    typedef eosio::multi_index<"refs"_n, ref_table,
      indexed_by<"byreferrer"_n,const_mem_fun<ref_table, uint64_t, &ref_table::by_referrer>>
    > ref_tables;
    
    typedef eosio::multi_index<"vouch"_n, vouch_table,
      indexed_by<"byaccount"_n,
      const_mem_fun<vouch_table, uint64_t, &vouch_table::by_account>>
    > vouch_tables;

    typedef eosio::multi_index<"vouches"_n, vouches_table,
      indexed_by<"byaccount"_n,
      const_mem_fun<vouches_table, uint64_t, &vouches_table::by_account>>,
      indexed_by<"bysponsor"_n,
      const_mem_fun<vouches_table, uint64_t, &vouches_table::by_sponsor>>,
      indexed_by<"byspnsoracct"_n,
      const_mem_fun<vouches_table, uint128_t, &vouches_table::by_sponsor_account>>,
      indexed_by<"byacctspnsor"_n,
      const_mem_fun<vouches_table, uint128_t, &vouches_table::by_account_sponsor>>
    > vouches_tables;

    typedef eosio::multi_index<"vouchtotals"_n, vouches_totals_table> vouches_totals_tables;

    typedef eosio::multi_index<"reqvouch"_n, req_vouch_table,
      indexed_by<"byaccount"_n,
      const_mem_fun<req_vouch_table, uint64_t, &req_vouch_table::by_account>>,
      indexed_by<"bysponsor"_n,
      const_mem_fun<req_vouch_table, uint64_t, &req_vouch_table::by_sponsor>>
    > req_vouch_tables;

    typedef eosio::multi_index<"balances"_n, tables::balance_table,
        indexed_by<"byplanted"_n,
        const_mem_fun<tables::balance_table, uint64_t, &tables::balance_table::by_planted>>
    > balance_tables;
    balance_tables balances;

    struct [[eosio::table]] account {
      asset    balance;

      uint64_t primary_key()const { return balance.symbol.code().raw(); }
    };
    typedef eosio::multi_index< "accounts"_n, account > token_accts;
    token_accts accts; 

    cbs_tables cbs;
    ref_tables refs;
    vouches_tables vouches;
    vouches_totals_tables vouchtotals;
    req_vouch_tables reqvouch;
    user_tables users;
    rep_tables rep;
    size_tables sizes;

    size_tables history_sizes;
    resident_tables residents;
    citizen_tables citizens;

    config_tables config;
    config_float_tables configfloat;

    // From history contract
    TABLE totals_table {
      name account;
      uint64_t total_volume;
      uint64_t total_number_of_transactions;
      uint64_t total_incoming_from_rep_orgs;
      uint64_t total_outgoing_to_rep_orgs;

      uint64_t primary_key() const { return account.value; }
    };
    typedef eosio::multi_index<"totals"_n, totals_table> totals_tables;
    totals_tables totals;

    // From proposals contract
    TABLE active_table {
      name account;
      uint64_t timestamp;
      bool active;

      uint64_t primary_key()const { return account.value; }
    };
    typedef eosio::multi_index<"actives"_n, active_table> active_tables;
    active_tables actives;

};

EOSIO_DISPATCH(accounts, (reset)(adduser)(canresident)(makeresident)(cancitizen)(makecitizen)(update)(addref)(invitevouch)(addrep)(changesize)
(subrep)(testsetrep)(testsetrs)(testcitizen)(testresident)(testvisitor)(testremove)(testsetcbs)
<<<<<<< HEAD
(testreward)(requestvouch)(vouch)
(rankreps)(rankrep)(rankcbss)(rankcbs)
(flag)(removeflag)(punish)(pnshvouchers)(evaldemote)
=======
(testreward)(punish)(requestvouch)(vouch)(unvouch)(pnishvouched)
(rankreps)(rankrep)(rankcbss)(rankcbs)
(testmvouch)(migratevouch)
>>>>>>> bf67f66a
);<|MERGE_RESOLUTION|>--- conflicted
+++ resolved
@@ -57,11 +57,6 @@
 
       ACTION subrep(name user, uint64_t amount);
 
-<<<<<<< HEAD
-=======
-      ACTION punish(name account, uint64_t points);
-
->>>>>>> bf67f66a
       ACTION requestvouch(name account, name sponsor);
 
       ACTION vouch(name sponsor, name account);
@@ -164,13 +159,10 @@
       uint32_t num_transactions(name account, uint32_t limit);
       void add_active (name user);
       void add_cbs(name account, int points);
-<<<<<<< HEAD
       void send_punish(name account, uint64_t points);
       void send_eval_demote(name to);
       void send_punish_vouchers(name account, uint64_t points);
-=======
       void calc_vouch_rep(name account);
->>>>>>> bf67f66a
 
       DEFINE_USER_TABLE
 
@@ -368,13 +360,8 @@
 
 EOSIO_DISPATCH(accounts, (reset)(adduser)(canresident)(makeresident)(cancitizen)(makecitizen)(update)(addref)(invitevouch)(addrep)(changesize)
 (subrep)(testsetrep)(testsetrs)(testcitizen)(testresident)(testvisitor)(testremove)(testsetcbs)
-<<<<<<< HEAD
-(testreward)(requestvouch)(vouch)
+(testreward)(requestvouch)(vouch)(unvouch)(pnishvouched)
 (rankreps)(rankrep)(rankcbss)(rankcbs)
 (flag)(removeflag)(punish)(pnshvouchers)(evaldemote)
-=======
-(testreward)(punish)(requestvouch)(vouch)(unvouch)(pnishvouched)
-(rankreps)(rankrep)(rankcbss)(rankcbs)
 (testmvouch)(migratevouch)
->>>>>>> bf67f66a
 );