#include <eosio/asset.hpp>
#include <eosio/eosio.hpp>
#include <contracts.hpp>
#include <tables.hpp>
#include <tables/rep_table.hpp>
#include <tables/size_table.hpp>
#include <tables/cbs_table.hpp>
#include <tables/user_table.hpp>
#include <tables/config_table.hpp>
#include <utils.hpp>

using namespace eosio;
using std::string;

CONTRACT accounts : public contract {
  public:
      using contract::contract;
      accounts(name receiver, name code, datastream<const char*> ds)
        : contract(receiver, code, ds),
          users(receiver, receiver.value),
          refs(receiver, receiver.value),
          cbs(receiver, receiver.value),
          reqvouch(receiver, receiver.value),
          rep(receiver, receiver.value),
          sizes(receiver, receiver.value),
          balances(contracts::harvest, contracts::harvest.value),
          config(contracts::settings, contracts::settings.value),
          accts(contracts::token, contracts::token.value),
          actives(contracts::proposals, contracts::proposals.value),
<<<<<<< HEAD
          totals(contracts::history, contracts::history.value)
=======
          residents(contracts::history, contracts::history.value),
          citizens(contracts::history, contracts::history.value),
          history_sizes(contracts::history, contracts::history.value)
>>>>>>> f6366089
          {}

      ACTION reset();

      ACTION adduser(name account, string nickname, name type);

      ACTION makeresident(name user);
      ACTION canresident(name user);

      ACTION makecitizen(name user);
      ACTION cancitizen(name user);

      ACTION update(name user, name type, string nickname, string image, string story, string roles, string skills, string interests);

      ACTION addref(name referrer, name invited);

      ACTION invitevouch(name referrer, name invited);

      ACTION addrep(name user, uint64_t amount);

      ACTION subrep(name user, uint64_t amount);

      ACTION punish(name account);

      ACTION requestvouch(name account, name sponsor);

      ACTION vouch(name sponsor, name account);

      ACTION rankreps();
      ACTION rankrep(uint64_t start_val, uint64_t chunk, uint64_t chunksize);

      ACTION rankcbss();
      ACTION rankcbs(uint64_t start_val, uint64_t chunk, uint64_t chunksize);

      ACTION changesize(name id, int64_t delta);

      ACTION demotecitizn(name user);

      ACTION testresident(name user);
      ACTION testcitizen(name user);
      ACTION testvisitor(name user);
      ACTION testremove(name user);
      ACTION testsetrep(name user, uint64_t amount);
      ACTION testsetrs(name user, uint64_t amount);
      ACTION testsetcbs(name user, uint64_t amount);
      ACTION testreward();

  private:
      symbol seeds_symbol = symbol("SEEDS", 4);
      symbol network_symbol = symbol("TLOS", 4);

      const name individual = "individual"_n;
      const name organization = "organisation"_n;

      const name not_found = ""_n;
      const name cbp_reward_resident = "refcbp1.ind"_n;
      const name cbp_reward_citizen = "refcbp2.ind"_n;

      const name reputation_reward_resident = "refrep1.ind"_n;
      const name reputation_reward_citizen = "refrep2.ind"_n;

      const name individual_seeds_reward_resident = "refrwd1.ind"_n;
      const name individual_seeds_reward_citizen = "refrwd2.ind"_n;
      const name min_individual_seeds_reward_resident = "minrwd1.ind"_n;
      const name min_individual_seeds_reward_citizen = "minrwd2.ind"_n;
      const name dec_individual_seeds_reward_resident = "decrwd1.ind"_n;
      const name dec_individual_seeds_reward_citizen = "decrwd2.ind"_n;

      const name org_seeds_reward_resident = "refrwd1.org"_n;
      const name org_seeds_reward_citizen = "refrwd2.org"_n;
      const name min_org_seeds_reward_resident = "minrwd1.org"_n;
      const name min_org_seeds_reward_citizen = "minrwd2.org"_n;
      const name dec_org_seeds_reward_resident = "decrwd1.org"_n;
      const name dec_org_seeds_reward_citizen = "decrwd2.org"_n;

      const name ambassador_seeds_reward_resident = "refrwd1.amb"_n;
      const name ambassador_seeds_reward_citizen = "refrwd2.amb"_n;
      const name min_ambassador_seeds_reward_resident = "minrwd1.amb"_n;
      const name min_ambassador_seeds_reward_citizen = "minrwd2.amb"_n;
      const name dec_ambassador_seeds_reward_resident = "decrwd1.amb"_n;
      const name dec_ambassador_seeds_reward_citizen = "decrwd2.amb"_n;

      const name max_vouch_points = "maxvouch"_n;

      const name resident_vouch_points = "res.vouch"_n;
      const name citizen_vouch_points = "cit.vouch"_n;

      void buyaccount(name account, string owner_key, string active_key);
      void check_user(name account);
      void rewards(name account, name new_status);
      void vouchreward(name account);
      void refreward(name account, name new_status);
      void send_reward(name beneficiary, asset quantity);
      void updatestatus(name account, name status);
      void _vouch(name sponsor, name account);
      void history_add_resident(name account);
      void history_add_citizen(name account);
      name find_referrer(name account);
      void send_addrep(name user, uint64_t amount);
      void send_subrep(name user, uint64_t amount);
      void send_to_escrow(name fromfund, name recipient, asset quantity, string memo);
      uint64_t countrefs(name user, int check_num_residents);
      uint64_t rep_score(name user);
      void add_rep_item(name account, uint64_t reputation);
      uint64_t config_get(name key);
      void size_change(name id, int delta);
      void size_set(name id, uint64_t newsize);
      uint64_t get_size(name id);
      bool check_can_make_resident(name user);
      bool check_can_make_citizen(name user);
      uint32_t num_transactions(name account, uint32_t limit);
      void add_active (name user);

      DEFINE_USER_TABLE

      DEFINE_USER_TABLE_MULTI_INDEX

      DEFINE_REP_TABLE

      DEFINE_REP_TABLE_MULTI_INDEX

      DEFINE_SIZE_TABLE

      DEFINE_SIZE_TABLE_MULTI_INDEX

      DEFINE_CBS_TABLE

      DEFINE_CBS_TABLE_MULTI_INDEX

      TABLE ref_table {
        name referrer;
        name invited;

        uint64_t primary_key() const { return invited.value; }
        uint64_t by_referrer()const { return referrer.value; }
      };

      TABLE vouch_table {
        name account;
        name sponsor;
        uint64_t reps;

        uint64_t primary_key() const { return sponsor.value; }
        uint64_t by_account()const { return account.value; }

      };

      TABLE req_vouch_table {
        uint64_t id;
        name account;
        name sponsor;

        uint64_t primary_key() const { return id; }
        uint64_t by_account()const { return account.value; }
        uint64_t by_sponsor()const { return sponsor.value; }
      };

    DEFINE_CONFIG_TABLE

    DEFINE_CONFIG_TABLE_MULTI_INDEX

      // Borrowed from histry.seeds contract
      TABLE citizen_table {
        uint64_t id;
        name account;
        uint64_t timestamp;
        
        uint64_t primary_key()const { return id; }
        uint64_t by_account()const { return account.value; }
      };
      TABLE resident_table {
        uint64_t id;
        name account;
        uint64_t timestamp;
        
        uint64_t primary_key()const { return id; }
        uint64_t by_account()const { return account.value; }
      };
      typedef eosio::multi_index<"citizens"_n, citizen_table,
        indexed_by<"byaccount"_n,
        const_mem_fun<citizen_table, uint64_t, &citizen_table::by_account>>
      > citizen_tables;
      typedef eosio::multi_index<"residents"_n, resident_table, 
        indexed_by<"byaccount"_n,
        const_mem_fun<resident_table, uint64_t, &resident_table::by_account>>
      > resident_tables;
      // END from histry.seeds contract

    typedef eosio::multi_index<"refs"_n, ref_table,
      indexed_by<"byreferrer"_n,const_mem_fun<ref_table, uint64_t, &ref_table::by_referrer>>
    > ref_tables;
    
    typedef eosio::multi_index<"vouch"_n, vouch_table,
      indexed_by<"byaccount"_n,
      const_mem_fun<vouch_table, uint64_t, &vouch_table::by_account>>
    > vouch_tables;

    typedef eosio::multi_index<"reqvouch"_n, req_vouch_table,
      indexed_by<"byaccount"_n,
      const_mem_fun<req_vouch_table, uint64_t, &req_vouch_table::by_account>>,
      indexed_by<"bysponsor"_n,
      const_mem_fun<req_vouch_table, uint64_t, &req_vouch_table::by_sponsor>>
    > req_vouch_tables;

    typedef eosio::multi_index<"balances"_n, tables::balance_table,
        indexed_by<"byplanted"_n,
        const_mem_fun<tables::balance_table, uint64_t, &tables::balance_table::by_planted>>
    > balance_tables;
    balance_tables balances;

    struct [[eosio::table]] account {
      asset    balance;

      uint64_t primary_key()const { return balance.symbol.code().raw(); }
    };
    typedef eosio::multi_index< "accounts"_n, account > token_accts;
    token_accts accts; 

    cbs_tables cbs;
    ref_tables refs;
    req_vouch_tables reqvouch;
    user_tables users;
    rep_tables rep;
    size_tables sizes;

    size_tables history_sizes;
    resident_tables residents;
    citizen_tables citizens;

    config_tables config;

    // From history contract
    TABLE totals_table {
      name account;
      uint64_t total_volume;
      uint64_t total_number_of_transactions;
      uint64_t total_incoming_from_rep_orgs;
      uint64_t total_outgoing_to_rep_orgs;

      uint64_t primary_key() const { return account.value; }
    };
    typedef eosio::multi_index<"totals"_n, totals_table> totals_tables;
    totals_tables totals;

    // From proposals contract
    TABLE active_table {
      name account;
      uint64_t timestamp;
      bool active;

      uint64_t primary_key()const { return account.value; }
    };
    typedef eosio::multi_index<"actives"_n, active_table> active_tables;
    active_tables actives;

};

EOSIO_DISPATCH(accounts, (reset)(adduser)(canresident)(makeresident)(cancitizen)(makecitizen)(update)(addref)(invitevouch)(addrep)(changesize)
(subrep)(testsetrep)(testsetrs)(testcitizen)(testresident)(testvisitor)(testremove)(testsetcbs)
(testreward)(punish)(requestvouch)(vouch)
(rankreps)(rankrep)(rankcbss)(rankcbs)
(demotecitizn)
);<|MERGE_RESOLUTION|>--- conflicted
+++ resolved
@@ -27,13 +27,10 @@
           config(contracts::settings, contracts::settings.value),
           accts(contracts::token, contracts::token.value),
           actives(contracts::proposals, contracts::proposals.value),
-<<<<<<< HEAD
           totals(contracts::history, contracts::history.value)
-=======
           residents(contracts::history, contracts::history.value),
           citizens(contracts::history, contracts::history.value),
           history_sizes(contracts::history, contracts::history.value)
->>>>>>> f6366089
           {}
 
       ACTION reset();
