#include <eosio/asset.hpp>
#include <eosio/eosio.hpp>
#include <contracts.hpp>
#include <tables.hpp>
#include <tables/rep_table.hpp>
#include <tables/size_table.hpp>
#include <tables/cbs_table.hpp>
#include <tables/user_table.hpp>
#include <tables/config_table.hpp>
#include <tables/config_float_table.hpp>
#include <utils.hpp>

using namespace eosio;
using std::string;

CONTRACT accounts : public contract {
  public:
      using contract::contract;
      accounts(name receiver, name code, datastream<const char*> ds)
        : contract(receiver, code, ds),
          users(receiver, receiver.value),
          refs(receiver, receiver.value),
          cbs(receiver, receiver.value),
          vouches(receiver, receiver.value),
          vouchtotals(receiver, receiver.value),
          reqvouch(receiver, receiver.value),
          rep(receiver, receiver.value),
          sizes(receiver, receiver.value),
          balances(contracts::harvest, contracts::harvest.value),
          config(contracts::settings, contracts::settings.value),
          configfloat(contracts::settings, contracts::settings.value),
          accts(contracts::token, contracts::token.value),
          actives(contracts::proposals, contracts::proposals.value),
          totals(contracts::history, contracts::history.value),
          residents(contracts::history, contracts::history.value),
          citizens(contracts::history, contracts::history.value),
          history_sizes(contracts::history, contracts::history.value)
          {}

      ACTION reset();

      ACTION adduser(name account, string nickname, name type);

      ACTION makeresident(name user);
      ACTION canresident(name user);

      ACTION makecitizen(name user);
      ACTION cancitizen(name user);

      ACTION update(name user, name type, string nickname, string image, string story, string roles, string skills, string interests);

      ACTION addref(name referrer, name invited);

      ACTION invitevouch(name referrer, name invited);

      ACTION addrep(name user, uint64_t amount);

      ACTION subrep(name user, uint64_t amount);

      ACTION requestvouch(name account, name sponsor);

      ACTION vouch(name sponsor, name account);
      ACTION pnishvouched(name sponsor, uint64_t start_account);

      ACTION rankreps();
      ACTION rankorgreps();
      ACTION rankrep(uint64_t start_val, uint64_t chunk, uint64_t chunksize, name scope);

      ACTION rankcbss();
      ACTION rankorgcbss();
      ACTION rankcbs(uint64_t start_val, uint64_t chunk, uint64_t chunksize, name scope);

      ACTION changesize(name id, int64_t delta);

      ACTION flag(name from, name to);
      ACTION removeflag(name from, name to);
      ACTION punish(name account, uint64_t points);
      ACTION pnshvouchers(name account, uint64_t points, uint64_t start);
      ACTION evaldemote(name to, uint64_t start_val, uint64_t chunk, uint64_t chunksize);

      ACTION testresident(name user);
      ACTION testcitizen(name user);
      ACTION testvisitor(name user);
      ACTION testremove(name user);
      ACTION testsetrep(name user, uint64_t amount);
      ACTION testsetrs(name user, uint64_t amount);
      ACTION testsetcbs(name user, uint64_t amount);
      ACTION testreward();

      ACTION testmvouch(name sponsor, name account, uint64_t reps);
      ACTION migratevouch(uint64_t start_user, uint64_t start_sponsor, uint64_t batch_size);

      ACTION migorgs(uint64_t start_org);
      ACTION delcbsreporg(uint64_t start_org);
      ACTION testmigscope(name account, uint64_t amount);

  private:
      symbol seeds_symbol = symbol("SEEDS", 4);
      symbol network_symbol = symbol("TLOS", 4);

      const name individual = "individual"_n;
      const name organization = "organisation"_n;

<<<<<<< HEAD
      const name citizen = name("citizen");
      const name resident = name("resident");
      const name visitor = name("visitor");
=======
      const name individual_scope = get_self();
      const name organization_scope = "org"_n;
>>>>>>> e68bb62a

      const name not_found = ""_n;

      const name reputation_reward_resident = "refrep1.ind"_n;
      const name reputation_reward_citizen = "refrep2.ind"_n;

      const name individual_seeds_reward_resident = "refrwd1.ind"_n;
      const name individual_seeds_reward_citizen = "refrwd2.ind"_n;
      const name min_individual_seeds_reward_resident = "minrwd1.ind"_n;
      const name min_individual_seeds_reward_citizen = "minrwd2.ind"_n;
      const name dec_individual_seeds_reward_resident = "decrwd1.ind"_n;
      const name dec_individual_seeds_reward_citizen = "decrwd2.ind"_n;

      const name org_seeds_reward_resident = "refrwd1.org"_n;
      const name org_seeds_reward_citizen = "refrwd2.org"_n;
      const name min_org_seeds_reward_resident = "minrwd1.org"_n;
      const name min_org_seeds_reward_citizen = "minrwd2.org"_n;
      const name dec_org_seeds_reward_resident = "decrwd1.org"_n;
      const name dec_org_seeds_reward_citizen = "decrwd2.org"_n;

      const name ambassador_seeds_reward_resident = "refrwd1.amb"_n;
      const name ambassador_seeds_reward_citizen = "refrwd2.amb"_n;
      const name min_ambassador_seeds_reward_resident = "minrwd1.amb"_n;
      const name min_ambassador_seeds_reward_citizen = "minrwd2.amb"_n;
      const name dec_ambassador_seeds_reward_resident = "decrwd1.amb"_n;
      const name dec_ambassador_seeds_reward_citizen = "decrwd2.amb"_n;

      const name max_vouch_points = "maxvouch"_n;

      const name resident_vouch_points = "res.vouch"_n;
      const name citizen_vouch_points = "cit.vouch"_n;

      const name flag_total_scope = "flag.total"_n;
      const name flag_remove_scope = "flag.remove"_n;

      void buyaccount(name account, string owner_key, string active_key);
      void check_user(name account);
      void rewards(name account, name new_status);
      void vouchreward(name account, name new_status);
      void refreward(name account, name new_status);
      void send_reward(name beneficiary, asset quantity);
      void updatestatus(name account, name status);
      void _vouch(name sponsor, name account);
      void history_add_resident(name account);
      void history_add_citizen(name account);
      name find_referrer(name account);
      void send_addrep(name user, uint64_t amount);
      void send_subrep(name user, uint64_t amount);
      void send_to_escrow(name fromfund, name recipient, asset quantity, string memo);
      uint64_t countrefs(name user, int check_num_residents);
      uint64_t rep_score(name user);
      void add_rep_item(name account, uint64_t reputation, name scope);
      uint64_t config_get(name key);
      double config_float_get(name key);
      void size_change(name id, int delta);
      void size_set(name id, uint64_t newsize);
      uint64_t get_size(name id);
      bool check_can_make_resident(name user);
      bool check_can_make_citizen(name user);
      uint32_t num_transactions(name account, uint32_t limit);
      void add_active (name user);
      void add_cbs(name account, int points);
      void send_punish(name account, uint64_t points);
      void send_eval_demote(name to);
      void send_punish_vouchers(name account, uint64_t points);
      void calc_vouch_rep(name account);
      name get_scope(name type);
      void send_add_cbs_org(name user, uint64_t amount);

      void migrate_calc_vouch_rep(name account); // migration - remove

      DEFINE_USER_TABLE

      DEFINE_USER_TABLE_MULTI_INDEX

      DEFINE_REP_TABLE

      DEFINE_REP_TABLE_MULTI_INDEX

      DEFINE_SIZE_TABLE

      DEFINE_SIZE_TABLE_MULTI_INDEX

      DEFINE_CBS_TABLE

      DEFINE_CBS_TABLE_MULTI_INDEX

      TABLE ref_table {
        name referrer;
        name invited;

        uint64_t primary_key() const { return invited.value; }
        uint64_t by_referrer()const { return referrer.value; }
      };

      TABLE vouch_table {
        name account;
        name sponsor;
        uint64_t reps;

        uint64_t primary_key() const { return sponsor.value; }
        uint64_t by_account()const { return account.value; }

      };

      TABLE vouches_table {
        uint64_t id;
        name account;
        name sponsor;
        uint64_t vouch_points;

        uint64_t primary_key() const { return id; }
        uint64_t by_account()const { return account.value; }
        uint64_t by_sponsor()const { return sponsor.value; }
        uint128_t by_sponsor_account()const { return (uint128_t(sponsor.value) << 64) + account.value; }
        uint128_t by_account_sponsor()const { return (uint128_t(account.value) << 64) + sponsor.value; }
      };

      TABLE vouches_totals_table {
        name account;
        uint64_t total_vouch_points;
        uint64_t total_rep_points;

        uint64_t primary_key() const { return account.value; }
      };

      TABLE req_vouch_table {
        uint64_t id;
        name account;
        name sponsor;

        uint64_t primary_key() const { return id; }
        uint64_t by_account()const { return account.value; }
        uint64_t by_sponsor()const { return sponsor.value; }
      };

      TABLE flag_points_table { // scoped by receiving user
        name account;
        uint64_t flag_points;

        uint64_t primary_key() const { return account.value; }
      };

      typedef eosio::multi_index<"flagpts"_n, flag_points_table> flag_points_tables;

    DEFINE_CONFIG_TABLE

    DEFINE_CONFIG_TABLE_MULTI_INDEX

    DEFINE_CONFIG_FLOAT_TABLE

    DEFINE_CONFIG_FLOAT_TABLE_MULTI_INDEX

      // Borrowed from histry.seeds contract
      TABLE citizen_table {
        uint64_t id;
        name account;
        uint64_t timestamp;
        
        uint64_t primary_key()const { return id; }
        uint64_t by_account()const { return account.value; }
      };
      TABLE resident_table {
        uint64_t id;
        name account;
        uint64_t timestamp;
        
        uint64_t primary_key()const { return id; }
        uint64_t by_account()const { return account.value; }
      };
      typedef eosio::multi_index<"citizens"_n, citizen_table,
        indexed_by<"byaccount"_n,
        const_mem_fun<citizen_table, uint64_t, &citizen_table::by_account>>
      > citizen_tables;
      typedef eosio::multi_index<"residents"_n, resident_table, 
        indexed_by<"byaccount"_n,
        const_mem_fun<resident_table, uint64_t, &resident_table::by_account>>
      > resident_tables;
      // END from histry.seeds contract

    typedef eosio::multi_index<"refs"_n, ref_table,
      indexed_by<"byreferrer"_n,const_mem_fun<ref_table, uint64_t, &ref_table::by_referrer>>
    > ref_tables;
    
    typedef eosio::multi_index<"vouch"_n, vouch_table,
      indexed_by<"byaccount"_n,
      const_mem_fun<vouch_table, uint64_t, &vouch_table::by_account>>
    > vouch_tables;

    typedef eosio::multi_index<"vouches"_n, vouches_table,
      indexed_by<"byaccount"_n,
      const_mem_fun<vouches_table, uint64_t, &vouches_table::by_account>>,
      indexed_by<"bysponsor"_n,
      const_mem_fun<vouches_table, uint64_t, &vouches_table::by_sponsor>>,
      indexed_by<"byspnsoracct"_n,
      const_mem_fun<vouches_table, uint128_t, &vouches_table::by_sponsor_account>>,
      indexed_by<"byacctspnsor"_n,
      const_mem_fun<vouches_table, uint128_t, &vouches_table::by_account_sponsor>>
    > vouches_tables;

    typedef eosio::multi_index<"vouchtotals"_n, vouches_totals_table> vouches_totals_tables;

    typedef eosio::multi_index<"reqvouch"_n, req_vouch_table,
      indexed_by<"byaccount"_n,
      const_mem_fun<req_vouch_table, uint64_t, &req_vouch_table::by_account>>,
      indexed_by<"bysponsor"_n,
      const_mem_fun<req_vouch_table, uint64_t, &req_vouch_table::by_sponsor>>
    > req_vouch_tables;

    typedef eosio::multi_index<"balances"_n, tables::balance_table,
        indexed_by<"byplanted"_n,
        const_mem_fun<tables::balance_table, uint64_t, &tables::balance_table::by_planted>>
    > balance_tables;
    balance_tables balances;

    struct [[eosio::table]] account {
      asset    balance;

      uint64_t primary_key()const { return balance.symbol.code().raw(); }
    };
    typedef eosio::multi_index< "accounts"_n, account > token_accts;
    token_accts accts; 

    cbs_tables cbs;
    ref_tables refs;
    vouches_tables vouches;
    vouches_totals_tables vouchtotals;
    req_vouch_tables reqvouch;
    user_tables users;
    rep_tables rep;
    size_tables sizes;

    size_tables history_sizes;
    resident_tables residents;
    citizen_tables citizens;

    config_tables config;
    config_float_tables configfloat;

    // From history contract
    TABLE totals_table {
      name account;
      uint64_t total_volume;
      uint64_t total_number_of_transactions;
      uint64_t total_incoming_from_rep_orgs;
      uint64_t total_outgoing_to_rep_orgs;

      uint64_t primary_key() const { return account.value; }
    };
    typedef eosio::multi_index<"totals"_n, totals_table> totals_tables;
    totals_tables totals;

    // From proposals contract
    TABLE active_table {
      name account;
      uint64_t timestamp;
      bool active;

      uint64_t primary_key()const { return account.value; }
    };
    typedef eosio::multi_index<"actives"_n, active_table> active_tables;
    active_tables actives;

};

EOSIO_DISPATCH(accounts, (reset)(adduser)(canresident)(makeresident)(cancitizen)(makecitizen)(update)(addref)(invitevouch)(addrep)(changesize)
(subrep)(testsetrep)(testsetrs)(testcitizen)(testresident)(testvisitor)(testremove)(testsetcbs)
<<<<<<< HEAD
(testreward)(requestvouch)(vouch)(pnishvouched)
(rankreps)(rankrep)(rankcbss)(rankcbs)
=======
(testreward)(requestvouch)(vouch)(unvouch)(pnishvouched)
(rankreps)(rankorgreps)(rankrep)(rankcbss)(rankorgcbss)(rankcbs)
>>>>>>> e68bb62a
(flag)(removeflag)(punish)(pnshvouchers)(evaldemote)
(testmvouch)(migratevouch)
(migorgs)(delcbsreporg)(testmigscope)
);<|MERGE_RESOLUTION|>--- conflicted
+++ resolved
@@ -101,14 +101,11 @@
       const name individual = "individual"_n;
       const name organization = "organisation"_n;
 
-<<<<<<< HEAD
       const name citizen = name("citizen");
       const name resident = name("resident");
       const name visitor = name("visitor");
-=======
       const name individual_scope = get_self();
       const name organization_scope = "org"_n;
->>>>>>> e68bb62a
 
       const name not_found = ""_n;
 
@@ -376,13 +373,8 @@
 
 EOSIO_DISPATCH(accounts, (reset)(adduser)(canresident)(makeresident)(cancitizen)(makecitizen)(update)(addref)(invitevouch)(addrep)(changesize)
 (subrep)(testsetrep)(testsetrs)(testcitizen)(testresident)(testvisitor)(testremove)(testsetcbs)
-<<<<<<< HEAD
 (testreward)(requestvouch)(vouch)(pnishvouched)
-(rankreps)(rankrep)(rankcbss)(rankcbs)
-=======
-(testreward)(requestvouch)(vouch)(unvouch)(pnishvouched)
 (rankreps)(rankorgreps)(rankrep)(rankcbss)(rankorgcbss)(rankcbs)
->>>>>>> e68bb62a
 (flag)(removeflag)(punish)(pnshvouchers)(evaldemote)
 (testmvouch)(migratevouch)
 (migorgs)(delcbsreporg)(testmigscope)
