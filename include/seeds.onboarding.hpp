--- conflicted
+++ resolved
@@ -179,11 +179,7 @@
       execute_action<onboarding>(name(receiver), name(code), &onboarding::deposit);
   } else if (code == receiver) {
       switch (action) {
-<<<<<<< HEAD
-      EOSIO_DISPATCH_HELPER(onboarding, (reset)(invite)(invitefor)(accept)(onboardorg)(createbio)(acceptnew)(acceptexist)(cancel)(cleanup)
-=======
       EOSIO_DISPATCH_HELPER(onboarding, (reset)(invite)(invitefor)(accept)(onboardorg)(createregion)(acceptnew)(acceptexist)(cancel)(cleanup)
->>>>>>> ff459e1c
       (createcampg)(campinvite)(addauthorized)(remauthorized)(returnfunds)(rtrnfundsaux)
       )
       }
