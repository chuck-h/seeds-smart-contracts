--- conflicted
+++ resolved
@@ -35,11 +35,7 @@
     ACTION acceptnew(name account, checksum256 invite_secret, string publicKey, string fullname);
     ACTION acceptexist(name account, checksum256 invite_secret, string publicKey);
     ACTION onboardorg(name sponsor, name account, string fullname, string publicKey);
-<<<<<<< HEAD
-    ACTION createrdc(name sponsor, name region, string publicKey);
-=======
     ACTION createregion(name sponsor, name region, string publicKey);
->>>>>>> a38beff3
 
     ACTION cancel(name sponsor, checksum256 invite_hash);
 
@@ -183,11 +179,7 @@
       execute_action<onboarding>(name(receiver), name(code), &onboarding::deposit);
   } else if (code == receiver) {
       switch (action) {
-<<<<<<< HEAD
-      EOSIO_DISPATCH_HELPER(onboarding, (reset)(invite)(invitefor)(accept)(onboardorg)(createrdc)(acceptnew)(acceptexist)(cancel)(cleanup)
-=======
       EOSIO_DISPATCH_HELPER(onboarding, (reset)(invite)(invitefor)(accept)(onboardorg)(createregion)(acceptnew)(acceptexist)(cancel)(cleanup)
->>>>>>> a38beff3
       (createcampg)(campinvite)(addauthorized)(remauthorized)(returnfunds)(rtrnfundsaux)
       )
       }
