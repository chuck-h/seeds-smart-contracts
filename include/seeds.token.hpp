--- conflicted
+++ resolved
@@ -173,15 +173,9 @@
 
          [[eosio::action]]
          void resetweekly();
-<<<<<<< HEAD
-         
-=======
 
          ACTION updatecirc();
 
-         void save_transaction(name from, name to, asset quantity, string memo);
-
->>>>>>> 824485fa
          using create_action = eosio::action_wrapper<"create"_n, &token::create>;
          using issue_action = eosio::action_wrapper<"issue"_n, &token::issue>;
          using retire_action = eosio::action_wrapper<"retire"_n, &token::retire>;
