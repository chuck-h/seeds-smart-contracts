--- conflicted
+++ resolved
@@ -8,11 +8,7 @@
 #include <contracts.hpp>
 #include <tables/user_table.hpp>
 
-<<<<<<< HEAD
-#include <cmath> 
-=======
 #include <cmath>
->>>>>>> 6a4e4d74
 
 using namespace eosio;
 using std::string;
@@ -345,12 +341,8 @@
   (addcitizen)(addresident)
   (addreputable)(addregen)
   (numtrx)
-<<<<<<< HEAD
-  (orgtxpoints)(orgtxpt)
   (migrateusers)(migrateuser)(testentry)
-=======
   (deldailytrx)(savepoints)
   (testtotalqev)
->>>>>>> 6a4e4d74
   (migrate)
   );