--- conflicted
+++ resolved
@@ -255,11 +255,8 @@
       citizen_tables citizens;
       reputable_tables reputables;
       regenerative_tables regens;
-<<<<<<< HEAD
       totals_tables totals;
-=======
       size_tables sizes;
->>>>>>> f6366089
 };
 
 EOSIO_DISPATCH(history, 
@@ -268,12 +265,7 @@
   (addcitizen)(addresident)
   (addreputable)(addregen)
   (numtrx)
-<<<<<<< HEAD
   (deldailytrx)(savepoints)
   (testtotalqev)
-);
-=======
-  (orgtxpoints)(orgtxpt)
   (migrate)
-  );
->>>>>>> f6366089
+);