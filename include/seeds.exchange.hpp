--- conflicted
+++ resolved
@@ -57,14 +57,10 @@
 
     void purchase_usd(name buyer, asset usd_quantity, string paymentSymbol, string memo); 
     asset seeds_for_usd(asset usd_quantity);
-<<<<<<< HEAD
     void update_price(); 
     void price_update_aux();
     bool is_paused();
-=======
-    void update_price(); // updates price table
-    void price_history_update(); // updates price table
->>>>>>> a19a722f
+    void price_history_update(); 
 
     symbol tlos_symbol = symbol("TLOS", 4);
     symbol seeds_symbol = symbol("SEEDS", 4);
@@ -179,15 +175,12 @@
       execute_action<exchange>(name(receiver), name(code), &exchange::buytlos);
   } else if (code == receiver) {
       switch (action) {
-<<<<<<< HEAD
           EOSIO_DISPATCH_HELPER(exchange, 
           (reset)(onperiod)(updatetlos)(updatelimit)(newpayment)
           (addround)(initsale)(initrounds)(priceupdate)
           (migrate)(pause)(unpause)
+          (incprice)
           )
-=======
-          EOSIO_DISPATCH_HELPER(exchange, (reset)(onperiod)(updatetlos)(updatelimit)(newpayment)(addround)(initsale)(initrounds)(priceupdate)(incprice))
->>>>>>> a19a722f
       }
   }
 }
