const { describe } = require("riteway")
const { eos, encodeName, getBalance, getBalanceFloat, names, getTableRows, isLocal, initContracts, ramdom64ByteHexString, sha256, fromHexString } = require("../scripts/helper")
const { equals, any, or } = require("ramda")

const { organization, accounts, token, firstuser, seconduser, thirduser, fourthuser, fifthuser, bank, settings, harvest, history, exchange, onboarding } = names

let eosDevKey = "EOS6MRyAjQq8ud7hVNYcfnVPJqcVpscN5So8BhtHuGYqET5GDW5CV"

function getBeginningOfDayInSeconds () {
    const now = new Date()
    return now.setUTCHours(0, 0, 0, 0) / 1000
}  

function sleep(ms) {
    return new Promise(resolve => setTimeout(resolve, ms));
}

const randomAccountName = () => {
    let length = 12
    var result           = '';
    var characters       = 'abcdefghijklmnopqrstuvwxyz1234';
    var charactersLength = characters.length;
    for ( var i = 0; i < length; i++ ) {
       result += characters.charAt(Math.floor(Math.random() * charactersLength));
    }
    return result;
}

describe('organization', async assert => {

    if (!isLocal()) {
        console.log("only run unit tests on local - don't reset accounts on mainnet or testnet")
        return
    }

    const contracts = await Promise.all([
        eos.contract(organization),
        eos.contract(token),
        eos.contract(accounts),
        eos.contract(settings),
        eos.contract(harvest),
    ]).then(([organization, token, accounts, settings, harvest]) => ({
        organization, token, accounts, settings, harvest
    }))
    console.log('settings reset')
    await contracts.settings.reset({ authorization: `${settings}@active` })

    console.log('reset organization')
    await contracts.organization.reset({ authorization: `${organization}@active` })

    console.log('reset token stats')
    await contracts.token.resetweekly({ authorization: `${token}@active` })

    console.log('accounts reset')
    await contracts.accounts.reset({ authorization: `${accounts}@active` })
    
    console.log('harvest reset')
    await contracts.harvest.reset({ authorization: `${harvest}@active` })

    // console.log('configure')
    // await contracts.settings.configure('planted', 500000, { authorization: `${settings}@active` })
  
    console.log('join users')
    await contracts.accounts.adduser(firstuser, 'first user', 'individual', { authorization: `${accounts}@active` })
    await contracts.accounts.adduser(seconduser, 'second user', 'individual', { authorization: `${accounts}@active` })

    console.log('add rep')
    await contracts.accounts.testsetrs(firstuser, 49, { authorization: `${accounts}@active` })
    await contracts.accounts.testsetrs(seconduser, 99, { authorization: `${accounts}@active` })

    console.log('create balance')
    await contracts.token.transfer(firstuser, organization, "400.0000 SEEDS", "Initial supply", { authorization: `${firstuser}@active` })
    await contracts.token.transfer(seconduser, organization, "200.0000 SEEDS", "Initial supply", { authorization: `${seconduser}@active` })

    const initialBalances = await getTableRows({
        code: organization,
        scope: organization,
        table: 'sponsors',
        json: true
    })

    console.log('create organization')
    await contracts.organization.create(firstuser, 'testorg1', "Org Number 1", eosDevKey, { authorization: `${firstuser}@active` })
    await contracts.organization.create(firstuser, 'testorg2', "Org 2", eosDevKey,  { authorization: `${firstuser}@active` })
    await contracts.organization.create(seconduser, 'testorg3', "Org 3 - Test, Inc.", eosDevKey, { authorization: `${seconduser}@active` })

    const initialOrgs = await getTableRows({
        code: organization,
        scope: organization,
        table: 'organization',
        json: true
    })

    console.log('add member')
    await contracts.organization.addmember('testorg1', firstuser, seconduser, 'admin', { authorization: `${firstuser}@active` })
    await contracts.organization.addmember('testorg3', seconduser, firstuser, 'admin', { authorization: `${seconduser}@active` })
    

    const members1 = await getTableRows({
        code: organization,
        scope: 'testorg1',
        table: 'members',
        json: true
    })

    const members2 = await getTableRows({
        code: organization,
        scope: 'testorg3',
        table: 'members',
        json: true
    })

    console.log('destroy organization')
    await contracts.organization.destroy('testorg2', firstuser, { authorization: `${firstuser}@active` })
    //await contracts.organization.refund(firstuser, "50.0000 SEEDS", { authorization: `${firstuser}@active` })

    const orgs = await getTableRows({
        code: organization,
        scope: organization,
        table: 'organization',
        json: true
    })

    console.log('change owner')

    try{
        console.log('remove owner')
        await contracts.organization.removemember('testorg3', firstuser, firstuser, { authorization: `${firstuser}@active` })
    }
    catch(err){
        console.log('You can not remove de owner')
    }

    await contracts.organization.changeowner('testorg3', seconduser, firstuser, { authorization: `${seconduser}@active` })
    await contracts.organization.changerole('testorg3', firstuser, seconduser, 'testrole', { authorization: `${firstuser}@active` })

    const currentRoles = await getTableRows({
        code: organization,
        scope: organization,
        table: 'organization',
        json: true
    })

    console.log('remove member')
    await contracts.organization.removemember('testorg3', firstuser, seconduser, { authorization: `${firstuser}@active` })

    const members3 = await getTableRows({
        code: organization,
        scope: 'testorg3',
        table: 'members',
        json: true
    })

    console.log('add regen')
    await contracts.organization.addregen('testorg1', firstuser, 15, { authorization: `${firstuser}@active` })
    await contracts.organization.subregen('testorg3', seconduser, 1, { authorization: `${seconduser}@active` })
    
    const regen = await getTableRows({
        code: organization,
        scope: organization,
        table: 'organization',
        json: true
    })


    try{
        console.log('create organization')
        await contracts.organization.create(thirduser, 'testorg4', eosDevKey, { authorization: `${thirduser}@active`  })
    }
    catch(err){
        console.log('user thoes not have a balance entry')
    }

    try{
        console.log('create organization')
        await contracts.token.transfer(thirduser, organization, "20.0000 SEEDS", "Initial supply", { authorization: `${thirduser}@active` })
        await contracts.organization.create(thirduser, 'testorg4', eosDevKey, { authorization: `${thirduser}@active`  })
    }
    catch(err){
        console.log('user has not enough balance')
    }

    assert({
        given: 'firstuser and second user transfer to organization contract',
        should: 'update the sponsors table',
        actual: initialBalances.rows.map(row => { return row }),
        expected: [
            {
                account: 'orgs.seeds',
                balance: '600.0000 SEEDS'
            },
            {
                account: 'seedsuseraaa',
                balance: '400.0000 SEEDS'
            },
            {
                account: 'seedsuserbbb',
                balance: '200.0000 SEEDS'
            },
        ]
    })

    assert({
        given: 'organizations created',
        should: 'update the organizations table',
        actual: initialOrgs.rows.map(row => { return row }),
        expected: [
            {
                org_name: 'testorg1',
                owner: 'seedsuseraaa',
                status: 0,
                regen: 0,
                reputation: 0,
                voice: 0,
                planted: "200.0000 SEEDS"
            },
            {
                org_name: 'testorg2',
                owner: 'seedsuseraaa',
                status: 0,
                regen: 0,
                reputation: 0,
                voice: 0,
                planted: "200.0000 SEEDS"
            },
            {
                org_name: 'testorg3',
                owner: 'seedsuserbbb',
                status: 0,
                regen: 0,
                reputation: 0,
                voice: 0,
                planted: "200.0000 SEEDS"
            }
        ]
    })

    assert({
        given: 'Orgs having members',
        should: 'Change roles properly',
        actual: members1.rows.map(row => {
            return row
        }),
        expected: [
            {
                account: 'seedsuseraaa',
                role: ''
            },
            {
                account: 'seedsuserbbb',
                role: 'admin'
            }
        ]
    })

    assert({
        given: 'Orgs having members',
        should: 'Change roles properly',
        actual: members2.rows.map(row => {
            return row
        }),
        expected: [
            {
                account: 'seedsuseraaa',
                role: 'admin'
            },
            {
                account: 'seedsuserbbb',
                role: ''
            }
        ]
    })

    assert({
        given: 'Organization destroyed and the refund function called',
        should: 'erase the organization its members and give the funds back to the user',
        actual: orgs.rows.map(row => {
            return row
        }),
        expected: [
            {
                org_name: 'testorg1',
                owner: 'seedsuseraaa',
                status: 0,
                regen: 0,
                reputation: 0,
                voice: 0,
                planted: "200.0000 SEEDS"
            },
            {
                org_name: 'testorg3',
                owner: 'seedsuserbbb',
                status: 0,
                regen: 0,
                reputation: 0,
                voice: 0,
                planted: "200.0000 SEEDS"
            }
        ]
    })

    assert({
        given: 'Roles changed',
        should: 'Update the organization information',
        actual: currentRoles.rows.map(row => {return row}),
        expected: [
            {
                org_name: 'testorg1',
                owner: 'seedsuseraaa',
                status: 0,
                regen: 0,
                reputation: 0,
                voice: 0,
                planted: "200.0000 SEEDS"
            },
            {
                org_name: 'testorg3',
                owner: 'seedsuseraaa',
                status: 0,
                regen: 0,
                reputation: 0,
                voice: 0,
                planted: "200.0000 SEEDS"
            }
        ]
    })

    assert({
        given: 'A memeber removed',
        should: 'Erase the member',
        actual: members3.rows.map(row => {
            return row
        }),
        expected: [
            {
                account: 'seedsuseraaa',
                role: 'admin'
            }
        ]
    })

    assert({
        given: 'Users voted',
        should: 'Update the regen points according to users\' rep',
        actual: regen.rows.map(row => {
            return row
        }),
        expected: [
            {
                org_name: 'testorg1',
                owner: 'seedsuseraaa',
                status: 0,
                regen: 6,
                reputation: 0,
                voice: 0,
                planted: "200.0000 SEEDS"
            },
            {
                org_name: 'testorg3',
                owner: 'seedsuseraaa',
                status: 0,
                regen: -2,
                reputation: 0,
                voice: 0,
                planted: "200.0000 SEEDS"
            }
        ]
    })
})


describe('app', async assert => {

    if (!isLocal()) {
        console.log("only run unit tests on local - don't reset accounts on mainnet or testnet")
        return
    }

    const contracts = await Promise.all([
        eos.contract(organization),
        eos.contract(token),
        eos.contract(accounts),
        eos.contract(settings),
        eos.contract(harvest),
    ]).then(([organization, token, accounts, settings, harvest]) => ({
        organization, token, accounts, settings, harvest
    }))

    console.log('changing batch size')
    await contracts.settings.configure('batchsize', 1, { authorization: `${settings}@active` })

    console.log('reset organization')
    await contracts.organization.reset({ authorization: `${organization}@active` })

    console.log('accounts reset')
    await contracts.accounts.reset({ authorization: `${accounts}@active` })

    console.log('join users')
    await contracts.accounts.adduser(firstuser, 'first user', 'individual', { authorization: `${accounts}@active` })
    await contracts.accounts.adduser(seconduser, 'second user', 'individual', { authorization: `${accounts}@active` })
    
    console.log('create organization')
    await contracts.token.transfer(firstuser, organization, "400.0000 SEEDS", "Initial supply", { authorization: `${firstuser}@active` })
    await contracts.token.transfer(seconduser, organization, "400.0000 SEEDS", "Initial supply", { authorization: `${seconduser}@active` })
    await contracts.organization.create(firstuser, 'testorg1', "Org Number 1", eosDevKey, { authorization: `${firstuser}@active` })
    await contracts.organization.create(seconduser, 'testorg2', "Org Number 2", eosDevKey, { authorization: `${seconduser}@active` })

    console.log('register app')
    await contracts.organization.registerapp(firstuser, 'testorg1', 'app1', 'app long name', { authorization: `${firstuser}@active` })
    await contracts.organization.registerapp(seconduser, 'testorg2', 'app2', 'app long name 2', { authorization: `${seconduser}@active` })

    let createOrgNotBeingOwner = true
    try {
        await contracts.organization.registerapp(seconduser, 'testorg1', 'app3', 'app3 long name', { authorization: `${seconduser}@active` })
        console.log('app3 registered (not expected)')
    } catch (err) {
        createOrgNotBeingOwner = false
        console.log('only the owner can register an app (expected)')
    }

    console.log('use app')
    await contracts.organization.appuse('app1', firstuser, { authorization: `${firstuser}@active` })
    await sleep(300)
    
    for (let i = 0; i < 10; i++) {
        await contracts.organization.appuse('app1', seconduser, { authorization: `${seconduser}@active` })
        await sleep(400)
    }

    await contracts.organization.appuse('app2', seconduser, { authorization: `${seconduser}@active` })

    const daus1Table = await getTableRows({
        code: organization,
        scope: 'app1',
        table: 'daus',
        json: true
    })

    const daus2Table = await getTableRows({
        code: organization,
        scope: 'app2',
        table: 'daus',
        json: true
    })

    const appsTable = await getTableRows({
        code: organization,
        scope: organization,
        table: 'apps',
        json: true
    })
    const apps = appsTable.rows

    console.log('clean daus today')
    await contracts.organization.cleandaus({ authorization: `${organization}@active` })
    await sleep(3000)

    const daus1TableAfterClean1 = await getTableRows({
        code: organization,
        scope: 'app1',
        table: 'daus',
        json: true
    })

    const daus2TableAfterClean1 = await getTableRows({
        code: organization,
        scope: 'app2',
        table: 'daus',
        json: true
    })

    let today = new Date()
    today.setUTCHours(0, 0, 0, 0)
    today = today.getTime() / 1000

    let tomorrow = new Date()
    tomorrow.setUTCHours(0, 0, 0, 0)
    tomorrow.setDate(tomorrow.getDate() + 1)
    tomorrow = tomorrow.getTime() / 1000

    console.log('clean app1 dau')
    await contracts.organization.cleandau('app1', tomorrow, 0, { authorization: `${organization}@active` })
    await sleep(2000)

    const daus1TableAfterClean2 = await getTableRows({
        code: organization,
        scope: 'app1',
        table: 'daus',
        json: true
    })

    const daus1History1 = await getTableRows({
        code: organization,
        scope: 'app1',
        table: 'dauhistory',
        json: true
    })

    console.log('ban app')
    await contracts.organization.banapp('app1', { authorization: `${organization}@active` })

    const appsTableAfterBan = await getTableRows({
        code: organization,
        scope: organization,
        table: 'apps',
        json: true
    })

    console.log('reset settings')
    await contracts.settings.reset({ authorization: `${settings}@active` })

    assert({
        given: 'registered an app',
        should: 'have an entry in the apps table',
        actual: apps,
        expected: [
            { 
                app_name: 'app1',
                org_name: 'testorg1',
                app_long_name: 'app long name',
                is_banned: 0,
                number_of_uses: 11
            },
            { 
                app_name: 'app2',
                org_name: 'testorg2',
                app_long_name: 'app long name 2',
                is_banned: 0,
                number_of_uses: 1
            }
        ]
    })

    assert({
        given: 'appuse called',
        should: 'increment the app use counter',
        actual: [
            daus1Table.rows.map(values => values.number_app_uses),
            daus2Table.rows.map(values => values.number_app_uses)
        ],
        expected: [[1, 10], [1]]
    })

    assert({
        given: 'register app by not the owner',
        should: 'not register the app',
        actual: createOrgNotBeingOwner,
        expected: false
    })

    assert({
        given: 'call cleandaus on the same day',
        should: 'not clean daus app1 table',
        actual: daus1TableAfterClean1.rows,
        expected: daus1Table.rows
    })

    assert({
        given: 'call cleandaus on the same day',
        should: 'not clean daus app2 table',
        actual: daus2TableAfterClean1.rows,
        expected: daus2Table.rows
    })

    assert({
        given: 'call cleandau for app1 on a different day',
        should: 'clean daus app1 table',
        actual: daus1TableAfterClean2.rows,
        expected: [ 
            { account: 'seedsuseraaa', date: tomorrow, number_app_uses: 0 },
            { account: 'seedsuserbbb', date: tomorrow, number_app_uses: 0 } 
        ]
    })

    assert({
        given: 'call cleandau for app1 on a different day',
        should: 'have entries in the dau history table',
        actual: daus1History1.rows,
        expected: [ 
            { 
                dau_history_id: 0,
                account: 'seedsuseraaa',
                date: today,
                number_app_uses: 1 
            },
            { 
                dau_history_id: 1,
                account: 'seedsuserbbb',
                date: today,
                number_app_uses: 10 
            } 
        ]
    })

    assert({
        given: 'ban app called',
        should: 'ban the app',
        actual: appsTableAfterBan.rows,
        expected: [
            { 
                app_name: 'app1',
                org_name: 'testorg1',
                app_long_name: 'app long name',
                is_banned: 1,
                number_of_uses: 11
            },
            { 
                app_name: 'app2',
                org_name: 'testorg2',
                app_long_name: 'app long name 2',
                is_banned: 0,
                number_of_uses: 1
            }
        ]
    })

})

describe('organization scores', async assert => {
    if (!isLocal()) {
        console.log("only run unit tests on local - don't reset accounts on mainnet or testnet")
        return
    }

    const contracts = await Promise.all([
        eos.contract(organization),
        eos.contract(token),
        eos.contract(accounts),
        eos.contract(settings),
        eos.contract(harvest),
        eos.contract(history)
    ]).then(([organization, token, accounts, settings, harvest, history]) => ({
        organization, token, accounts, settings, harvest, history
    }))
    
    console.log('settings reset')
    await contracts.settings.reset({ authorization: `${settings}@active` })
    await contracts.settings.configure('orgratethrsh', 0, { authorization: `${settings}@active` })

    console.log('reset organization')
    await contracts.organization.reset({ authorization: `${organization}@active` })

    console.log('reset token stats')
    await contracts.token.resetweekly({ authorization: `${token}@active` })

    console.log('accounts reset')
    await contracts.accounts.reset({ authorization: `${accounts}@active` })
    
    console.log('harvest reset')
    await contracts.harvest.reset({ authorization: `${harvest}@active` })

    const org1 = 'testorg1'
    const org2 = 'testorg2'
    const org3 = 'testorg3'
    const org4 = 'testorg4'
    const org5 = 'testorg5'

    const orgs = [ org1, org2, org3, org4, org5 ]
    const users1 = [ firstuser, seconduser, thirduser ]
    
    orgs.map(async org => { await contracts.history.reset(org, { authorization: `${history}@active` }) })
    users1.map( async user => { await contracts.history.reset(user, { authorization: `${history}@active` }) })

    const day = getBeginningOfDayInSeconds()
    await contracts.history.deldailytrx(day, { authorization: `${history}@active` })

    console.log('join users')
    await contracts.accounts.adduser(firstuser, 'first user', 'individual', { authorization: `${accounts}@active` })
    await contracts.accounts.adduser(seconduser, 'second user', 'individual', { authorization: `${accounts}@active` })
    await contracts.accounts.adduser(thirduser, 'third user', 'individual', { authorization: `${accounts}@active` })

    console.log('add rep')
    await contracts.accounts.testsetrs(firstuser, 99, { authorization: `${accounts}@active` })
    await contracts.accounts.testsetrs(seconduser, 66, { authorization: `${accounts}@active` })
    await contracts.accounts.testsetrs(thirduser, 33, { authorization: `${accounts}@active` })
    
    console.log('create balance')
    await contracts.token.transfer(firstuser, organization, "400.0000 SEEDS", "Initial supply", { authorization: `${firstuser}@active` })
    await contracts.token.transfer(seconduser, organization, "600.0000 SEEDS", "Initial supply", { authorization: `${seconduser}@active` })

    console.log('create organizations')
    await contracts.organization.create(firstuser, org1, "Org Number 1", eosDevKey, { authorization: `${firstuser}@active` })
    await contracts.organization.create(firstuser, org2, "Org 2", eosDevKey,  { authorization: `${firstuser}@active` })
    await contracts.organization.create(seconduser, org3, "Org 3 - Test, Inc.", eosDevKey, { authorization: `${seconduser}@active` })
    await contracts.organization.create(seconduser, org4, "Org 4 - Test, Inc.", eosDevKey, { authorization: `${seconduser}@active` })
    await contracts.organization.create(seconduser, org5, "Org 5 - Test, Inc.", eosDevKey, { authorization: `${seconduser}@active` })

    console.log('modify regen')
    await contracts.organization.subregen(org1, firstuser, 1, { authorization: `${firstuser}@active` })
    await contracts.organization.subregen(org1, seconduser, 1, { authorization: `${seconduser}@active` })

    await contracts.organization.addregen(org2, firstuser, 4, { authorization: `${firstuser}@active` })
    await contracts.organization.addregen(org2, seconduser, 3, { authorization: `${seconduser}@active` })

    await contracts.organization.addregen(org3, firstuser, 6, { authorization: `${firstuser}@active` })
    await contracts.organization.subregen(org3, seconduser, 6, { authorization: `${seconduser}@active` })
    await contracts.organization.subregen(org3, thirduser, 6, { authorization: `${thirduser}@active` })

    await contracts.organization.addregen(org4, firstuser, 7, { authorization: `${firstuser}@active` })
    await contracts.organization.addregen(org4, seconduser, 5, { authorization: `${seconduser}@active` })

    await contracts.organization.addregen(org5, firstuser, 12, { authorization: `${firstuser}@active` })
    await contracts.organization.addregen(org5, seconduser, 12, { authorization: `${seconduser}@active` })
    
    await contracts.accounts.testsetcbs(org1, 100, { authorization: `${accounts}@active` })
    await contracts.accounts.testsetcbs(org2, 75, { authorization: `${accounts}@active` })
    await contracts.accounts.testsetcbs(org3, 50, { authorization: `${accounts}@active` })
    await contracts.accounts.testsetcbs(org4, 25, { authorization: `${accounts}@active` })
    await contracts.accounts.testsetcbs(org5, 1, { authorization: `${accounts}@active` })

    Promise.all(orgs.map(org => contracts.accounts.testsetrs(org, 49, { authorization: `${accounts}@active` })))

    await contracts.accounts.rankorgreps({ authorization: `${accounts}@active` })
    await sleep(200)

    console.log('transfer volume of seeds')
    const transfer = async (from, to, amount) => {
        await contracts.token.transfer(from, to, `${amount}.0000 SEEDS`, "Test supply", { authorization: `${from}@active` })
        await sleep(3000)
    }

    await transfer(firstuser, org1, 150)
    await transfer(org1, firstuser, 50)
    await transfer(org1, seconduser, 50)
    await transfer(org1, thirduser, 50)

    await transfer(firstuser, org2, 300)
    await transfer(org2, firstuser, 100)
    await transfer(org2, seconduser, 100)
    await transfer(org2, thirduser, 100)

    await transfer(firstuser, org3, 600)
    await transfer(org3, firstuser, 200)
    await transfer(org3, seconduser, 200)
    await transfer(org3, thirduser, 200)

    await transfer(firstuser, org4, 800)
    await transfer(org4, firstuser, 200)
    await transfer(org4, seconduser, 300)
    await transfer(org4, thirduser, 300)

    await transfer(seconduser, org5, 1000)
    await transfer(org5, firstuser, 600)
    await transfer(org5, seconduser, 200)
    await transfer(org5, thirduser, 200)

    await contracts.harvest.calctrxpts({ authorization: `${harvest}@active` })
    await sleep(100)

    await contracts.organization.rankregens({ authorization: `${organization}@active` })
    await contracts.accounts.rankorgcbss({ authorization: `${accounts}@active` })
    await contracts.harvest.rankorgtxs({ authorization: `${harvest}@active` })

    await sleep(5000)

    const orgTxScore = await getTableRows({
        code: harvest,
        scope: "org",
        table: 'txpoints',
        json: true
    })
    console.log('orgTxScore:', orgTxScore)

    const orgsTable = await getTableRows({
        code: organization,
        scope: organization,
        table: 'organization',
        json: true
    })
    console.log(orgsTable)

    const regenScores = await getTableRows({
        code: organization,
        scope: organization,
        table: 'regenscores',
        json: true
    })
    console.log('Regen Scores:', regenScores)

    const cbsRanks = await getTableRows({
        code: accounts,
        scope: 'org',
        table: 'cbs',
        json: true
    })

    const txRanks = await getTableRows({
        code: harvest,
        scope: "org",
        table: 'txpoints',
        json: true
    })

    const avgsBefore = await getTableRows({
        code: organization,
        scope: organization,
        table: 'avgvotes',
        json: true
    })

    await contracts.organization.addregen(org1, firstuser, 10, { authorization: `${firstuser}@active` })
    
    const avgsAfter = await getTableRows({
        code: organization,
        scope: organization,
        table: 'avgvotes',
        json: true
    })

    const getTransactionPoints = async (users) => {
        const trx = []
        for (const user of users) {
            const trxPoints = await getTableRows({
                code: history,
                scope: user,
                table: 'trxpoints',
                json: true
            })
            trx.push(trxPoints.rows)
        }
        return trx
    }

    console.log(await getTransactionPoints([org1, org2, org3, org4, org5]))


    assert({
        given: 'regen scores calculated',
        should: 'rank the orgs properly',
        actual: regenScores.rows,
        expected: [
<<<<<<< HEAD
            { org_name: org2, regen_avg: 66000, rank: 27 },
            { org_name: org3, regen_avg: 2000, rank: 0 },
            { org_name: org4, regen_avg: 33000, rank: 4 },
            { org_name: org5, regen_avg: 115500, rank: 63 }
=======
            { org_name: org2, regen_avg: 6, rank: 25 },
            { org_name: org3, regen_avg: 0, rank: 0 },
            { org_name: org4, regen_avg: 10, rank: 50 },
            { org_name: org5, regen_avg: 11, rank: 75 }
>>>>>>> e8367185
        ]
    })

    assert({
        given: 'cbs calculated',
        should: 'rank the orgs properly',
        actual: cbsRanks.rows,
        expected: [
<<<<<<< HEAD
            { org_name: org1, community_building_score: 100, rank: 71 },
            { org_name: org2, community_building_score: 75, rank: 41 },
            { org_name: org3, community_building_score: 50, rank: 14 },
            { org_name: org4, community_building_score: 25, rank: 2 },
            { org_name: org5, community_building_score: 1, rank: 0 }
=======
            { account: org1, community_building_score: 100, rank: 80 },
            { account: org2, community_building_score: 75, rank: 60 },
            { account: org3, community_building_score: 50, rank: 40 },
            { account: org4, community_building_score: 25, rank: 20 },
            { account: org5, community_building_score: 1, rank: 0 }
>>>>>>> e8367185
        ]
    })

    // console.log('cbs', cbsRanks.rows)

    assert({
        given: 'txs calculated',
        should: 'rank thr orgs properly',
        actual: txRanks.rows,
        expected: [
<<<<<<< HEAD
            { account: org1, points: 212, rank: 0 },
            { account: org2, points: 423, rank: 2 },
            { account: org3, points: 843, rank: 41 },
            { account: org4, points: 1061, rank: 71 },
            { account: org5, points: 802, rank: 14 }
=======
            { account: org1, points: 501, rank: 0 },
            { account: org2, points: 1001, rank: 20 },
            { account: org3, points: 2001, rank: 40 },
            { account: org4, points: 2600, rank: 60 },
            { account: org5, points: 2935, rank: 80 }      
>>>>>>> e8367185
        ]
    })
    console.log('trxs', txRanks.rows)

    assert({
        given: 'users voted',
        should: 'have the correct average',
        actual: avgsBefore.rows,
        expected: [
            {
                org_name: org1,
                total_sum: -3,
                num_votes: 2,
                average: -1
            },
            {
                org_name: org2,
                total_sum: 12,
                num_votes: 2,
                average: 6
            },
            {
                org_name: org3,
                total_sum: 0,
                num_votes: 3,
                average: 0
            },
            {
                org_name: org4,
                total_sum: 20,
                num_votes: 2,
                average: 10
            },
            {
                org_name: org5,
                total_sum: 23,
                num_votes: 2,
                average: 11
            }
        ]
    })

    assert({
        given: 'users voted',
        should: 'have the correct average',
        actual: avgsAfter.rows,
        expected: [
            {
                org_name: org1,
                total_sum: 13,
                num_votes: 2,
                average: 6
            },
            {
                org_name: org2,
                total_sum: 12,
                num_votes: 2,
                average: 6
            },
            {
                org_name: org3,
                total_sum: 0,
                num_votes: 3,
                average: 0
            },
            {
                org_name: org4,
                total_sum: 20,
                num_votes: 2,
                average: 10
            },
            {
                org_name: org5,
                total_sum: 23,
                num_votes: 2,
                average: 11
            }
        ]
    })

})

describe('organization status', async assert => {

    if (!isLocal()) {
        console.log("only run unit tests on local - don't reset accounts on mainnet or testnet")
        return
    }

    const contracts = await initContracts({ organization, settings, harvest, accounts, token, exchange, onboarding, history })

    const checkOrgStatus = async (expectedStatus, n=null) => {
        const orgTable = await getTableRows({
            code: organization,
            scope: organization,
            table: 'organization',
            json: true
        })
        assert({
            given: 'orgs changed status' + (n==null ? '' : ` (index ${n})`),
            should: 'have the correct status',
            actual: orgTable.rows.map(r => r.status),
            expected: expectedStatus
        })
    }

    const minPlanted = 'orgminplnt.'
    const minRepRank = 'orgminrank.'
    const minRegenScore = 'org.rated.'
    const minVisitor = 'org.visref.'
    const minResidents = 'org.resref.'

    const org1 = 'testorg1'
    const org2 = 'testorg2'
    const org3 = 'testorg3'
    const org4 = 'testorg4'
    const org5 = 'testorg5'

    const regular = 0
    const reputable = 1
    const sustainable = 2
    const regenerative = 3
    const thrivable = 4

    const statusStrings = ['regular', 'reputable', 'sustainable', 'regenerative', 'thrivable']

    const orgs = [ org1, org2, org3, org4, org5 ]

    const users = [firstuser, seconduser, thirduser, fourthuser, fifthuser]

    const getSetting = async (key) => {
        const sttgs = await getTableRows({
            code: settings,
            scope: settings,
            table: 'config',
            json: true,
            limit: 10000
        })
        const param = sttgs.rows.filter(r => r.param == key)
        return param[0].value
    }

    const makeStatus = async (org, status, ignore=[]) => {
        if (!ignore.includes(minPlanted)) {
            const mPlanted = (await getSetting(minPlanted + (status+1))) / 10000
            await contracts.token.transfer(firstuser, org, `${mPlanted}.0000 SEEDS`, "for harvest", { authorization: `${firstuser}@active` })
            await contracts.token.transfer(org, harvest, `${mPlanted}.0000 SEEDS`, `sow ${org}`, { authorization: `${org}@active` })
        }
        if (!ignore.includes(minRepRank)) {
            const mRepRank = await getSetting(minRepRank + (status+1))
            await contracts.accounts.testsetrs(org, mRepRank, { authorization: `${accounts}@active` })
        }
        if (!ignore.includes(minRegenScore)) {
            const mRegenScore = await getSetting(minRegenScore + (status+1))
            await contracts.organization.testregensc(org, mRegenScore, { authorization: `${organization}@active` })
        }
        if (!ignore.includes(minVisitor)) {
            const mVisitor = await getSetting(minVisitor + (status+1))
            const refsTable = await getTableRows({
                code: settings,
                scope: settings,
                table: 'config',
                json: true
            })
            const orgRefs = refsTable.rows.filter(r => r.referrer == org)

            for (let i = orgRefs.length; i < mVisitor; i++) {
                const inviteSecret = await ramdom64ByteHexString()
                const inviteHash = sha256(fromHexString(inviteSecret)).toString('hex')
                const newAccount = randomAccountName()
                await contracts.token.transfer(seconduser, org, '15.0000 SEEDS', '', { authorization: `${seconduser}@active` })
                await contracts.token.transfer(org, onboarding, '15.0000 SEEDS', '', { authorization: `${org}@active` })
                await contracts.onboarding.invite(org, '10.0000 SEEDS', '5.0000 SEEDS', inviteHash, { authorization: `${org}@active` })
                await contracts.onboarding.accept(newAccount, inviteSecret, eosDevKey, { authorization: `${onboarding}@active` })
            }
        }
        if (!ignore.includes(minResidents)) {
            const mResidents = await getSetting(minResidents + (status+1))
            const refsTable = await getTableRows({
                code: accounts,
                scope: accounts,
                table: 'refs',
                json: true,
                limit: 10000
            })
            const orgRefs = refsTable.rows.filter(r => r.referrer == org).map(r => r.invited)
            const usersTable = await getTableRows({
                code: accounts,
                scope: accounts,
                table: 'users',
                json: true,
                limit: 10000
            })
            const usrs = usersTable.rows.filter(r => orgRefs.includes(r.account))
            usrs.sort((a, b) => {
                if (a.status == 'visitor') {
                    return 1
                }
                return -1
            })
            for (let i=0, j=0; i < usrs.length; i++) {
                if (usrs[i].status == 'visitor') {
                    if (j < mResidents) {
                        await contracts.accounts.testresident(usrs[i].account, { authorization: `${accounts}@active` })
                    }
                }
                j += 1
            }
        }
    }

    const handleError = (wrapped) => {
        return async function() {
            try {
                await wrapped.apply(this, arguments);
                return false
            } catch (err) {
                console.log(err.json.error.details[0])
                return true
            }
        }
    }

    const assertFailure = async ({ given, should, actual }) => {
        assert({
            given,
            should,
            actual,
            expected: true
        })
    }

    const checkHistoryRecords = async (scope, expected) => {
        const historyTables = await getTableRows({
            code: history,
            scope: scope,
            table: 'acctstatus',
            json: true,
            limit: 10000
        })
        const entries = historyTables.rows.map(r => r.account)
        assert({
            given: 'orgs updated status',
            should: 'be in the entries',
            actual: entries,
            expected
        })
    }

    console.log('reset token stats')
    await contracts.token.resetweekly({ authorization: `${token}@active` })

    console.log('reset exchange')
    await contracts.exchange.reset({ authorization: `${exchange}@active` })
    await contracts.exchange.initrounds( 10 * 10000, "90.9091 SEEDS", { authorization: `${exchange}@active` })

    console.log('reset settings')
    await contracts.settings.reset({ authorization: `${settings}@active` })
    await contracts.settings.configure('txlimit.min', 1000, { authorization: `${settings}@active` })

<<<<<<< HEAD

    const regenScores = await getTableRows({
        code: organization,
        scope: organization,
        table: 'regenscores',
        json: true
    })
    console.log(regenScores)

    console.log('make reputable')

    // with Spline ranks the "average" rank is now 27
    await contracts.settings.configure('rep.minrank', 27, { authorization: `${settings}@active` })

    await contracts.organization.makereptable(org2, { authorization: `${organization}@active` })
=======
    console.log('reset accounts')
    await contracts.accounts.reset({ authorization: `${accounts}@active` })

    console.log('reset harvest')
    await contracts.harvest.reset({ authorization: `${harvest}@active` })
>>>>>>> e8367185

    console.log('reset organization')
    await contracts.organization.reset({ authorization: `${organization}@active` })

<<<<<<< HEAD
    await contracts.settings.configure('rgen.resref', 1, { authorization: `${settings}@active` })
    await contracts.settings.configure('rgen.refrred', 3, { authorization: `${settings}@active` })
    // with Spline ranks the "average" rank is now 27
    await contracts.settings.configure('rgen.minrank', 27, { authorization: `${settings}@active` })

=======
    console.log('reset onboarding')
    await contracts.onboarding.reset({ authorization: `${onboarding}@active` })
>>>>>>> e8367185


    orgs.map(async org => { await contracts.history.reset(org, { authorization: `${history}@active` }) })
    users.map( async user => { await contracts.history.reset(user, { authorization: `${history}@active` }) })

    const day = getBeginningOfDayInSeconds()
    await contracts.history.deldailytrx(day, { authorization: `${history}@active` })

    console.log('join users')
    await Promise.all(users.map(user => contracts.accounts.adduser(user, user, 'individual', { authorization: `${accounts}@active` })))

    console.log('create organizations')
    for (let index = 0; index < orgs.length; index++) {
        const user = users[index%2]
        const org = orgs[index]
        await contracts.token.transfer(user, organization, "200.0000 SEEDS", "Initial supply", { authorization: `${user}@active` })
        await contracts.organization.create(user, org, `Org Number ${index}`, eosDevKey, { authorization: `${user}@active` })
    }

    await checkOrgStatus([regular, regular, regular, regular, regular])

    const makereptableWithError = handleError(contracts.organization.makereptable)
    const makesustnbleWithError = handleError(contracts.organization.makesustnble)
    const makeregenWithError = handleError(contracts.organization.makeregen)
    const makethrivbleWithError = handleError(contracts.organization.makethrivble)

    const ignore = [minPlanted, minRepRank, minRegenScore, minVisitor, minResidents]

    console.log('trying to update status without meeting the requirements')
    for (let i = 0; i < ignore.length-1; i++) {
        await makeStatus(org1, reputable, ignore.slice(i))
        await assertFailure({
            given: `${org1} trying to upgrade to ${statusStrings[reputable]}`,
            should: 'fail',
            actual: await makereptableWithError(org1, { authorization: `${org1}@active` })
        })
    }

    console.log(`make ${org1} ${statusStrings[reputable]}`)
    await makeStatus(org1, reputable)
    await makereptableWithError(org1, { authorization: `${org1}@active` })
    await checkOrgStatus([reputable, regular, regular, regular, regular])
    await checkHistoryRecords(statusStrings[reputable], [org1])

    console.log(`make ${org1} regenerative`)
    await makeStatus(org1, regenerative)
    await assertFailure({
        given: `${org1} trying to upgrade to ${statusStrings[regenerative]}`,
        should: `fail because ${org1} is not ${statusStrings[sustainable]}`,
        actual: await makeregenWithError(org1, { authorization: `${org1}@active` })
    })
    await makesustnbleWithError(org1, { authorization: `${org1}@active` })
    await checkOrgStatus([sustainable, regular, regular, regular, regular])
    await checkHistoryRecords(statusStrings[sustainable], [org1])

    await contracts.organization.makeregen(org1, { authorization: `${org1}@active` })
    await checkOrgStatus([regenerative, regular, regular, regular, regular])
    await checkHistoryRecords(statusStrings[regenerative], [org1])

    console.log()
    for (let i = 0; i < ignore.length-1; i++) {
        await makeStatus(org2, thrivable, ignore.slice(i))
        await assertFailure({
            given: `${org2} trying to upgrade to ${statusStrings[thrivable]}`,
            should: 'fail',
            actual: await makereptableWithError(org2, { authorization: `${org2}@active` })
        })
    }
    await makeStatus(org2, thrivable)
    
    await contracts.organization.makereptable(org2, { authorization: `${org2}@active` })
    await checkHistoryRecords(statusStrings[reputable], [org1, org2])

    await contracts.organization.makesustnble(org2, { authorization: `${org2}@active` })
    await checkHistoryRecords(statusStrings[sustainable], [org1, org2])

    await contracts.organization.makeregen(org2, { authorization: `${org2}@active` })
    await checkHistoryRecords(statusStrings[regenerative], [org1, org2])

    await contracts.organization.makethrivble(org2, { authorization: `${org2}@active` })
    await checkHistoryRecords(statusStrings[thrivable], [org2])

    await checkOrgStatus([regenerative, thrivable, regular, regular, regular])

    const checkTrxpoints = async (user, expectedValue) => {
        const trxtables = await getTableRows({
            code: history,
            scope: day,
            table: 'dailytrxs',
            json: true,
            limit: 10000
        })
        const orgTrx = trxtables.rows.filter(r => r.from == user)
        assert({
            given: 'org with status',
            should: 'use its multiplier',
            actual: orgTrx[orgTrx.length-1].from_points,
            expected: parseInt(Math.ceil(expectedValue))
        })
    }

    console.log('transfer to org')
    await contracts.accounts.testsetrs(fourthuser, 49, { authorization: `${accounts}@active` })
    await makeStatus(org5, thrivable)

    const multiplier = 0.98989898989899

    await contracts.accounts.testsetrs(org5, 49, { authorization: `${accounts}@active` })
    await contracts.token.transfer(fourthuser, org5, "100.0000 SEEDS", "Initial supply 1", { authorization: `${fourthuser}@active` })
    await sleep(3000)
    await checkTrxpoints(fourthuser, 100 * multiplier * 1.0)

    await makeStatus(org5, reputable)
    await contracts.organization.makereptable(org5, { authorization: `${org5}@active` })
    await contracts.accounts.testsetrs(org5, 49, { authorization: `${accounts}@active` })
    await contracts.token.transfer(fourthuser, org5, "110.0000 SEEDS", "Initial supply 2", { authorization: `${fourthuser}@active` })
    await sleep(3000)
    await checkTrxpoints(fourthuser, 110 * multiplier * 1.0)

    await makeStatus(org5, sustainable)
    await contracts.organization.makesustnble(org5, { authorization: `${org5}@active` })
    await contracts.accounts.testsetrs(org5, 49, { authorization: `${accounts}@active` })
    await contracts.token.transfer(fourthuser, org5, "120.0000 SEEDS", "Initial supply 3", { authorization: `${fourthuser}@active` })
    await sleep(3000)
    await checkTrxpoints(fourthuser, 120 * multiplier * 1.3)

    await makeStatus(org5, regenerative)
    await contracts.organization.makeregen(org5, { authorization: `${org5}@active` })
    await contracts.accounts.testsetrs(org5, 49, { authorization: `${accounts}@active` })
    await contracts.token.transfer(fourthuser, org5, "130.0000 SEEDS", "Initial supply 4", { authorization: `${fourthuser}@active` })
    await sleep(3000)
    await checkTrxpoints(fourthuser, 130 * multiplier * 1.7)

    await makeStatus(org5, thrivable)
    await contracts.organization.makethrivble(org5, { authorization: `${org5}@active` })
    await contracts.accounts.testsetrs(org5, 49, { authorization: `${accounts}@active` })
    await contracts.token.transfer(fourthuser, org5, "140.0000 SEEDS", "Initial supply 5", { authorization: `${fourthuser}@active` })
    await sleep(3000)
    await checkTrxpoints(fourthuser, 140 * multiplier * 2.0)

})

/* describe('transaction points', async assert => {
    const contracts = await initContracts({ settings, history, accounts, organization, token, harvest })
    let firstorg = 'testorg1'
    let secondorg = 'testorg2'

    const day = getBeginningOfDayInSeconds()

    console.log('settings reset')
    await contracts.settings.reset({ authorization: `${settings}@active` })

    console.log('reset organization')
    await contracts.organization.reset({ authorization: `${organization}@active` })

    console.log('reset token stats')
    await contracts.token.resetweekly({ authorization: `${token}@active` })

    console.log('accounts reset')
    await contracts.accounts.reset({ authorization: `${accounts}@active` })
    
    console.log('harvest reset')
    await contracts.harvest.reset({ authorization: `${harvest}@active` })

    console.log('history reset')
    await contracts.history.reset(firstuser, { authorization: `${history}@active` })
    await contracts.history.reset(seconduser, { authorization: `${history}@active` })
    await contracts.history.reset(firstorg, { authorization: `${history}@active` })
    await contracts.history.reset(secondorg, { authorization: `${history}@active` })
    await contracts.history.deldailytrx(day, { authorization: `${history}@active` })
  
    console.log('join users')
    await contracts.accounts.adduser(firstuser, 'first user', 'individual', { authorization: `${accounts}@active` })
    await contracts.accounts.adduser(seconduser, 'second user', 'individual', { authorization: `${accounts}@active` })

    console.log('add rep')
    await contracts.accounts.addrep(firstuser, 10000, { authorization: `${accounts}@active` })
    await contracts.accounts.addrep(seconduser, 13000, { authorization: `${accounts}@active` })

    console.log('create balance')
    await contracts.token.transfer(firstuser, organization, "400.0000 SEEDS", "Initial supply", { authorization: `${firstuser}@active` })
    await contracts.token.transfer(seconduser, organization, "200.0000 SEEDS", "Initial supply", { authorization: `${seconduser}@active` })
    
    console.log('create organization')

    await contracts.organization.create(firstuser, firstorg, "Org Number 1", eosDevKey, { authorization: `${firstuser}@active` })
    await contracts.organization.create(firstuser, secondorg, "Org 2", eosDevKey,  { authorization: `${firstuser}@active` })

    console.log('add rep for these users then make some transactions')
    await contracts.accounts.testsetrs(firstuser, 99, { authorization: `${accounts}@active` })
    await contracts.accounts.testsetrs(seconduser, 25, { authorization: `${accounts}@active` })
    await contracts.accounts.testsetrs(firstorg, 33, { authorization: `${accounts}@active` })
    await contracts.accounts.testsetrs(secondorg, 66, { authorization: `${accounts}@active` })

    console.log('make transfers')
    const transfer = async (a, b, amount) => {
        await contracts.token.transfer(a, b, amount, Math.random().toString(36).substring(7), { authorization: `${a}@active` })
        await sleep(2000)
    }
    
    await transfer(firstuser, firstorg, "10.0000 SEEDS")
    await transfer(firstuser, secondorg, "19.0000 SEEDS")
    await transfer(secondorg, firstorg, "19.0000 SEEDS")
    await transfer(firstorg, seconduser, "13.0000 SEEDS")
    await transfer(seconduser, firstorg, "7.0000 SEEDS")
    
    // const orgTx1 = await getTableRows({
    //     code: history,
    //     scope: firstorg,
    //     table: 'orgtx',
    //     json: true
    // })

    // const orgTx2 = await getTableRows({
    //     code: history,
    //     scope: secondorg,
    //     table: 'orgtx',
    //     json: true
    // })

    // const userTx1 = await getTableRows({
    //     code: history,
    //     scope: firstuser,
    //     table: 'transactions',
    //     json: true
    // })
    // const userTx2 = await getTableRows({
    //     code: history,
    //     scope: seconduser,
    //     table: 'transactions',
    //     json: true
    // })

    // console.log("org1 tx "+JSON.stringify(orgTx1, null, 2))
    // console.log("org2 tx "+JSON.stringify(orgTx2, null, 2))
    // console.log("user1 tx "+JSON.stringify(userTx1, null, 2))
    // console.log("user2 tx "+JSON.stringify(userTx2, null, 2))

    // let t1 = await contracts.history.orgtxpt(firstorg, 0, 200, 0, { authorization: `${history}@active` })
    // printConsole(t1)

    await contracts.harvest.calctrxpts({ authorization: `${harvest}@active` })

    // let txt = await contracts.organization.scoreorgs(firstorg, { authorization: `${organization}@active` })

    let checkTxPoints = async () => {
        const txpoints = await getTableRows({
            code: harvest,
            scope: 'org',
            table: 'txpoints',
            json: true
        })    
        
        console.log("harvest txpoints "+JSON.stringify(txpoints, null, 2))
    
    }

    const trxPoints = await getTableRows({
        code: history,
        scope: firstorg,
        table: 'trxpoints',
        json: true
    })
    console.log(trxPoints)

    await checkTxPoints()

    // await contracts.organization.scoreorgs(secondorg, { authorization: `${organization}@active` })

    // await checkTxPoints()

})

const printConsole = (objResult) => {
    const str = ""+JSON.stringify(objResult, null, 2)
    const lines = str.split("\n")
    for (var i=0; i<lines.length; i++) {
        const l = lines[i].trim()
        if (l.startsWith('"console')) {
            console.log(l)
        }
    }
}
 */<|MERGE_RESOLUTION|>--- conflicted
+++ resolved
@@ -829,17 +829,10 @@
         should: 'rank the orgs properly',
         actual: regenScores.rows,
         expected: [
-<<<<<<< HEAD
             { org_name: org2, regen_avg: 66000, rank: 27 },
             { org_name: org3, regen_avg: 2000, rank: 0 },
             { org_name: org4, regen_avg: 33000, rank: 4 },
             { org_name: org5, regen_avg: 115500, rank: 63 }
-=======
-            { org_name: org2, regen_avg: 6, rank: 25 },
-            { org_name: org3, regen_avg: 0, rank: 0 },
-            { org_name: org4, regen_avg: 10, rank: 50 },
-            { org_name: org5, regen_avg: 11, rank: 75 }
->>>>>>> e8367185
         ]
     })
 
@@ -848,19 +841,11 @@
         should: 'rank the orgs properly',
         actual: cbsRanks.rows,
         expected: [
-<<<<<<< HEAD
             { org_name: org1, community_building_score: 100, rank: 71 },
             { org_name: org2, community_building_score: 75, rank: 41 },
             { org_name: org3, community_building_score: 50, rank: 14 },
             { org_name: org4, community_building_score: 25, rank: 2 },
             { org_name: org5, community_building_score: 1, rank: 0 }
-=======
-            { account: org1, community_building_score: 100, rank: 80 },
-            { account: org2, community_building_score: 75, rank: 60 },
-            { account: org3, community_building_score: 50, rank: 40 },
-            { account: org4, community_building_score: 25, rank: 20 },
-            { account: org5, community_building_score: 1, rank: 0 }
->>>>>>> e8367185
         ]
     })
 
@@ -871,19 +856,11 @@
         should: 'rank thr orgs properly',
         actual: txRanks.rows,
         expected: [
-<<<<<<< HEAD
             { account: org1, points: 212, rank: 0 },
             { account: org2, points: 423, rank: 2 },
             { account: org3, points: 843, rank: 41 },
             { account: org4, points: 1061, rank: 71 },
             { account: org5, points: 802, rank: 14 }
-=======
-            { account: org1, points: 501, rank: 0 },
-            { account: org2, points: 1001, rank: 20 },
-            { account: org3, points: 2001, rank: 40 },
-            { account: org4, points: 2600, rank: 60 },
-            { account: org5, points: 2935, rank: 80 }      
->>>>>>> e8367185
         ]
     })
     console.log('trxs', txRanks.rows)
@@ -1144,7 +1121,17 @@
     await contracts.settings.reset({ authorization: `${settings}@active` })
     await contracts.settings.configure('txlimit.min', 1000, { authorization: `${settings}@active` })
 
-<<<<<<< HEAD
+    console.log('reset accounts')
+    await contracts.accounts.reset({ authorization: `${accounts}@active` })
+
+    console.log('reset harvest')
+    await contracts.harvest.reset({ authorization: `${harvest}@active` })
+
+    console.log('reset organization')
+    await contracts.organization.reset({ authorization: `${organization}@active` })
+
+    console.log('reset onboarding')
+    await contracts.onboarding.reset({ authorization: `${onboarding}@active` })
 
     const regenScores = await getTableRows({
         code: organization,
@@ -1160,27 +1147,11 @@
     await contracts.settings.configure('rep.minrank', 27, { authorization: `${settings}@active` })
 
     await contracts.organization.makereptable(org2, { authorization: `${organization}@active` })
-=======
-    console.log('reset accounts')
-    await contracts.accounts.reset({ authorization: `${accounts}@active` })
-
-    console.log('reset harvest')
-    await contracts.harvest.reset({ authorization: `${harvest}@active` })
->>>>>>> e8367185
-
-    console.log('reset organization')
-    await contracts.organization.reset({ authorization: `${organization}@active` })
-
-<<<<<<< HEAD
+
     await contracts.settings.configure('rgen.resref', 1, { authorization: `${settings}@active` })
     await contracts.settings.configure('rgen.refrred', 3, { authorization: `${settings}@active` })
     // with Spline ranks the "average" rank is now 27
     await contracts.settings.configure('rgen.minrank', 27, { authorization: `${settings}@active` })
-
-=======
-    console.log('reset onboarding')
-    await contracts.onboarding.reset({ authorization: `${onboarding}@active` })
->>>>>>> e8367185
 
 
     orgs.map(async org => { await contracts.history.reset(org, { authorization: `${history}@active` }) })
