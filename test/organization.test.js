const { describe } = require("riteway")
const { eos, encodeName, getBalance, getBalanceFloat, names, getTableRows, isLocal, initContracts } = require("../scripts/helper")
const { equals } = require("ramda")
const { asset } = require("eosjs/lib/schema")

const { organization, accounts, token, firstuser, seconduser, thirduser, bank, settings, harvest, history } = names

let eosDevKey = "EOS6MRyAjQq8ud7hVNYcfnVPJqcVpscN5So8BhtHuGYqET5GDW5CV"

function sleep(ms) {
    return new Promise(resolve => setTimeout(resolve, ms));
}  

describe('organization', async assert => {

    if (!isLocal()) {
        console.log("only run unit tests on local - don't reset accounts on mainnet or testnet")
        return
    }

    const contracts = await Promise.all([
        eos.contract(organization),
        eos.contract(token),
        eos.contract(accounts),
        eos.contract(settings),
        eos.contract(harvest),
    ]).then(([organization, token, accounts, settings, harvest]) => ({
        organization, token, accounts, settings, harvest
    }))
    console.log('settings reset')
    await contracts.settings.reset({ authorization: `${settings}@active` })

    console.log('reset organization')
    await contracts.organization.reset({ authorization: `${organization}@active` })

    console.log('reset token stats')
    await contracts.token.resetweekly({ authorization: `${token}@active` })

    console.log('accounts reset')
    await contracts.accounts.reset({ authorization: `${accounts}@active` })
    
    console.log('harvest reset')
    await contracts.harvest.reset({ authorization: `${harvest}@active` })

    // console.log('configure')
    // await contracts.settings.configure('planted', 500000, { authorization: `${settings}@active` })
  
    console.log('join users')
    await contracts.accounts.adduser(firstuser, 'first user', 'individual', { authorization: `${accounts}@active` })
    await contracts.accounts.adduser(seconduser, 'second user', 'individual', { authorization: `${accounts}@active` })

    console.log('add rep')
    await contracts.accounts.addrep(firstuser, 10000, { authorization: `${accounts}@active` })
    await contracts.accounts.addrep(seconduser, 13000, { authorization: `${accounts}@active` })

    console.log('create balance')
    await contracts.token.transfer(firstuser, organization, "400.0000 SEEDS", "Initial supply", { authorization: `${firstuser}@active` })
    await contracts.token.transfer(seconduser, organization, "200.0000 SEEDS", "Initial supply", { authorization: `${seconduser}@active` })

    const initialBalances = await getTableRows({
        code: organization,
        scope: organization,
        table: 'sponsors',
        json: true
    })

    console.log('create organization')
    await contracts.organization.create(firstuser, 'testorg1', "Org Number 1", eosDevKey, { authorization: `${firstuser}@active` })
    await contracts.organization.create(firstuser, 'testorg2', "Org 2", eosDevKey,  { authorization: `${firstuser}@active` })
    await contracts.organization.create(seconduser, 'testorg3', "Org 3 - Test, Inc.", eosDevKey, { authorization: `${seconduser}@active` })

    let plantedAfter = (await getTableRows({
        code: harvest,
        scope: harvest,
        table: 'balances',
        json: true
    })).rows.map( item => parseInt(item.planted) )

    const initialOrgs = await getTableRows({
        code: organization,
        scope: organization,
        table: 'organization',
        json: true
    })

    console.log('add member')
    await contracts.organization.addmember('testorg1', firstuser, seconduser, 'admin', { authorization: `${firstuser}@active` })
    await contracts.organization.addmember('testorg3', seconduser, firstuser, 'admin', { authorization: `${seconduser}@active` })
    

    const members1 = await getTableRows({
        code: organization,
        scope: 'testorg1',
        table: 'members',
        json: true
    })

    const members2 = await getTableRows({
        code: organization,
        scope: 'testorg3',
        table: 'members',
        json: true
    })

    console.log('destroy organization')
    await contracts.organization.destroy('testorg2', firstuser, { authorization: `${firstuser}@active` })
    //await contracts.organization.refund(firstuser, "50.0000 SEEDS", { authorization: `${firstuser}@active` })

    const orgs = await getTableRows({
        code: organization,
        scope: organization,
        table: 'organization',
        json: true
    })

    console.log('change owner')

    try{
        console.log('remove owner')
        await contracts.organization.removemember('testorg3', firstuser, firstuser, { authorization: `${firstuser}@active` })
    }
    catch(err){
        console.log('You can not remove de owner')
    }

    await contracts.organization.changeowner('testorg3', seconduser, firstuser, { authorization: `${seconduser}@active` })
    await contracts.organization.changerole('testorg3', firstuser, seconduser, 'testrole', { authorization: `${firstuser}@active` })

    const currentRoles = await getTableRows({
        code: organization,
        scope: organization,
        table: 'organization',
        json: true
    })

    console.log('remove member')
    await contracts.organization.removemember('testorg3', firstuser, seconduser, { authorization: `${firstuser}@active` })

    const members3 = await getTableRows({
        code: organization,
        scope: 'testorg3',
        table: 'members',
        json: true
    })

    console.log('add regen')
    await contracts.organization.addregen('testorg1', firstuser, 1, { authorization: `${firstuser}@active` })
    await contracts.organization.subregen('testorg3', seconduser, 1, { authorization: `${seconduser}@active` })
    
    const regen = await getTableRows({
        code: organization,
        scope: organization,
        table: 'organization',
        json: true
    })


    try{
        console.log('create organization')
        await contracts.organization.create(thirduser, 'testorg4', eosDevKey, { authorization: `${thirduser}@active`  })
    }
    catch(err){
        console.log('user thoes not have a balance entry')
    }

    try{
        console.log('create organization')
        await contracts.token.transfer(thirduser, organization, "20.0000 SEEDS", "Initial supply", { authorization: `${thirduser}@active` })
        await contracts.organization.create(thirduser, 'testorg4', eosDevKey, { authorization: `${thirduser}@active`  })
    }
    catch(err){
        console.log('user has not enough balance')
    }

    assert({
        given: 'organisations were created',
        should: 'they have planted scores',
        actual: plantedAfter,
        expected: [600, 200, 200, 200] // 600 is orgs contract, the other 3 are 3 created orgs
    })

    assert({
        given: 'firstuser and second user transfer to organization contract',
        should: 'update the sponsors table',
        actual: initialBalances.rows.map(row => { return row }),
        expected: [
            {
                account: 'orgs.seeds',
                balance: '600.0000 SEEDS'
            },
            {
                account: 'seedsuseraaa',
                balance: '400.0000 SEEDS'
            },
            {
                account: 'seedsuserbbb',
                balance: '200.0000 SEEDS'
            },
        ]
    })

    assert({
        given: 'organizations created',
        should: 'update the organizations table',
        actual: initialOrgs.rows.map(row => { return row }),
        expected: [
            {
                org_name: 'testorg1',
                owner: 'seedsuseraaa',
                status: 'regular',
                regen: 0,
                reputation: 0,
                voice: 0,
                planted: "200.0000 SEEDS"
            },
            {
                org_name: 'testorg2',
                owner: 'seedsuseraaa',
                status: 'regular',
                regen: 0,
                reputation: 0,
                voice: 0,
                planted: "200.0000 SEEDS"
            },
            {
                org_name: 'testorg3',
                owner: 'seedsuserbbb',
                status: 'regular',
                regen: 0,
                reputation: 0,
                voice: 0,
                planted: "200.0000 SEEDS"
            }
        ]
    })

    assert({
        given: 'Orgs having members',
        should: 'Change roles properly',
        actual: members1.rows.map(row => {
            return row
        }),
        expected: [
            {
                account: 'seedsuseraaa',
                role: ''
            },
            {
                account: 'seedsuserbbb',
                role: 'admin'
            }
        ]
    })

    assert({
        given: 'Orgs having members',
        should: 'Change roles properly',
        actual: members2.rows.map(row => {
            return row
        }),
        expected: [
            {
                account: 'seedsuseraaa',
                role: 'admin'
            },
            {
                account: 'seedsuserbbb',
                role: ''
            }
        ]
    })

    assert({
        given: 'Organization destroyed and the refund function called',
        should: 'erase the organization its members and give the funds back to the user',
        actual: orgs.rows.map(row => {
            return row
        }),
        expected: [
            {
                org_name: 'testorg1',
                owner: 'seedsuseraaa',
                status: 'regular',
                regen: 0,
                reputation: 0,
                voice: 0,
                planted: "200.0000 SEEDS"
            },
            {
                org_name: 'testorg3',
                owner: 'seedsuserbbb',
                status: 'regular',
                regen: 0,
                reputation: 0,
                voice: 0,
                planted: "200.0000 SEEDS"
            }
        ]
    })

    assert({
        given: 'Roles changed',
        should: 'Update the organization information',
        actual: currentRoles.rows.map(row => {return row}),
        expected: [
            {
                org_name: 'testorg1',
                owner: 'seedsuseraaa',
                status: 'regular',
                regen: 0,
                reputation: 0,
                voice: 0,
                planted: "200.0000 SEEDS"
            },
            {
                org_name: 'testorg3',
                owner: 'seedsuseraaa',
                status: 'regular',
                regen: 0,
                reputation: 0,
                voice: 0,
                planted: "200.0000 SEEDS"
            }
        ]
    })

    assert({
        given: 'A memeber removed',
        should: 'Erase the member',
        actual: members3.rows.map(row => {
            return row
        }),
        expected: [
            {
                account: 'seedsuseraaa',
                role: 'admin'
            }
        ]
    })

    assert({
        given: 'Users voted',
        should: 'Update the regen points according to users\' rep',
        actual: regen.rows.map(row => {
            return row
        }),
        expected: [
            {
                org_name: 'testorg1',
                owner: 'seedsuseraaa',
                status: 'regular',
                regen: 10000,
                reputation: 0,
                voice: 0,
                planted: "200.0000 SEEDS"
            },
            {
                org_name: 'testorg3',
                owner: 'seedsuseraaa',
                status: 'regular',
                regen: -13000,
                reputation: 0,
                voice: 0,
                planted: "200.0000 SEEDS"
            }
        ]
    })
})


describe('app', async assert => {

    if (!isLocal()) {
        console.log("only run unit tests on local - don't reset accounts on mainnet or testnet")
        return
    }

    const contracts = await Promise.all([
        eos.contract(organization),
        eos.contract(token),
        eos.contract(accounts),
        eos.contract(settings),
        eos.contract(harvest),
    ]).then(([organization, token, accounts, settings, harvest]) => ({
        organization, token, accounts, settings, harvest
    }))

    console.log('changing batch size')
    await contracts.settings.configure('batchsize', 1, { authorization: `${settings}@active` })

    console.log('reset organization')
    await contracts.organization.reset({ authorization: `${organization}@active` })

    console.log('accounts reset')
    await contracts.accounts.reset({ authorization: `${accounts}@active` })

    console.log('join users')
    await contracts.accounts.adduser(firstuser, 'first user', 'individual', { authorization: `${accounts}@active` })
    await contracts.accounts.adduser(seconduser, 'second user', 'individual', { authorization: `${accounts}@active` })
    
    console.log('create organization')
    await contracts.token.transfer(firstuser, organization, "400.0000 SEEDS", "Initial supply", { authorization: `${firstuser}@active` })
    await contracts.token.transfer(seconduser, organization, "400.0000 SEEDS", "Initial supply", { authorization: `${seconduser}@active` })
    await contracts.organization.create(firstuser, 'testorg1', "Org Number 1", eosDevKey, { authorization: `${firstuser}@active` })
    await contracts.organization.create(seconduser, 'testorg2', "Org Number 2", eosDevKey, { authorization: `${seconduser}@active` })

    console.log('register app')
    await contracts.organization.registerapp(firstuser, 'testorg1', 'app1', 'app long name', { authorization: `${firstuser}@active` })
    await contracts.organization.registerapp(seconduser, 'testorg2', 'app2', 'app long name 2', { authorization: `${seconduser}@active` })

    let createOrgNotBeingOwner = true
    try {
        await contracts.organization.registerapp(seconduser, 'testorg1', 'app3', 'app3 long name', { authorization: `${seconduser}@active` })
        console.log('app3 registered (not expected)')
    } catch (err) {
        createOrgNotBeingOwner = false
        console.log('only the owner can register an app (expected)')
    }

    console.log('use app')
    await contracts.organization.appuse('app1', firstuser, { authorization: `${firstuser}@active` })
    await sleep(300)
    
    for (let i = 0; i < 10; i++) {
        await contracts.organization.appuse('app1', seconduser, { authorization: `${seconduser}@active` })
        await sleep(400)
    }

    await contracts.organization.appuse('app2', seconduser, { authorization: `${seconduser}@active` })

    const daus1Table = await getTableRows({
        code: organization,
        scope: 'app1',
        table: 'daus',
        json: true
    })

    const daus2Table = await getTableRows({
        code: organization,
        scope: 'app2',
        table: 'daus',
        json: true
    })

    const appsTable = await getTableRows({
        code: organization,
        scope: organization,
        table: 'apps',
        json: true
    })
    const apps = appsTable.rows

    console.log('clean daus today')
    await contracts.organization.cleandaus({ authorization: `${organization}@active` })
    await sleep(3000)

    const daus1TableAfterClean1 = await getTableRows({
        code: organization,
        scope: 'app1',
        table: 'daus',
        json: true
    })

    const daus2TableAfterClean1 = await getTableRows({
        code: organization,
        scope: 'app2',
        table: 'daus',
        json: true
    })

    let today = new Date()
    today.setUTCHours(0, 0, 0, 0)
    today = today.getTime() / 1000

    let tomorrow = new Date()
    tomorrow.setUTCHours(0, 0, 0, 0)
    tomorrow.setDate(tomorrow.getDate() + 1)
    tomorrow = tomorrow.getTime() / 1000

    console.log('clean app1 dau')
    await contracts.organization.cleandau('app1', tomorrow, 0, { authorization: `${organization}@active` })
    await sleep(2000)

    const daus1TableAfterClean2 = await getTableRows({
        code: organization,
        scope: 'app1',
        table: 'daus',
        json: true
    })

    const daus1History1 = await getTableRows({
        code: organization,
        scope: 'app1',
        table: 'dauhistory',
        json: true
    })

    console.log('ban app')
    await contracts.organization.banapp('app1', { authorization: `${organization}@active` })

    const appsTableAfterBan = await getTableRows({
        code: organization,
        scope: organization,
        table: 'apps',
        json: true
    })

    console.log('reset settings')
    await contracts.settings.reset({ authorization: `${settings}@active` })

    assert({
        given: 'registered an app',
        should: 'have an entry in the apps table',
        actual: apps,
        expected: [
            { 
                app_name: 'app1',
                org_name: 'testorg1',
                app_long_name: 'app long name',
                is_banned: 0,
                number_of_uses: 11
            },
            { 
                app_name: 'app2',
                org_name: 'testorg2',
                app_long_name: 'app long name 2',
                is_banned: 0,
                number_of_uses: 1
            }
        ]
    })

    assert({
        given: 'appuse called',
        should: 'increment the app use counter',
        actual: [
            daus1Table.rows.map(values => values.number_app_uses),
            daus2Table.rows.map(values => values.number_app_uses)
        ],
        expected: [[1, 10], [1]]
    })

    assert({
        given: 'register app by not the owner',
        should: 'not register the app',
        actual: createOrgNotBeingOwner,
        expected: false
    })

    assert({
        given: 'call cleandaus on the same day',
        should: 'not clean daus app1 table',
        actual: daus1TableAfterClean1.rows,
        expected: daus1Table.rows
    })

    assert({
        given: 'call cleandaus on the same day',
        should: 'not clean daus app2 table',
        actual: daus2TableAfterClean1.rows,
        expected: daus2Table.rows
    })

    assert({
        given: 'call cleandau for app1 on a different day',
        should: 'clean daus app1 table',
        actual: daus1TableAfterClean2.rows,
        expected: [ 
            { account: 'seedsuseraaa', date: tomorrow, number_app_uses: 0 },
            { account: 'seedsuserbbb', date: tomorrow, number_app_uses: 0 } 
        ]
    })

    assert({
        given: 'call cleandau for app1 on a different day',
        should: 'have entries in the dau history table',
        actual: daus1History1.rows,
        expected: [ 
            { 
                dau_history_id: 0,
                account: 'seedsuseraaa',
                date: today,
                number_app_uses: 1 
            },
            { 
                dau_history_id: 1,
                account: 'seedsuserbbb',
                date: today,
                number_app_uses: 10 
            } 
        ]
    })

    assert({
        given: 'ban app called',
        should: 'ban the app',
        actual: appsTableAfterBan.rows,
        expected: [
            { 
                app_name: 'app1',
                org_name: 'testorg1',
                app_long_name: 'app long name',
                is_banned: 1,
                number_of_uses: 11
            },
            { 
                app_name: 'app2',
                org_name: 'testorg2',
                app_long_name: 'app long name 2',
                is_banned: 0,
                number_of_uses: 1
            }
        ]
    })

})


<<<<<<< HEAD
describe('organization scores', async assert => {
    if (!isLocal()) {
        console.log("only run unit tests on local - don't reset accounts on mainnet or testnet")
        return
    }

    const contracts = await Promise.all([
        eos.contract(organization),
        eos.contract(token),
        eos.contract(accounts),
        eos.contract(settings),
        eos.contract(harvest),
        eos.contract(history)
    ]).then(([organization, token, accounts, settings, harvest, history]) => ({
        organization, token, accounts, settings, harvest, history
    }))
=======
describe('transaction points', async assert => {
    const contracts = await initContracts({ settings, history, accounts, organization, token, harvest })
    let firstorg = 'testorg1'
    let secondorg = 'testorg2'

    console.log('settings reset')
    await contracts.settings.reset({ authorization: `${settings}@active` })
>>>>>>> 7f7de8de

    console.log('reset organization')
    await contracts.organization.reset({ authorization: `${organization}@active` })

    console.log('reset token stats')
    await contracts.token.resetweekly({ authorization: `${token}@active` })

    console.log('accounts reset')
    await contracts.accounts.reset({ authorization: `${accounts}@active` })
    
    console.log('harvest reset')
    await contracts.harvest.reset({ authorization: `${harvest}@active` })

<<<<<<< HEAD
    console.log('configure')
    await contracts.settings.reset({ authorization: `${settings}@active` })

    console.log('join users')
    await contracts.accounts.adduser(firstuser, 'first user', 'individual', { authorization: `${accounts}@active` })
    await contracts.accounts.adduser(seconduser, 'second user', 'individual', { authorization: `${accounts}@active` })
    await contracts.accounts.adduser(thirduser, 'third user', 'individual', { authorization: `${accounts}@active` })

    console.log('add rep')
    await contracts.accounts.addrep(firstuser, 20000, { authorization: `${accounts}@active` })
    await contracts.accounts.addrep(seconduser, 13000, { authorization: `${accounts}@active` })
    await contracts.accounts.addrep(thirduser, 1000, { authorization: `${accounts}@active` })

    console.log('create balance')
    await contracts.token.transfer(firstuser, organization, "400.0000 SEEDS", "Initial supply", { authorization: `${firstuser}@active` })
    await contracts.token.transfer(seconduser, organization, "600.0000 SEEDS", "Initial supply", { authorization: `${seconduser}@active` })

    const org1 = 'testorg1'
    const org2 = 'testorg2'
    const org3 = 'testorg3'
    const org4 = 'testorg4'
    const org5 = 'testorg5'

    console.log('create organizations')
    await contracts.organization.create(firstuser, org1, "Org Number 1", eosDevKey, { authorization: `${firstuser}@active` })
    await contracts.organization.create(firstuser, org2, "Org 2", eosDevKey,  { authorization: `${firstuser}@active` })
    await contracts.organization.create(seconduser, org3, "Org 3 - Test, Inc.", eosDevKey, { authorization: `${seconduser}@active` })
    await contracts.organization.create(seconduser, org4, "Org 4 - Test, Inc.", eosDevKey, { authorization: `${seconduser}@active` })
    await contracts.organization.create(seconduser, org5, "Org 5 - Test, Inc.", eosDevKey, { authorization: `${seconduser}@active` })

    console.log('modify regen')
    await contracts.organization.subregen(org1, firstuser, 2, { authorization: `${firstuser}@active` })
    await contracts.organization.subregen(org1, seconduser, 3, { authorization: `${seconduser}@active` })

    await contracts.organization.addregen(org2, firstuser, 4, { authorization: `${firstuser}@active` })
    await contracts.organization.addregen(org2, seconduser, 4, { authorization: `${seconduser}@active` })

    await contracts.organization.addregen(org3, firstuser, 1, { authorization: `${firstuser}@active` })
    await contracts.organization.subregen(org3, seconduser, 1, { authorization: `${seconduser}@active` })
    await contracts.organization.subregen(org3, thirduser, 1, { authorization: `${thirduser}@active` })

    await contracts.organization.addregen(org4, firstuser, 2, { authorization: `${firstuser}@active` })
    await contracts.organization.addregen(org4, seconduser, 2, { authorization: `${seconduser}@active` })

    await contracts.organization.addregen(org5, firstuser, 7, { authorization: `${firstuser}@active` })
    await contracts.organization.addregen(org5, seconduser, 7, { authorization: `${seconduser}@active` })
    
    await contracts.accounts.testsetcbs(org1, 100, { authorization: `${accounts}@active` })
    await contracts.accounts.testsetcbs(org2, 75, { authorization: `${accounts}@active` })
    await contracts.accounts.testsetcbs(org3, 50, { authorization: `${accounts}@active` })
    await contracts.accounts.testsetcbs(org4, 25, { authorization: `${accounts}@active` })
    await contracts.accounts.testsetcbs(org5, 1, { authorization: `${accounts}@active` })

    await contracts.accounts.rankreps({ authorization: `${accounts}@active` })
    await sleep(200)

    await contracts.history.reset(org1, { authorization: `${history}@active` })
    await contracts.history.reset(org2, { authorization: `${history}@active` })
    await contracts.history.reset(org3, { authorization: `${history}@active` })
    await contracts.history.reset(org4, { authorization: `${history}@active` })
    await contracts.history.reset(org5, { authorization: `${history}@active` })

    console.log('transfer volume of seeds')
    await contracts.token.transfer(firstuser, org1, "150.0000 SEEDS", "Test supply", { authorization: `${firstuser}@active` })
    await contracts.token.transfer(org1, firstuser, "50.0000 SEEDS", "Test supply", { authorization: `${org1}@active` })
    await contracts.token.transfer(org1, seconduser, "50.0000 SEEDS", "Test supply", { authorization: `${org1}@active` })
    await contracts.token.transfer(org1, thirduser, "50.0000 SEEDS", "Test supply", { authorization: `${org1}@active` })

    await contracts.token.transfer(firstuser, org2, "300.0000 SEEDS", "Test supply", { authorization: `${firstuser}@active` })
    await contracts.token.transfer(org2, firstuser, "100.0000 SEEDS", "Test supply", { authorization: `${org2}@active` })
    await contracts.token.transfer(org2, seconduser, "100.0000 SEEDS", "Test supply", { authorization: `${org2}@active` })
    await contracts.token.transfer(org2, thirduser, "100.0000 SEEDS", "Test supply", { authorization: `${org2}@active` })

    await contracts.token.transfer(firstuser, org3, "600.0000 SEEDS", "Test supply", { authorization: `${firstuser}@active` })
    await contracts.token.transfer(org3, firstuser, "200.0000 SEEDS", "Test supply", { authorization: `${org3}@active` })
    await contracts.token.transfer(org3, seconduser, "200.0000 SEEDS", "Test supply", { authorization: `${org3}@active` })
    await contracts.token.transfer(org3, thirduser, "200.0000 SEEDS", "Test supply", { authorization: `${org3}@active` })

    await contracts.token.transfer(firstuser, org4, "800.0000 SEEDS", "Test supply", { authorization: `${firstuser}@active` })
    await contracts.token.transfer(org4, firstuser, "200.0000 SEEDS", "Test supply", { authorization: `${org4}@active` })
    await contracts.token.transfer(org4, seconduser, "300.0000 SEEDS", "Test supply", { authorization: `${org4}@active` })
    await contracts.token.transfer(org4, thirduser, "300.0000 SEEDS", "Test supply", { authorization: `${org4}@active` })

    await contracts.token.transfer(seconduser, org5, "1000.0000 SEEDS", "Test supply", { authorization: `${seconduser}@active` })
    await contracts.token.transfer(org5, firstuser, "600.0000 SEEDS", "Test supply", { authorization: `${org5}@active` })
    await contracts.token.transfer(org5, seconduser, "200.0000 SEEDS", "Test supply", { authorization: `${org5}@active` })
    await contracts.token.transfer(org5, thirduser, "200.0000 SEEDS", "Test supply", { authorization: `${org5}@active` })    
    
    await sleep(200)

    await contracts.organization.calctrxpts({ authorization: `${organization}@active` })
    await sleep(200)

    await contracts.organization.rankregens({ authorization: `${organization}@active` })
    await contracts.organization.rankcbsorgs({ authorization: `${organization}@active` })
    await contracts.organization.ranktxs({ authorization: `${organization}@active` })

    await sleep(400)

    const regenScores = await getTableRows({
        code: organization,
        scope: organization,
        table: 'regenscores',
        json: true
    })

    const cbsRanks = await getTableRows({
        code: organization,
        scope: organization,
        table: 'cbsorgs',
        json: true
    })

    const txRanks = await getTableRows({
        code: organization,
        scope: organization,
        table: 'txorgpoints',
        json: true
    })

    const avgsBefore = await getTableRows({
        code: organization,
        scope: organization,
        table: 'avgvotes',
        json: true
    })

    await contracts.organization.addregen(org1, firstuser, 10, { authorization: `${firstuser}@active` })
    
    const avgsAfter = await getTableRows({
        code: organization,
        scope: organization,
        table: 'avgvotes',
        json: true
    })

    assert({
        given: 'regen scores calculated',
        should: 'rank the orgs properly',
        actual: regenScores.rows,
        expected: [
            { org_name: org2, regen_avg: 66000, rank: 50 },
            { org_name: org3, regen_avg: 2000, rank: 0 },
            { org_name: org4, regen_avg: 33000, rank: 25 },
            { org_name: org5, regen_avg: 115500, rank: 75 }
        ]
    })

    assert({
        given: 'cbs calculated',
        should: 'rank the orgs properly',
        actual: cbsRanks.rows,
        expected: [
            { org_name: org1, community_building_score: 100, rank: 80 },
            { org_name: org2, community_building_score: 75, rank: 60 },
            { org_name: org3, community_building_score: 50, rank: 40 },
            { org_name: org4, community_building_score: 25, rank: 20 },
            { org_name: org5, community_building_score: 1, rank: 0 }
        ]
    })

    assert({
        given: 'txs calculated',
        should: 'rank thr orgs properly',
        actual: txRanks.rows,
        expected: [
            { org_name: org1, points: 100, rank: 0 },
            { org_name: org2, points: 200, rank: 20 },
            { org_name: org3, points: 400, rank: 40 },
            { org_name: org4, points: 467, rank: 60 },
            { org_name: org5, points: 934, rank: 80 }
        ]
    })

    assert({
        given: 'users voted',
        should: 'have the correct average',
        actual: avgsBefore.rows,
        expected: [
            {
                org_name: 'testorg1',
                total_sum: -79000,
                num_votes: 2,
                average: -39500
            },
            {
                org_name: 'testorg2',
                total_sum: 132000,
                num_votes: 2,
                average: 66000
            },
            {
                org_name: 'testorg3',
                total_sum: 6000,
                num_votes: 3,
                average: 2000
            },
            {
                org_name: 'testorg4',
                total_sum: 66000,
                num_votes: 2,
                average: 33000
            },
            {
                org_name: 'testorg5',
                total_sum: 231000,
                num_votes: 2,
                average: 115500
            }
        ]
    })

    assert({
        given: 'users voted',
        should: 'have the correct average',
        actual: avgsAfter.rows,
        expected: [
            {
                org_name: 'testorg1',
                total_sum: 101000,
                num_votes: 2,
                average: 50500
            },
            {
                org_name: 'testorg2',
                total_sum: 132000,
                num_votes: 2,
                average: 66000
            },
            {
                org_name: 'testorg3',
                total_sum: 6000,
                num_votes: 3,
                average: 2000
            },
            {
                org_name: 'testorg4',
                total_sum: 66000,
                num_votes: 2,
                average: 33000
            },
            {
                org_name: 'testorg5',
                total_sum: 231000,
                num_votes: 2,
                average: 115500
            }
        ]
    })

})

describe('organization status', async assert => {
    if (!isLocal()) {
        console.log("only run unit tests on local - don't reset accounts on mainnet or testnet")
        return
    }

    const contracts = await Promise.all([
        eos.contract(organization),
        eos.contract(token),
        eos.contract(accounts),
        eos.contract(settings),
        eos.contract(harvest),
        eos.contract(history)
    ]).then(([organization, token, accounts, settings, harvest, history]) => ({
        organization, token, accounts, settings, harvest, history
    }))

    console.log('reset token stats')
    await contracts.token.resetweekly({ authorization: `${token}@active` })

    console.log('configure')
    await contracts.settings.reset({ authorization: `${settings}@active` })

    const org1 = 'testorg1'
    const org2 = 'testorg2'
    const org3 = 'testorg3'

    let hasLessInvitationsResidents
    try {
        await contracts.organization.makeregen(org2, { authorization: `${organization}@active` })
        hasLessInvitationsResidents = false
    } catch (err) {
        hasLessInvitationsResidents = true
    }

    await contracts.settings.configure('rep.resref', 1, { authorization: `${settings}@active` })

    await contracts.accounts.addref(org2, firstuser, { authorization: `${accounts}@api` })
    await contracts.accounts.addref(org2, seconduser, { authorization: `${accounts}@api` })
    await contracts.accounts.addref(org2, thirduser, { authorization: `${accounts}@api` })
    await contracts.accounts.testcitizen(seconduser, { authorization: `${accounts}@active` })

    let hasLessSeeds
    try {
        await contracts.organization.makereptable(org2, { authorization: `${organization}@active` })
        hasLessSeeds = false
    } catch (err) {
        hasLessSeeds = true
    }

    await contracts.token.transfer(seconduser, org2, "200.0000 SEEDS", "Regen supply", { authorization: `${seconduser}@active` })
    await contracts.token.transfer(org2, harvest, "200.0000 SEEDS", `sow ${org2}`, { authorization: `${org2}@active` })

    let hasLessInvitations
    try {
        await contracts.organization.makereptable(org2, { authorization: `${organization}@active` })
        hasLessInvitations = false
    } catch (err) {
        hasLessInvitations = true
    }

    await contracts.settings.configure('rep.refrred', 3, { authorization: `${settings}@active` })

    let hasLessTransactions
    try {
        await contracts.organization.makereptable(org2, { authorization: `${organization}@active` })
        hasLessTransactions = false
    } catch (err) {
        hasLessTransactions = true
    }

    await contracts.organization.testregen(org1, { authorization: `${organization}@active` })
    await contracts.organization.testreptable(org3, { authorization: `${organization}@active` })

    await contracts.token.transfer(seconduser, org2, "10.0000 SEEDS", "Regen supply", { authorization: `${seconduser}@active` })
    await contracts.token.transfer(org2, seconduser, "2.0000 SEEDS", '', { authorization: `${org2}@active` })
    await sleep(300)
    await contracts.token.transfer(org2, seconduser, "2.0000 SEEDS", '', { authorization: `${org2}@active` })
    await sleep(300)
    await contracts.token.transfer(org2, seconduser, "2.0000 SEEDS", '', { authorization: `${org2}@active` })
    await sleep(300)
    await contracts.token.transfer(org2, org1, "2.0000 SEEDS", '', { authorization: `${org2}@active` })
    await sleep(300)
    await contracts.token.transfer(org2, org3, "2.0000 SEEDS", '', { authorization: `${org2}@active` })
    await sleep(300)

    const trx = await getTableRows({
        code: history,
        scope: org2,
        table: 'transactions',
        json: true
    })

    await contracts.organization.makereptable(org2, { authorization: `${organization}@active` })

    const organizationsReputable = await getTableRows({
        code: organization,
        scope: organization,
        table: 'organization',
        json: true
    })

    await contracts.settings.configure('rgen.resref', 1, { authorization: `${settings}@active` })
    await contracts.settings.configure('rgen.refrred', 3, { authorization: `${settings}@active` })

    await contracts.organization.makeregen(org2, { authorization: `${organization}@active` })

    const organizationsRegen = await getTableRows({
        code: organization,
        scope: organization,
        table: 'organization',
        json: true
    })

    assert({
        given: 'makereptable called without enough invitations for citizens/residents',
        should: 'fail',
        actual: hasLessInvitationsResidents,
        expected: true
    })

    assert({
        given: 'makereptable called without enough seeds',
        should: 'fail',
        actual: hasLessSeeds,
        expected: true
    })

    assert({
        given: 'makereptable called without enough invitations',
        should: 'fail',
        actual: hasLessInvitations,
        expected: true
    })

    assert({
        given: 'makereptable called without enough transactions',
        should: 'fail',
        actual: hasLessTransactions,
        expected: true
    })

    assert({
        given: 'makereptable called',
        should: 'give reputable status',
        actual: organizationsReputable.rows.map(org => org.status),
        expected: [
            'regenerative',
            'reputable',
            'reputable',
            'regular',
            'regular'
        ]
    })

    assert({
        given: 'makeregen called',
        should: 'give regenerative status',
        actual: organizationsRegen.rows.map(org => org.status),
        expected: [
            'regenerative',
            'regenerative',
            'reputable',
            'regular',
            'regular'
        ]
    })

})
=======
    console.log('history reset')
    await contracts.history.reset(firstuser, { authorization: `${history}@active` })
    await contracts.history.reset(seconduser, { authorization: `${history}@active` })
    await contracts.history.reset(firstorg, { authorization: `${history}@active` })
    await contracts.history.reset(secondorg, { authorization: `${history}@active` })
  
    console.log('join users')
    await contracts.accounts.adduser(firstuser, 'first user', 'individual', { authorization: `${accounts}@active` })
    await contracts.accounts.adduser(seconduser, 'second user', 'individual', { authorization: `${accounts}@active` })

    console.log('add rep')
    await contracts.accounts.addrep(firstuser, 10000, { authorization: `${accounts}@active` })
    await contracts.accounts.addrep(seconduser, 13000, { authorization: `${accounts}@active` })

    console.log('create balance')
    await contracts.token.transfer(firstuser, organization, "400.0000 SEEDS", "Initial supply", { authorization: `${firstuser}@active` })
    await contracts.token.transfer(seconduser, organization, "200.0000 SEEDS", "Initial supply", { authorization: `${seconduser}@active` })
    
    console.log('create organization')

    await contracts.organization.create(firstuser, firstorg, "Org Number 1", eosDevKey, { authorization: `${firstuser}@active` })
    await contracts.organization.create(firstuser, secondorg, "Org 2", eosDevKey,  { authorization: `${firstuser}@active` })

    console.log('add rep for these users then make some transactions')
    await contracts.accounts.testsetrs(firstuser, 99, { authorization: `${accounts}@active` })
    await contracts.accounts.testsetrs(seconduser, 25, { authorization: `${accounts}@active` })
    await contracts.accounts.testsetrs(firstorg, 33, { authorization: `${accounts}@active` })
    await contracts.accounts.testsetrs(secondorg, 66, { authorization: `${accounts}@active` })

    console.log('make transfers')
    const transfer = async (a, b, amount) => {
        await contracts.token.transfer(a, b, amount, Math.random().toString(36).substring(7), { authorization: `${a}@active` })
    }
    
    await transfer(firstuser, firstorg, "10.0000 SEEDS")
    await transfer(firstuser, secondorg, "19.0000 SEEDS")
    await transfer(secondorg, firstorg, "19.0000 SEEDS")
    await transfer(firstorg, seconduser, "13.0000 SEEDS")
    await transfer(seconduser, firstorg, "7.0000 SEEDS")
    
    const orgTx1 = await getTableRows({
        code: history,
        scope: firstorg,
        table: 'orgtx',
        json: true
    })

    const orgTx2 = await getTableRows({
        code: history,
        scope: secondorg,
        table: 'orgtx',
        json: true
    })

    const userTx1 = await getTableRows({
        code: history,
        scope: firstuser,
        table: 'transactions',
        json: true
    })
    const userTx2 = await getTableRows({
        code: history,
        scope: seconduser,
        table: 'transactions',
        json: true
    })

    console.log("org1 tx "+JSON.stringify(orgTx1, null, 2))
    console.log("org2 tx "+JSON.stringify(orgTx2, null, 2))
    console.log("user1 tx "+JSON.stringify(userTx1, null, 2))
    console.log("user2 tx "+JSON.stringify(userTx2, null, 2))

    let t1 = await contracts.history.orgtxpt(firstorg, 0, 200, 0, { authorization: `${history}@active` })
    printConsole(t1)

    let txt = await contracts.organization.scoreorgs(firstorg, { authorization: `${organization}@active` })

    let checkTxPoints = async () => {
        const txpoints = await getTableRows({
            code: harvest,
            scope: 'org',
            table: 'txpoints',
            json: true
        })    
        
        console.log("harvest txpoints "+JSON.stringify(txpoints, null, 2))
    
    }
    await checkTxPoints()

    await contracts.organization.scoreorgs(secondorg, { authorization: `${organization}@active` })

    await checkTxPoints()
>>>>>>> 7f7de8de

})

const printConsole = (objResult) => {
    const str = ""+JSON.stringify(objResult, null, 2)
    const lines = str.split("\n")
    for (var i=0; i<lines.length; i++) {
        const l = lines[i].trim()
        if (l.startsWith('"console')) {
            console.log(l)
        }
    }
}<|MERGE_RESOLUTION|>--- conflicted
+++ resolved
@@ -616,7 +616,134 @@
 })
 
 
-<<<<<<< HEAD
+describe('transaction points', async assert => {
+    const contracts = await initContracts({ settings, history, accounts, organization, token, harvest })
+    let firstorg = 'testorg1'
+    let secondorg = 'testorg2'
+
+    console.log('settings reset')
+    await contracts.settings.reset({ authorization: `${settings}@active` })
+
+    console.log('reset organization')
+    await contracts.organization.reset({ authorization: `${organization}@active` })
+
+    console.log('reset token stats')
+    await contracts.token.resetweekly({ authorization: `${token}@active` })
+
+    console.log('accounts reset')
+    await contracts.accounts.reset({ authorization: `${accounts}@active` })
+    
+    console.log('harvest reset')
+    await contracts.harvest.reset({ authorization: `${harvest}@active` })
+
+    console.log('history reset')
+    await contracts.history.reset(firstuser, { authorization: `${history}@active` })
+    await contracts.history.reset(seconduser, { authorization: `${history}@active` })
+    await contracts.history.reset(firstorg, { authorization: `${history}@active` })
+    await contracts.history.reset(secondorg, { authorization: `${history}@active` })
+  
+    console.log('join users')
+    await contracts.accounts.adduser(firstuser, 'first user', 'individual', { authorization: `${accounts}@active` })
+    await contracts.accounts.adduser(seconduser, 'second user', 'individual', { authorization: `${accounts}@active` })
+
+    console.log('add rep')
+    await contracts.accounts.addrep(firstuser, 10000, { authorization: `${accounts}@active` })
+    await contracts.accounts.addrep(seconduser, 13000, { authorization: `${accounts}@active` })
+
+    console.log('create balance')
+    await contracts.token.transfer(firstuser, organization, "400.0000 SEEDS", "Initial supply", { authorization: `${firstuser}@active` })
+    await contracts.token.transfer(seconduser, organization, "200.0000 SEEDS", "Initial supply", { authorization: `${seconduser}@active` })
+    
+    console.log('create organization')
+
+    await contracts.organization.create(firstuser, firstorg, "Org Number 1", eosDevKey, { authorization: `${firstuser}@active` })
+    await contracts.organization.create(firstuser, secondorg, "Org 2", eosDevKey,  { authorization: `${firstuser}@active` })
+
+    console.log('add rep for these users then make some transactions')
+    await contracts.accounts.testsetrs(firstuser, 99, { authorization: `${accounts}@active` })
+    await contracts.accounts.testsetrs(seconduser, 25, { authorization: `${accounts}@active` })
+    await contracts.accounts.testsetrs(firstorg, 33, { authorization: `${accounts}@active` })
+    await contracts.accounts.testsetrs(secondorg, 66, { authorization: `${accounts}@active` })
+
+    console.log('make transfers')
+    const transfer = async (a, b, amount) => {
+        await contracts.token.transfer(a, b, amount, Math.random().toString(36).substring(7), { authorization: `${a}@active` })
+    }
+    
+    await transfer(firstuser, firstorg, "10.0000 SEEDS")
+    await transfer(firstuser, secondorg, "19.0000 SEEDS")
+    await transfer(secondorg, firstorg, "19.0000 SEEDS")
+    await transfer(firstorg, seconduser, "13.0000 SEEDS")
+    await transfer(seconduser, firstorg, "7.0000 SEEDS")
+    
+    const orgTx1 = await getTableRows({
+        code: history,
+        scope: firstorg,
+        table: 'orgtx',
+        json: true
+    })
+
+    const orgTx2 = await getTableRows({
+        code: history,
+        scope: secondorg,
+        table: 'orgtx',
+        json: true
+    })
+
+    const userTx1 = await getTableRows({
+        code: history,
+        scope: firstuser,
+        table: 'transactions',
+        json: true
+    })
+    const userTx2 = await getTableRows({
+        code: history,
+        scope: seconduser,
+        table: 'transactions',
+        json: true
+    })
+
+    console.log("org1 tx "+JSON.stringify(orgTx1, null, 2))
+    console.log("org2 tx "+JSON.stringify(orgTx2, null, 2))
+    console.log("user1 tx "+JSON.stringify(userTx1, null, 2))
+    console.log("user2 tx "+JSON.stringify(userTx2, null, 2))
+
+    let t1 = await contracts.history.orgtxpt(firstorg, 0, 200, 0, { authorization: `${history}@active` })
+    printConsole(t1)
+
+    let txt = await contracts.organization.scoreorgs(firstorg, { authorization: `${organization}@active` })
+
+    let checkTxPoints = async () => {
+        const txpoints = await getTableRows({
+            code: harvest,
+            scope: 'org',
+            table: 'txpoints',
+            json: true
+        })    
+        
+        console.log("harvest txpoints "+JSON.stringify(txpoints, null, 2))
+    
+    }
+    await checkTxPoints()
+
+    await contracts.organization.scoreorgs(secondorg, { authorization: `${organization}@active` })
+
+    await checkTxPoints()
+
+})
+
+const printConsole = (objResult) => {
+    const str = ""+JSON.stringify(objResult, null, 2)
+    const lines = str.split("\n")
+    for (var i=0; i<lines.length; i++) {
+        const l = lines[i].trim()
+        if (l.startsWith('"console')) {
+            console.log(l)
+        }
+    }
+}
+
+
 describe('organization scores', async assert => {
     if (!isLocal()) {
         console.log("only run unit tests on local - don't reset accounts on mainnet or testnet")
@@ -633,15 +760,9 @@
     ]).then(([organization, token, accounts, settings, harvest, history]) => ({
         organization, token, accounts, settings, harvest, history
     }))
-=======
-describe('transaction points', async assert => {
-    const contracts = await initContracts({ settings, history, accounts, organization, token, harvest })
-    let firstorg = 'testorg1'
-    let secondorg = 'testorg2'
-
+    
     console.log('settings reset')
     await contracts.settings.reset({ authorization: `${settings}@active` })
->>>>>>> 7f7de8de
 
     console.log('reset organization')
     await contracts.organization.reset({ authorization: `${organization}@active` })
@@ -654,10 +775,6 @@
     
     console.log('harvest reset')
     await contracts.harvest.reset({ authorization: `${harvest}@active` })
-
-<<<<<<< HEAD
-    console.log('configure')
-    await contracts.settings.reset({ authorization: `${settings}@active` })
 
     console.log('join users')
     await contracts.accounts.adduser(firstuser, 'first user', 'individual', { authorization: `${accounts}@active` })
@@ -746,14 +863,22 @@
     
     await sleep(200)
 
-    await contracts.organization.calctrxpts({ authorization: `${organization}@active` })
-    await sleep(200)
+    let txt = await contracts.organization.scoreorgs("", { authorization: `${organization}@active` })
+    await sleep(16000)
+
+    const orgTxScore = await getTableRows({
+        code: harvest,
+        scope: "org",
+        table: 'txpoints',
+        json: true
+    })
+    console.log('prro:', orgTxScore)
 
     await contracts.organization.rankregens({ authorization: `${organization}@active` })
     await contracts.organization.rankcbsorgs({ authorization: `${organization}@active` })
-    await contracts.organization.ranktxs({ authorization: `${organization}@active` })
-
-    await sleep(400)
+    await contracts.harvest.rankorgtxs({ authorization: `${harvest}@active` })
+
+    await sleep(5000)
 
     const regenScores = await getTableRows({
         code: organization,
@@ -770,9 +895,9 @@
     })
 
     const txRanks = await getTableRows({
-        code: organization,
-        scope: organization,
-        table: 'txorgpoints',
+        code: harvest,
+        scope: "org",
+        table: 'txpoints',
         json: true
     })
 
@@ -817,18 +942,21 @@
         ]
     })
 
+    console.log('cbs', cbsRanks.rows)
+
     assert({
         given: 'txs calculated',
         should: 'rank thr orgs properly',
         actual: txRanks.rows,
         expected: [
-            { org_name: org1, points: 100, rank: 0 },
-            { org_name: org2, points: 200, rank: 20 },
-            { org_name: org3, points: 400, rank: 40 },
-            { org_name: org4, points: 467, rank: 60 },
-            { org_name: org5, points: 934, rank: 80 }
-        ]
-    })
+            { account: org1, points: 299, rank: 0 },
+            { account: org2, points: 599, rank: 20 },
+            { account: org3, points: 1199, rank: 40 },
+            { account: org4, points: 1532, rank: 60 },
+            { account: org5, points: 1599, rank: 80 }
+        ]
+    })
+    console.log('trxs', txRanks.rows)
 
     assert({
         given: 'users voted',
@@ -1076,112 +1204,4 @@
         ]
     })
 
-})
-=======
-    console.log('history reset')
-    await contracts.history.reset(firstuser, { authorization: `${history}@active` })
-    await contracts.history.reset(seconduser, { authorization: `${history}@active` })
-    await contracts.history.reset(firstorg, { authorization: `${history}@active` })
-    await contracts.history.reset(secondorg, { authorization: `${history}@active` })
-  
-    console.log('join users')
-    await contracts.accounts.adduser(firstuser, 'first user', 'individual', { authorization: `${accounts}@active` })
-    await contracts.accounts.adduser(seconduser, 'second user', 'individual', { authorization: `${accounts}@active` })
-
-    console.log('add rep')
-    await contracts.accounts.addrep(firstuser, 10000, { authorization: `${accounts}@active` })
-    await contracts.accounts.addrep(seconduser, 13000, { authorization: `${accounts}@active` })
-
-    console.log('create balance')
-    await contracts.token.transfer(firstuser, organization, "400.0000 SEEDS", "Initial supply", { authorization: `${firstuser}@active` })
-    await contracts.token.transfer(seconduser, organization, "200.0000 SEEDS", "Initial supply", { authorization: `${seconduser}@active` })
-    
-    console.log('create organization')
-
-    await contracts.organization.create(firstuser, firstorg, "Org Number 1", eosDevKey, { authorization: `${firstuser}@active` })
-    await contracts.organization.create(firstuser, secondorg, "Org 2", eosDevKey,  { authorization: `${firstuser}@active` })
-
-    console.log('add rep for these users then make some transactions')
-    await contracts.accounts.testsetrs(firstuser, 99, { authorization: `${accounts}@active` })
-    await contracts.accounts.testsetrs(seconduser, 25, { authorization: `${accounts}@active` })
-    await contracts.accounts.testsetrs(firstorg, 33, { authorization: `${accounts}@active` })
-    await contracts.accounts.testsetrs(secondorg, 66, { authorization: `${accounts}@active` })
-
-    console.log('make transfers')
-    const transfer = async (a, b, amount) => {
-        await contracts.token.transfer(a, b, amount, Math.random().toString(36).substring(7), { authorization: `${a}@active` })
-    }
-    
-    await transfer(firstuser, firstorg, "10.0000 SEEDS")
-    await transfer(firstuser, secondorg, "19.0000 SEEDS")
-    await transfer(secondorg, firstorg, "19.0000 SEEDS")
-    await transfer(firstorg, seconduser, "13.0000 SEEDS")
-    await transfer(seconduser, firstorg, "7.0000 SEEDS")
-    
-    const orgTx1 = await getTableRows({
-        code: history,
-        scope: firstorg,
-        table: 'orgtx',
-        json: true
-    })
-
-    const orgTx2 = await getTableRows({
-        code: history,
-        scope: secondorg,
-        table: 'orgtx',
-        json: true
-    })
-
-    const userTx1 = await getTableRows({
-        code: history,
-        scope: firstuser,
-        table: 'transactions',
-        json: true
-    })
-    const userTx2 = await getTableRows({
-        code: history,
-        scope: seconduser,
-        table: 'transactions',
-        json: true
-    })
-
-    console.log("org1 tx "+JSON.stringify(orgTx1, null, 2))
-    console.log("org2 tx "+JSON.stringify(orgTx2, null, 2))
-    console.log("user1 tx "+JSON.stringify(userTx1, null, 2))
-    console.log("user2 tx "+JSON.stringify(userTx2, null, 2))
-
-    let t1 = await contracts.history.orgtxpt(firstorg, 0, 200, 0, { authorization: `${history}@active` })
-    printConsole(t1)
-
-    let txt = await contracts.organization.scoreorgs(firstorg, { authorization: `${organization}@active` })
-
-    let checkTxPoints = async () => {
-        const txpoints = await getTableRows({
-            code: harvest,
-            scope: 'org',
-            table: 'txpoints',
-            json: true
-        })    
-        
-        console.log("harvest txpoints "+JSON.stringify(txpoints, null, 2))
-    
-    }
-    await checkTxPoints()
-
-    await contracts.organization.scoreorgs(secondorg, { authorization: `${organization}@active` })
-
-    await checkTxPoints()
->>>>>>> 7f7de8de
-
-})
-
-const printConsole = (objResult) => {
-    const str = ""+JSON.stringify(objResult, null, 2)
-    const lines = str.split("\n")
-    for (var i=0; i<lines.length; i++) {
-        const l = lines[i].trim()
-        if (l.startsWith('"console')) {
-            console.log(l)
-        }
-    }
-}+})