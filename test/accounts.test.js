const { describe } = require('riteway')
const { eos, names, isLocal, initContracts, activePublicKey, getBalance, getBalanceFloat,
  ramdom64ByteHexString, sha256, fromHexString, getTableRows } = require('../scripts/helper')
const { equals } = require('ramda')

const publicKey = 'EOS7iYzR2MmQnGga7iD2rPzvm5mEFXx6L1pjFTQYKRtdfDcG9NTTU'

<<<<<<< HEAD
const { accounts, proposals, harvest, token, settings, history, exchange, organization, onboarding, escrow, firstuser, seconduser, thirduser, fourthuser, orguser } = names
=======
const { accounts, proposals, harvest, token, settings, history, exchange, organization, onboarding, escrow, firstuser, seconduser, thirduser, fourthuser, fifthuser } = names
>>>>>>> 4aff0dd0

function sleep(ms) {
  return new Promise(resolve => setTimeout(resolve, ms));
}

// helper function
const get_reps = async () => {
  const users = await eos.getTableRows({
    code: accounts,
    scope: accounts,
    table: 'rep',
    json: true,
  })

  const result = users.rows.map( ({ rep }) => rep )

  return result
}

const can_vote = async (user) => {
  const voice = await eos.getTableRows({
    code: proposals,
    scope: proposals,
    table: 'voice',
    lower_bound: user,
    upper_bound: user,
    json: true,
  })

  return voice.rows.length == 1
}
const setting_in_seeds = async (key) => {
  const value = await eos.getTableRows({
    code: settings,
    scope: settings,
    table: 'config',
    lower_bound: key,
    upper_bound: key,
    json: true,
  })
  console.log(key + " setting is ", value.rows[0].value)
  return Math.round(value.rows[0].value / 10000) // not entirely correct but works for now
}

const get_settings = async (key) => {
  const value = await eos.getTableRows({
    code: settings,
    scope: settings,
    table: 'config',
    lower_bound: key,
    upper_bound: key,
    json: true,
  })
  return value.rows[0].value
}

describe('General accounts', async assert => {

  if (!isLocal()) {
    console.log("only run unit tests on local - don't reset accounts on mainnet or testnet")
    return
  }

  const contract = await eos.contract(accounts)
  const proposalsContract = await eos.contract(proposals)
  const thetoken = await eos.contract(token)
  const settingscontract = await eos.contract(settings)
  const escrowContract = await eos.contract(escrow)
  const exchangecontract = await eos.contract(exchange)
 
  console.log('reset proposals')
  await proposalsContract.reset({ authorization: `${proposals}@active` })

  console.log('reset accounts')
  await contract.reset({ authorization: `${accounts}@active` })

  console.log('reset token stats')
  await thetoken.resetweekly({ authorization: `${token}@active` })

  console.log('reset settings')
  await settingscontract.reset({ authorization: `${settings}@active` })

  console.log('reset exchange')
  await exchangecontract.reset({ authorization: `${exchange}@active` })
  await exchangecontract.initrounds( 10 * 10000, "90.9091 SEEDS", { authorization: `${exchange}@active` })

  console.log('reset escrow')
  await escrowContract.reset({ authorization: `${escrow}@active` })


  console.log('add users')
  await contract.adduser(firstuser, 'First user', "individual", { authorization: `${accounts}@active` })
  await contract.adduser(seconduser, 'Second user', "individual", { authorization: `${accounts}@active` })
  await contract.adduser(thirduser, 'Third user', "individual", { authorization: `${accounts}@active` })

  console.log("filling account with Seedds for bonuses [Change this]")
  await thetoken.transfer(firstuser, accounts, '100.0000 SEEDS', '', { authorization: `${firstuser}@active` })

  console.log('plant 50 seeds')
  await thetoken.transfer(firstuser, harvest, '50.0000 SEEDS', '', { authorization: `${firstuser}@active` })

  console.log("plant 100 seeds")
  await thetoken.transfer(firstuser, harvest, '100.0000 SEEDS', '', { authorization: `${firstuser}@active` })

  console.log('add referral firstuser is referrer for seconduser')
  await contract.addref(firstuser, seconduser, { authorization: `${accounts}@api` })

  console.log('update reputation')
  await contract.addrep(firstuser, 100, { authorization: `${accounts}@api` })
  await contract.subrep(seconduser, 1, { authorization: `${accounts}@api` })

  console.log('update user data')
  await contract.update(
    firstuser, 
    "individual", 
    "Ricky G",
    "https://m.media-amazon.com/images/M/MV5BMjQzOTEzMTk1M15BMl5BanBnXkFtZTgwODI1Mzc0MDI@._V1_.jpg",
    "I'm from the UK",
    "Roless... hmmm... ",
    "Skills: Making jokes. Some acting. Offending people.",
    "Animals",
    { authorization: `${firstuser}@active` })


  try {
    console.log('make resident')

    await contract.makeresident(firstuser, { authorization: `${firstuser}@active` })

    console.log('make citizen')
    
    await contract.makecitizen(firstuser, { authorization: `${firstuser}@active` })
  } catch (err) {
    console.log('user not ready to become citizen' + err)
  }

  console.log('test citizen')

  assert({
    given: 'not citizen',
    should: 'cant vote',
    actual: await can_vote(firstuser),
    expected: false
  })

  await contract.testcitizen(firstuser, { authorization: `${accounts}@active` })

  assert({
    given: 'citizen',
    should: 'can vote',
    actual: await can_vote(firstuser),
    expected: true
  })
  
  console.log('test resident')

  await contract.testresident(seconduser, { authorization: `${accounts}@active` })

  assert({
    given: 'resident',
    should: 'cant vote',
    actual: await can_vote(seconduser),
    expected: false
  })

  console.log('test citizen again')

  let balanceBeforeResident = await getBalance(firstuser)
  //console.log('balanceBeforeResident '+balanceBeforeResident)

  console.log('test resident')

  const users = await eos.getTableRows({
    code: accounts,
    scope: accounts,
    table: 'users',
    json: true,
  })

  const refs = await eos.getTableRows({
    code: accounts,
    scope: accounts,
    table: 'refs',
    json: true
  })

  console.log('test citizen second user')
  await contract.testcitizen(seconduser, { authorization: `${accounts}@active` })

  console.log('test testremove')
  await contract.testremove(seconduser, { authorization: `${accounts}@active` })

  const usersAfterRemove = await eos.getTableRows({
    code: accounts,
    scope: accounts,
    table: 'users',
    json: true,
  })

  const now = new Date() / 1000

  const firstTimestamp = users.rows[0].timestamp

  let factor = 100


  const checkEscrow = async (text, id, user, settingname) => {

    const amount = await setting_in_seeds(settingname)

    const escrows = await getTableRows({
      code: escrow,
      scope: escrow,
      table: 'locks',
      lower_bound: id,
      upper_bound: id,
      json: true
    })

    let n = escrows.rows.length
    let item = escrows.rows[n-1]

    delete item.id
    delete item.vesting_date
    delete item.notes
    delete item.created_date
    delete item.updated_date

    assert({
      given: text,
      should: 'reveive Seeds in escrow',
      actual: item,
      expected: 
        {
          "lock_type": "event",
          "sponsor": "refer.seeds",
          "beneficiary": user,
          "quantity": amount + ".0000 SEEDS",
          "trigger_event": "golive",
          "trigger_source": "dao.hypha",
        },
    })
  }

  await checkEscrow("referred became resident", 0, firstuser, "refrwd1.ind")
  await checkEscrow("referred became citizen", 1, firstuser, "refrwd2.ind")

  assert({
    given: 'changed reputation',
    should: 'have correct values',
    actual: users.rows.map(({ reputation }) => reputation),
    expected: [101, 0, 0]
  })

  assert({
    given: 'created user',
    should: 'have correct timestamp',
    actual: Math.abs(firstTimestamp - now) < 500,
    expected: true
  })

  assert({
    given: 'invited user',
    should: 'have row in table',
    actual: refs.rows[0],
    expected: {
      referrer: firstuser,
      invited: seconduser
    }
  })

  assert({
    given: 'users table',
    should: 'show joined users',
    actual: users.rows.map(({ account, status, nickname, reputation }) => ({ account, status, nickname, reputation })),
    expected: [{
      account: firstuser,
      status: 'citizen',
      nickname: 'Ricky G',
      reputation: 101,
    }, {
      account: seconduser,
      status: 'resident',
      nickname: 'Second user',
      reputation: 0
    },
     { "account":"seedsuserccc","status":"visitor","nickname":"Third user","reputation":0 }
    ]
  })

  assert({
    given: 'test-removed user',
    should: 'have 1 fewer users than before',
    actual: usersAfterRemove.rows.length,
    expected: users.rows.length - 1
  })

})


describe('vouching', async assert => {

  if (!isLocal()) {
    console.log("only run unit tests on local - don't reset accounts on mainnet or testnet")
    return
  }

  const checkReps = async (expectedReps, given, should) => {
  
    assert({
      given: given,
      should: should,
      actual: await get_reps(),
      expected: expectedReps
    })
  
  }
  
  const checkVouch = async (expectedTam, given, should) => {
    const vouchTables = await getTableRows({
      code: accounts,
      scope: accounts,
      table: 'vouches',
      json: true
    })
    console.log(vouchTables)
    assert({
      given,
      should,
      actual: vouchTables.rows.length,
      expected: expectedTam
    })
  }

  const contract = await eos.contract(accounts)
  const thetoken = await eos.contract(token)
  const harvestContract = await eos.contract(harvest)
  const settingscontract = await eos.contract(settings)
  const exchangecontract = await eos.contract(exchange)

  console.log('reset accounts')
  await contract.reset({ authorization: `${accounts}@active` })

  console.log('reset harvest')
  await harvestContract.reset({ authorization: `${harvest}@active` })

  console.log('reset token stats')
  await thetoken.resetweekly({ authorization: `${token}@active` })

  console.log('reset settings')
  await settingscontract.reset({ authorization: `${settings}@active` })

  console.log('reset exchange')
  await exchangecontract.reset({ authorization: `${exchange}@active` })
  await exchangecontract.initrounds( 10 * 10000, "90.9091 SEEDS", { authorization: `${exchange}@active` })

  console.log('add users')
  await contract.adduser(firstuser, 'First user', "individual", { authorization: `${accounts}@active` })
  await contract.adduser(seconduser, 'Second user', "individual", { authorization: `${accounts}@active` })
  await contract.adduser(thirduser, 'Third user', "individual", { authorization: `${accounts}@active` })

  await contract.testsetrs(firstuser, 50, { authorization: `${accounts}@active` })
  await contract.testsetrs(seconduser, 50, { authorization: `${accounts}@active` })
  await contract.testsetrs(thirduser, 50, { authorization: `${accounts}@active` })
  // not yet active
  //console.log('unrequested vouch for user')
  //await contract.vouch(seconduser, thirduser, { authorization: `${seconduser}@active` })

  console.log('test citizen')
  await contract.testcitizen(firstuser, { authorization: `${accounts}@active` })

  console.log('request vouch from user')
  await contract.requestvouch(thirduser, firstuser,{ authorization: `${thirduser}@active` })
  await contract.requestvouch(seconduser, firstuser,{ authorization: `${seconduser}@active` })

  await checkReps([0, 0, 0], "init", "be empty XX")

  console.log('vouch for user')
  await contract.vouch(firstuser, seconduser, { authorization: `${firstuser}@active` })
  await contract.vouch(firstuser, thirduser, { authorization: `${firstuser}@active` })

  await checkReps([0, 20, 20], "after vouching", "get rep bonus for being vouched")
  await checkVouch(2, `${firstuser} vouched`, 'store the vouch')

  await sleep(500)

  var cantVouchTwice = true
  try {
    await contract.vouch(firstuser, seconduser, { authorization: `${firstuser}@active` })
    cantVouchTwice = false
  } catch (err) {}

  console.log('vouch for user but not resident or citizen')
  var visitorCannotVouch = true
  try {
    await contract.vouch(seconduser, thirduser,{ authorization: `${seconduser}@active` })
    visitorCannotVouch = false
  } catch (err) {}

  console.log('test resident')
  await contract.testresident(seconduser, { authorization: `${accounts}@active` })
  await checkReps([1, 20, 20], "after user is resident", "sponsor gets rep bonus for sponsoring resident")

  await contract.vouch(seconduser, thirduser,{ authorization: `${seconduser}@active` })
  await checkReps([1, 20, 30], "resident vouch", "rep bonus")
  await checkVouch(3, `${seconduser} vouched`, 'store the vouch')

  await contract.testresident(thirduser, { authorization: `${accounts}@active` })
  await checkReps([2, 21, 30], "after user is resident", "all sponsors gets rep bonus")

  await contract.testcitizen(thirduser, { authorization: `${accounts}@active` })
  await checkReps([3, 22, 30], "after user is citizen", "all sponsors gets rep bonus")

  console.log("set max vouch to 3")
  await settingscontract.configure("maxvouch", 3, { authorization: `${settings}@active` })
  await contract.adduser(fourthuser, 'Fourth user', "individual", { authorization: `${accounts}@active` })
  await contract.vouch(firstuser, fourthuser,{ authorization: `${firstuser}@active` })
  await checkReps([3, 22, 30, 3], "max vouch reached", "can still vouch")
  await checkVouch(4, `${firstuser} vouched for ${fourthuser}`, 'store the vouch')

  console.log('max vouch exceeded')
  await contract.vouch(thirduser, fourthuser,{ authorization: `${thirduser}@active` })
  await checkReps([3, 22, 30, 3], "max vouch reached", "not gain reputation")
  await checkVouch(5, `${thirduser} vouched for ${fourthuser}`, 'store the vouch')

  console.log('unvoching')
  await settingscontract.configure("maxvouch", 50, { authorization: `${settings}@active` })
  await contract.unvouch(firstuser, fourthuser,{ authorization: `${firstuser}@active` })
  await contract.unvouch(firstuser, seconduser,{ authorization: `${firstuser}@active` })
  await checkReps([3, 2, 30, 20], "unvouch", "have the correct rep")
  await checkVouch(3, `${firstuser} unvouched`, 'store the vouch')

  assert({
    given: 'vouch sponsor is not resident or citizen',
    should: 'not be able to vouch',
    actual: visitorCannotVouch,
    expected: true
  })

  assert({
    given: 'vouch a second time',
    should: 'not be able to vouch',
    actual: cantVouchTwice,
    expected: true
  })

  console.log('punish firstuser')
  await contract.vouch(firstuser, seconduser,{ authorization: `${firstuser}@active` })
  await contract.punish(firstuser, 10, { authorization: `${accounts}@active` })
  await checkReps([2, 10, 20], "user punished", "have the correct rep")
  await checkVouch(4, `${firstuser} punished`, 'store the vouch')

  await settingscontract.configure("maxvouch", 5, { authorization: `${settings}@active` })
  await contract.vouch(seconduser, fourthuser,{ authorization: `${seconduser}@active` })
  await checkReps([2, 10, 5], `${seconduser} vouched`, "have the correct rep")
  await checkVouch(5, `${firstuser} unvouched`, 'store the vouch')

})

describe('test vouch migration', async assert => {

  if (!isLocal()) {
    console.log("only run unit tests on local - don't reset accounts on mainnet or testnet")
    return
  }

  const contract = await eos.contract(accounts)
  const settingscontract = await eos.contract(settings)

  console.log('reset accounts')
  await contract.reset({ authorization: `${accounts}@active` })

  console.log('reset settings')
  await settingscontract.reset({ authorization: `${settings}@active` })

  console.log('add users')
  await contract.adduser(firstuser, 'First user', "individual", { authorization: `${accounts}@active` })
  await contract.adduser(seconduser, 'Second user', "individual", { authorization: `${accounts}@active` })
  await contract.adduser(thirduser, 'Third user', "individual", { authorization: `${accounts}@active` })
  await contract.adduser(fourthuser, 'Fourth user', "individual", { authorization: `${accounts}@active` })

  await contract.testsetrs(firstuser, 50, { authorization: `${accounts}@active` })
  await contract.testsetrs(seconduser, 50, { authorization: `${accounts}@active` })
  await contract.testsetrs(thirduser, 50, { authorization: `${accounts}@active` })
  await contract.testsetrs(fourthuser, 50, { authorization: `${accounts}@active` })

  console.log('test citizen')
  await contract.testcitizen(firstuser, { authorization: `${accounts}@active` })
  await contract.testcitizen(seconduser, { authorization: `${accounts}@active` })
  await contract.testcitizen(thirduser, { authorization: `${accounts}@active` })
  await contract.testcitizen(fourthuser, { authorization: `${accounts}@active` })

  console.log('add vouch information')
  await contract.testmvouch(firstuser, seconduser, 20, { authorization: `${accounts}@active` })
  await sleep(300)
  await contract.testmvouch(firstuser, thirduser, 20, { authorization: `${accounts}@active` })
  await sleep(300)
  await contract.testmvouch(firstuser, fourthuser, 20, { authorization: `${accounts}@active` })
  await sleep(300)
  await contract.testmvouch(seconduser, thirduser, 20, { authorization: `${accounts}@active` })
  await sleep(300)
  await contract.testmvouch(seconduser, fourthuser, 20, { authorization: `${accounts}@active` })
  await sleep(300)
  await contract.testmvouch(thirduser, fourthuser, 20, { authorization: `${accounts}@active` })
  await sleep(300)
  await contract.testmvouch(fourthuser, firstuser, 20, { authorization: `${accounts}@active` })

  console.log('migration')
  await settingscontract.configure('batchsize', 2, { authorization: `${settings}@active` })
  await contract.migratevouch('.', '.', { authorization: `${accounts}@active` })
  await sleep(8000)

  const vouchTable = await getTableRows({
    code: accounts,
    scope: accounts,
    table: 'vouches',
    json: true
  })
  console.log(vouchTable)

  const vouchTotalsTable = await getTableRows({
    code: accounts,
    scope: accounts,
    table: 'vouchtotals',
    json: true
  })
  console.log(vouchTotalsTable)

})

describe('vouching with reputation', async assert => {

  if (!isLocal()) {
    console.log("only run unit tests on local - don't reset accounts on mainnet or testnet")
    return
  }

  const checkReps = async (expectedReps, given, should) => {
    
    assert({
      given: given,
      should: should,
      actual: await get_reps(),
      expected: expectedReps
    })
  
  }
  
  const contract = await eos.contract(accounts)
  const harvestContract = await eos.contract(harvest)
  const settingscontract = await eos.contract(settings)
  const exchangecontract = await eos.contract(exchange)

  console.log('reset accounts')
  await contract.reset({ authorization: `${accounts}@active` })

  console.log('reset harvest')
  await harvestContract.reset({ authorization: `${harvest}@active` })

  console.log('reset settings')
  await settingscontract.reset({ authorization: `${settings}@active` })

  console.log('reset exchange')
  await exchangecontract.reset({ authorization: `${exchange}@active` })
  await exchangecontract.initrounds( 10 * 10000, "90.9091 SEEDS", { authorization: `${exchange}@active` })

  console.log('add users')
  await contract.adduser(firstuser, 'First user', "individual", { authorization: `${accounts}@active` })
  await contract.adduser(seconduser, 'Second user', "individual", { authorization: `${accounts}@active` })
  await contract.adduser(thirduser, 'Third user', "individual", { authorization: `${accounts}@active` })
  await contract.adduser(fourthuser, '4th user', "individual", { authorization: `${accounts}@active` })

  console.log('test citizen')
  await contract.testcitizen(firstuser, { authorization: `${accounts}@active` })

  await checkReps([], "init", "be empty")

  console.log('vouch for user')
  await contract.testsetrs(firstuser, 25, { authorization: `${accounts}@active` })
  await contract.vouch(firstuser, seconduser, { authorization: `${firstuser}@active` })

  await contract.testsetrs(firstuser, 75, { authorization: `${accounts}@active` })
  await contract.vouch(firstuser, thirduser, { authorization: `${firstuser}@active` })

  await contract.testsetrs(firstuser, 99, { authorization: `${accounts}@active` })
  await contract.vouch(firstuser, fourthuser, { authorization: `${firstuser}@active` })

  await checkReps([0, 10, 30, 40], "after vouching", "get rep bonus for being vouched")

})

describe('Ambassador and Org rewards', async assert => {

  console.log('Ambassador and Org rewards =====')

  if (!isLocal()) {
    console.log("only run unit tests on local - don't reset accounts on mainnet or testnet")
    return
  }

  const contracts = await initContracts({ settings, accounts, organization, token, onboarding, escrow, exchange })

  console.log('reset contracts')
  await contracts.accounts.reset({ authorization: `${accounts}@active` })
  await contracts.settings.reset({ authorization: `${settings}@active` })
  await contracts.organization.reset({ authorization: `${organization}@active` })
  await contracts.escrow.reset({ authorization: `${escrow}@active` })
  await contracts.exchange.reset({ authorization: `${exchange}@active` })
  await contracts.exchange.initrounds( 10 * 10000, "90.9091 SEEDS", { authorization: `${exchange}@active` })
  await contracts.token.resetweekly({ authorization: `${token}@active` })

  console.log('add user')
  await contracts.accounts.adduser(firstuser, 'First user', "individual", { authorization: `${accounts}@active` })

  let ambassador = firstuser
  let orgowner = "testorgowner"
  let orgaccount = "testorg11111"

  console.log('ambassador invites a user named testorgowner')
  let secret = await invite(ambassador, 800, false)

  console.log('user accepts the invite and becomes a Seeds user')
  await accept(orgowner, secret, activePublicKey, contracts)

  console.log("user sends funds to orgs.seeds contract")
  await contracts.token.transfer(orgowner, organization, "200.0000 SEEDS", "memo", { authorization: `${orgowner}@active` })

  console.log("user creates org")
  await contracts.organization.create(orgowner, orgaccount, "Org Number 1", activePublicKey, { authorization: `${orgowner}@active` })

  console.log("user sends funds to newly created org")
  await contracts.token.transfer(firstuser, orgaccount, "900.0000 SEEDS", "memo", { authorization: `${firstuser}@active` })

  console.log("org signs up people")
  let orguser1 = "seedsorgusr1"
  let orguser2 = "seedsorgusr2"

  console.log('org invites 2 users')
  let secret1 = await invite(orgaccount, 50, false)
  let secret2 = await invite(orgaccount, 100, false)

  await accept(orguser1, secret1, activePublicKey, contracts)
  await accept(orguser2, secret2, activePublicKey, contracts)

  const checkBalances = async (text, ambassadorSettingName, orgSettingName) => {

    const ambassadorReward = await setting_in_seeds(ambassadorSettingName)
    const orgReward = await setting_in_seeds(orgSettingName)

    const escrows = await getTableRows({
      code: escrow,
      scope: escrow,
      table: 'locks',
      json: true
    })
    //console.log("escrow: "+JSON.stringify(escrows, null, 2))

    let n = escrows.rows.length
    let lastTwoEscrows = [ escrows.rows[n-2], escrows.rows[n-1] ]

    lastTwoEscrows.forEach( (item) => {
      delete item.id
      delete item.vesting_date
      delete item.notes
      delete item.created_date
      delete item.updated_date
    })

    assert({
      given: text,
      should: 'reveive Seeds in escrow',
      actual: lastTwoEscrows,
      expected: [
        {
          "lock_type": "event",
          "sponsor": "refer.seeds",
          "beneficiary": "testorg11111",
          "quantity": orgReward + ".0000 SEEDS",
          "trigger_event": "golive",
          "trigger_source": "dao.hypha",
        },
        {
          "lock_type": "event",
          "sponsor": "refer.seeds",
          "beneficiary": "seedsuseraaa",
          "quantity": ambassadorReward+".0000 SEEDS",
          "trigger_event": "golive",
          "trigger_source": "dao.hypha",
        }

      ]
        
      
    })
  }

  console.log("user 1 becomes resident")
  await contracts.accounts.testresident(orguser1, { authorization: `${accounts}@active` })

  await checkBalances("after resident", "refrwd1.amb", "refrwd1.org")

  console.log("user 2 becomes citizen")
  await contracts.accounts.testcitizen(orguser2, { authorization: `${accounts}@active` })

  await checkBalances("after citizen 1", "refrwd2.amb", "refrwd2.org")

  console.log("user 1 becomes citizen")
  await contracts.accounts.testcitizen(orguser1, { authorization: `${accounts}@active` })

  await checkBalances("after citizen 2", "refrwd2.amb", "refrwd2.org")


})


describe('Proportional rewards', async assert => {

  if (!isLocal()) {
    console.log("only run unit tests on local - don't reset accounts on mainnet or testnet")
    return
  }

  const contracts = await initContracts({ settings, accounts, organization, exchange, token, onboarding, escrow, history })

  console.log('reset contracts')
  await contracts.accounts.reset({ authorization: `${accounts}@active` })
  await contracts.settings.reset({ authorization: `${settings}@active` })
  await contracts.organization.reset({ authorization: `${organization}@active` })
  await contracts.escrow.reset({ authorization: `${escrow}@active` })
  await contracts.exchange.reset({ authorization: `${exchange}@active` })
  await contracts.history.reset(firstuser, { authorization: `${history}@active` })

  console.log("set exchange price")
  await contracts.exchange.initrounds( 10 * 10000, "90.9091 SEEDS", { authorization: `${exchange}@active` })
  await contracts.exchange.incprice({ authorization: `${exchange}@active` })

  console.log('add user')
  await contracts.accounts.adduser(firstuser, 'First user', "individual", { authorization: `${accounts}@active` })

  let individual = firstuser
  let invited = "invited"

  console.log('individual invites a user named invited')
  let secret = await invite(individual, 800, false)

  console.log('user accepts the invite and becomes a Seeds user')
  await accept(invited, secret, activePublicKey, contracts)

  const checkBalances = async (text, amount) => {

    const escrows = await getTableRows({
      code: escrow,
      scope: escrow,
      table: 'locks',
      json: true
    })
    //console.log("escrow: "+JSON.stringify(escrows, null, 2))

    let n = escrows.rows.length
    let item = escrows.rows[n-1]

    delete item.id
    delete item.vesting_date
    delete item.notes
    delete item.created_date
    delete item.updated_date

    assert({
      given: text,
      should: 'receive Seeds in escrow',
      actual: escrows.rows[n-1],
      expected:
        {
          "lock_type": "event",
          "sponsor": "refer.seeds",
          "beneficiary": "seedsuseraaa",
          "quantity": amount+" SEEDS",
          "trigger_event": "golive",
          "trigger_source": "dao.hypha",
        }
    })
  }

  console.log("change settings")
  await contracts.settings.configure("refrwd1.ind", 3000*10000, { authorization: `${settings}@active` })
  await contracts.settings.configure("minrwd1.ind", 20*10000, { authorization: `${settings}@active` })
  await contracts.settings.configure("decrwd1.ind", 1, { authorization: `${settings}@active` })

  await contracts.settings.configure("refrwd2.ind", 3000*10000, { authorization: `${settings}@active` })
  await contracts.settings.configure("minrwd2.ind", 20*10000, { authorization: `${settings}@active` })
  await contracts.settings.configure("decrwd2.ind", 1, { authorization: `${settings}@active` })

  console.log("user becomes resident")
  await contracts.accounts.testresident(invited, { authorization: `${accounts}@active` })
  const expected_reward1 = 1116.2807 // calculated using the decay formula

  await checkBalances("after resident", expected_reward1.toFixed(4))

  console.log("user becomes citizen")
  await contracts.accounts.testcitizen(invited, { authorization: `${accounts}@active` })
  const expected_reward2 = 1116.2807 // calculated using the decay formula

  await checkBalances("after citizen", expected_reward2.toFixed(4))

})

const userStatus = async (name) => {
  const users = await eos.getTableRows({
    code: accounts,
    scope: accounts,
    lower_bound: name,
    upper_bound: name,
    table: 'users',
    json: true,
  })

  return users.rows[0].status

}

describe('make resident', async assert => {

  if (!isLocal()) {
    console.log("only run unit tests on local - don't reset accounts on mainnet or testnet")
    return
  }

  const contracts = await initContracts({ accounts, token, history, exchange })

  console.log('reset accounts')
  await contracts.accounts.reset({ authorization: `${accounts}@active` })

  console.log('reset history')
  await contracts.history.reset(firstuser, { authorization: `${history}@active` })

  console.log('reset exchange')
  await contracts.exchange.reset({ authorization: `${exchange}@active` })
  await contracts.exchange.initrounds( 10 * 10000, "90.9091 SEEDS", { authorization: `${exchange}@active` })

  console.log('reset token stats')
  await contracts.token.resetweekly({ authorization: `${token}@active` })

  console.log('add users')
  await contracts.accounts.adduser(firstuser, 'First user', "individual", { authorization: `${accounts}@active` })
  await contracts.accounts.adduser(seconduser, 'Second user', "individual", { authorization: `${accounts}@active` })

  console.log('make resident - fail')
  try {
    await contracts.accounts.makeresident(firstuser, { authorization: `${firstuser}@active` })
  } catch (err) {
    //console.log('expected error' + err)
  }

  console.log('can resident - fail')
  let canresident = true
  try {
    await contracts.accounts.canresident(firstuser, { authorization: `${firstuser}@active` })
  } catch (err) {
    canresident = false
    //console.log('expected error' + err)
  }

  // 1 CHECK STATUS - fail
  assert({
    given: 'does not fulfill criteria for resident',
    should: 'be visitor',
    actual: await userStatus(firstuser),
    expected: 'visitor'
  })

  assert({
    given: 'does not fulfill criteria for resident - canresident is false',
    should: 'be visitor',
    actual: canresident,
    expected: false
  })

  // 2 DO SHIT
  console.log('plant 50 seeds')
  await contracts.token.transfer(firstuser, harvest, '50.0000 SEEDS', '', { authorization: `${firstuser}@active` })
  console.log('make 10 transactions')
  for (var i=0; i<10; i++) {
    await contracts.token.transfer(firstuser, seconduser, '1.0000 SEEDS', 'memo'+i, { authorization: `${firstuser}@active` })
  }

  console.log('add referral')
  await contracts.accounts.addref(firstuser, seconduser, { authorization: `${accounts}@api` })
  console.log('update reputation')
  await contracts.accounts.addrep(firstuser, 50, { authorization: `${accounts}@api` })

  // 3 CHECK STATUS - succeed
  console.log('can resident')
  await contracts.accounts.canresident(firstuser, { authorization: `${firstuser}@active` })
  
  console.log('make resident')
  await contracts.accounts.makeresident(firstuser, { authorization: `${firstuser}@active` })

  assert({
    given: 'fulfills criteria for resident',
    should: 'is resident',
    actual: await userStatus(firstuser),
    expected: 'resident'
  })

})

describe('make citizen test', async assert => {

  if (!isLocal()) {
    console.log("only run unit tests on local - don't reset accounts on mainnet or testnet")
    return
  }

  const contracts = await initContracts({ accounts, settings, token, harvest })

  console.log('reset settings')
  await contracts.settings.reset({ authorization: `${settings}@active` })
  
  console.log('reset harvest')
  await contracts.harvest.reset({ authorization: `${harvest}@active` })

  console.log('reset accounts')
  await contracts.accounts.reset({ authorization: `${accounts}@active` })

  console.log('reset token stats')
  await contracts.token.resetweekly({ authorization: `${token}@active` })

  console.log('add users')
  await contracts.accounts.adduser(firstuser, 'First user', "individual", { authorization: `${accounts}@active` })
  await contracts.accounts.adduser(seconduser, 'Second user', "individual", { authorization: `${accounts}@active` })
  await contracts.accounts.adduser(thirduser, '3 user', "individual", { authorization: `${accounts}@active` })
  await contracts.accounts.adduser(fourthuser, '4 user', "individual", { authorization: `${accounts}@active` })

  console.log('make citizen - fail')
  try {
    await contracts.accounts.makecitizen(firstuser, { authorization: `${firstuser}@active` })
  } catch (err) {
    //console.log('expected error' + err)
  }

  console.log('can citizen - fail')
  var cancitizen = true
  try {
    await contracts.accounts.cancitizen(firstuser, { authorization: `${firstuser}@active` })
  } catch (err) {
    cancitizen = false
    //console.log('expected error' + err)
  }

  assert({
    given: 'does not fulfill criteria for citizen',
    should: 'be visitor',
    actual: await userStatus(firstuser),
    expected: 'visitor'
  })

  assert({
    given: 'does not fulfill criteria for citizen - cancitizen false ',
    should: 'be false',
    actual: cancitizen,
    expected: false
  })

  await contracts.accounts.testresident(firstuser, { authorization: `${accounts}@active` })

  console.log('make citizen - fail')
  try {
    await contracts.accounts.makecitizen(firstuser, { authorization: `${firstuser}@active` })
  } catch (err) {
    //console.log('expected error' + err)
  }

  // 1 CHECK STATUS - fail
  assert({
    given: 'does not fulfill criteria for citizen',
    should: 'be resident',
    actual: await userStatus(firstuser),
    expected: 'resident'
  })

  // 2 DO SHIT
  console.log('plant 200 seeds')
  await contracts.token.transfer(firstuser, harvest, '200.0000 SEEDS', '', { authorization: `${firstuser}@active` })
  console.log('make 50 transaction')
  for (var i=0; i<25; i++) {
    await contracts.token.transfer(firstuser, seconduser, '1.0000 SEEDS', 'memo'+i, { authorization: `${firstuser}@active` })
    await contracts.token.transfer(firstuser, thirduser, '1.0000 SEEDS', 'memo2'+i, { authorization: `${firstuser}@active` })
  }
  console.log('add 3 referrals')
  await contracts.accounts.addref(firstuser, seconduser, { authorization: `${accounts}@api` })
  await contracts.accounts.addref(firstuser, thirduser, { authorization: `${accounts}@api` })
  await contracts.accounts.addref(firstuser, fourthuser, { authorization: `${accounts}@api` })
  console.log('update reputation SCORE')
  await contracts.accounts.testsetrs(firstuser, 51, { authorization: `${accounts}@active` })

  // 3 CHECK STATUS - succeed
  try {
    await contracts.accounts.makecitizen(firstuser, { authorization: `${firstuser}@active` })
  } catch (err) {
  }

  assert({
    given: 'does not fulfill criteria for citizen',
    should: 'is resident still',
    actual: await userStatus(firstuser),
    expected: 'resident'
  })

  await contracts.accounts.testresident(seconduser, { authorization: `${accounts}@active` })
  
  try {
    await contracts.accounts.makecitizen(firstuser, { authorization: `${firstuser}@active` })
  } catch (err) {
  }
  assert({
    given: 'does not fulfill criteria for citizen',
    should: 'is resident still',
    actual: await userStatus(firstuser),
    expected: 'resident'
  })
  await contracts.settings.configure("cit.age", 0, { authorization: `${settings}@active` })

  const bal = await eos.getTableRows({
    code: harvest,
    scope: harvest,
    lower_bound: firstuser,
    upper_bound: firstuser,
    table: 'balances',
    json: true,
  })

  console.log("can citizen - should succeed")
  await contracts.accounts.cancitizen(firstuser, { authorization: `${firstuser}@active` })

  console.log("make citizen")
  await contracts.accounts.makecitizen(firstuser, { authorization: `${firstuser}@active` })



  assert({
    given: 'does fulfill criteria for citizen',
    should: 'is citizen',
    actual: await userStatus(firstuser),
    expected: 'citizen'
  })


})

describe('reputation & cbs ranking', async assert => {

  if (!isLocal()) {
    console.log("only run unit tests on local - don't reset accounts on mainnet or testnet")
    return
  }

  const contracts = await initContracts({ accounts })

  console.log('reset accounts')
  await contracts.accounts.reset({ authorization: `${accounts}@active` })

  console.log('add users')
  await contracts.accounts.adduser(firstuser, 'First user', "individual", { authorization: `${accounts}@active` })
  await contracts.accounts.adduser(seconduser, 'Second user', "individual", { authorization: `${accounts}@active` })
  await contracts.accounts.adduser(thirduser, '3 user', "individual", { authorization: `${accounts}@active` })
  await contracts.accounts.adduser(fourthuser, '4 user', "individual", { authorization: `${accounts}@active` })

  await contracts.accounts.addrep(firstuser, 100, { authorization: `${accounts}@api` })
  await contracts.accounts.addrep(seconduser, 4, { authorization: `${accounts}@api` })
  await contracts.accounts.addrep(thirduser, 2, { authorization: `${accounts}@api` })

  await contracts.accounts.testsetcbs(firstuser, 10, { authorization: `${accounts}@active` })
  await contracts.accounts.testsetcbs(seconduser, 20, { authorization: `${accounts}@active` })
  await contracts.accounts.testsetcbs(thirduser, 30, { authorization: `${accounts}@active` })
  await contracts.accounts.testsetcbs(fourthuser, 40, { authorization: `${accounts}@active` })

  const reps = await getTableRows({
    code: accounts,
    scope: accounts,
    table: 'rep',
    json: true
  })

  const cbs = await getTableRows({
    code: accounts,
    scope: accounts,
    table: 'cbs',
    json: true
  })

  const sizes = await getTableRows({
    code: accounts,
    scope: accounts,
    table: 'sizes',
    lower_bound: 'rep.sz',
    upper_bound: 'rep.sz',
    json: true
  })

  const sizesCBS = await getTableRows({
    code: accounts,
    scope: accounts,
    table: 'sizes',
    lower_bound: 'cbs.sz',
    upper_bound: 'cbs.sz',
    json: true
  })

  const userSize = await getTableRows({
    code: accounts,
    scope: accounts,
    table: 'sizes',
    lower_bound: 'users.sz',
    upper_bound: 'users.sz',
    json: true
  })

  await contracts.accounts.subrep(firstuser, 2, { authorization: `${accounts}@api` })
  await contracts.accounts.subrep(thirduser, 2, { authorization: `${accounts}@api` })

  await contracts.accounts.rankreps({ authorization: `${accounts}@active` })

  await contracts.accounts.rankrep(0, 0, 200, { authorization: `${accounts}@active` })

  await contracts.accounts.rankcbs(0, 0, 1, { authorization: `${accounts}@active` })
  await sleep(4000)

  const repsAfter = await getTableRows({
    code: accounts,
    scope: accounts,
    table: 'rep',
    json: true
  })
  
  const cbsAfter = await getTableRows({
    code: accounts,
    scope: accounts,
    table: 'cbs',
    json: true
  })
  
  await contracts.accounts.rankcbs(0, 0, 40, { authorization: `${accounts}@active` })

  const cbsAfter2 = await getTableRows({
    code: accounts,
    scope: accounts,
    table: 'cbs',
    json: true
  })

  //console.log("reps "+JSON.stringify(repsAfter, null, 2))

  //console.log("cbs "+JSON.stringify(cbsAfter, null, 2))


  const repsAfterFirstUser = await getTableRows({
    code: accounts,
    scope: accounts,
    table: 'rep',
    lower_bound: firstuser,
    upper_bound: firstuser,
    json: true
  })

  const sizesAfter = await getTableRows({
    code: accounts,
    scope: accounts,
    table: 'sizes',
    lower_bound: 'rep.sz',
    upper_bound: 'rep.sz',
    json: true
  })

  assert({
    given: '3 users with rep',
    should: 'have entries in rep table',
    actual: reps.rows.length,
    expected: 3
  })

  assert({
    given: '4 users with cbs',
    should: 'have entries in cbs table',
    actual: cbsAfter.rows.map(({rank})=>rank),
    expected: [0,25,50,75]
  })

  assert({
    given: 'cbs ranked in one go',
    should: 'have same order',
    actual: cbsAfter2.rows.map(({rank})=>rank),
    expected: cbsAfter.rows.map(({rank})=>rank),
  })



  assert({
    given: '3 users with rep',
    should: 'have number in sizes table',
    actual: sizes.rows[0].size,
    expected: 3
  })

  assert({
    given: '4 users with cbs',
    should: 'have number in sizes table',
    actual: sizesCBS.rows[0].size,
    expected: 4
  })


  assert({
    given: '4 users total',
    should: 'have 4 in sizes table',
    actual: userSize.rows[0].size,
    expected: 4
  })

  assert({
    given: 'removed rep',
    should: 'have entries in rep table',
    actual: repsAfter.rows.length,
    expected: 2
  })

  assert({
    given: 'removed rep from first user',
    should: 'had 100, minus 2 is 98',
    actual: repsAfterFirstUser.rows[0].rep,
    expected: 98
  })

  assert({
    given: 'removed rep',
    should: 'have number in sizes table',
    actual: sizesAfter.rows[0].size,
    expected: 2
  })

})

describe('Referral cbp reward individual', async assert => {


  if (!isLocal()) {
    console.log("only run unit tests on local - don't reset accounts on mainnet or testnet")
    return
  }

  const contracts = await initContracts({ settings, accounts, onboarding })

  console.log('reset accounts')
  await contracts.accounts.reset({ authorization: `${accounts}@active` })

  console.log('reset settings')
  await contracts.accounts.reset({ authorization: `${accounts}@active` })

  console.log('configure rewards')


  const cbpRewardResident = 5
  const cbpRewardCitizen = 7

  await contracts.settings.configure("ref.cbp1.ind", cbpRewardResident, { authorization: `${settings}@active` })
  await contracts.settings.configure("ref.cbp2.ind", cbpRewardCitizen, { authorization: `${settings}@active` })

  console.log('add users')
  await contracts.accounts.adduser(firstuser, 'First user', "individual", { authorization: `${accounts}@active` })
  await contracts.accounts.adduser(seconduser, 'Second user', "individual", { authorization: `${accounts}@active` })

  console.log("seconduser is sponsor for first user")
  await contracts.accounts.addref(seconduser, firstuser, { authorization: `${accounts}@api` })

  console.log("firstuser becomes resident")
  await contracts.accounts.testresident(firstuser, { authorization: `${accounts}@active` })

  const cbsAfterResident = await getTableRows({
    code: accounts,
    scope: accounts,
    table: 'cbs',
    json: true
  })

  //console.log("should: ", cbpRewardResident, " cbs "+JSON.stringify(cbsAfterResident, null, 2))



  assert({
    given: 'firstuser became resident',
    should: 'sponsor received enough cbp',
    actual: cbsAfterResident.rows[0].community_building_score,
    expected: cbpRewardResident
  })

  console.log("firstuser becomes citizen")
  await contracts.accounts.testcitizen(firstuser, { authorization: `${accounts}@active` })

  const cbsAfterCitizen = await getTableRows({
    code: accounts,
    scope: accounts,
    table: 'cbs',
    json: true
  })

  //console.log("cbs "+JSON.stringify(cbsAfterCitizen, null, 2))

  assert({
    given: 'firstuser became citizen',
    should: 'sponsor received enough cbp',
    actual: cbsAfterCitizen.rows[0].community_building_score,
    expected: cbpRewardResident + cbpRewardCitizen
  })

})

describe('Referral cbp reward organization', async assert => {

  if (!isLocal()) {
    console.log("only run unit tests on local - don't reset accounts on mainnet or testnet")
    return
  }

  const contracts = await initContracts({ settings, accounts })

  console.log('reset accounts')
  await contracts.accounts.reset({ authorization: `${accounts}@active` })

  console.log('reset settings')
  await contracts.accounts.reset({ authorization: `${accounts}@active` })

  console.log('set up rewards')
  const cbpRewardResident = 3
  const cbpRewardCitizen = 4

  await contracts.settings.configure("refcbp1.org", cbpRewardResident, { authorization: `${settings}@active` })
  await contracts.settings.configure("refcbp2.org", cbpRewardCitizen, { authorization: `${settings}@active` })

  console.log('add users')
  await contracts.accounts.adduser(firstuser, 'First user', "individual", { authorization: `${accounts}@active` })
  await contracts.accounts.adduser(orguser, 'org 1', "organisation", { authorization: `${accounts}@active` })

  console.log("orguser is sponsor for first user")
  await contracts.accounts.addref(orguser, firstuser, { authorization: `${accounts}@api` })

  console.log("firstuser becomes resident")
  await contracts.accounts.testresident(firstuser, { authorization: `${accounts}@active` })

  const cbsAfterResident = await getTableRows({
    code: accounts,
    scope: accounts,
    table: 'cbs',
    json: true
  })

  //console.log("cbs "+JSON.stringify(cbsAfterResident, null, 2))

  assert({
    given: 'firstuser became resident',
    should: 'sponsor received enough cbp',
    actual: cbsAfterResident.rows[0].community_building_score,
    expected: cbpRewardResident
  })

  console.log("firstuser becomes citizen")
  await contracts.accounts.testcitizen(firstuser, { authorization: `${accounts}@active` })

  const cbsAfterCitizen = await getTableRows({
    code: accounts,
    scope: accounts,
    table: 'cbs',
    json: true
  })

  // console.log("cbs 2 "+JSON.stringify(cbsAfterCitizen, null, 2))

  assert({
    given: 'firstuser became citizen',
    should: 'sponsor received enough cbp',
    actual: cbsAfterCitizen.rows[0].community_building_score,
    expected: cbpRewardResident + cbpRewardCitizen
  })

})
describe('Vouch reward', async assert => {

  if (!isLocal()) {
    console.log("only run unit tests on local - don't reset accounts on mainnet or testnet")
    return
  }

  const contracts = await initContracts({ settings, accounts, onboarding })

  console.log('reset accounts')
  await contracts.accounts.reset({ authorization: `${accounts}@active` })
  console.log('reset settings')
  await contracts.accounts.reset({ authorization: `${accounts}@active` })

  console.log('add users')
  await contracts.accounts.adduser(firstuser, 'First user', "individual", { authorization: `${accounts}@active` })
  await contracts.accounts.adduser(seconduser, 'Second user', "individual", { authorization: `${accounts}@active` })

  console.log('seconduser becomes a resident with rep and can vouch')
  var secondUserRep = 44
  await contracts.accounts.testsetrep(seconduser, secondUserRep, { authorization: `${accounts}@active` })
  await contracts.accounts.testsetrs(seconduser, 50, { authorization: `${accounts}@active` })
  await contracts.accounts.testresident(seconduser, { authorization: `${accounts}@active` })
  
  console.log('vouch for first user')
  await contracts.accounts.vouch(seconduser, firstuser, { authorization: `${seconduser}@active` })

  console.log("firstuser becomes resident")
  await contracts.accounts.testresident(firstuser, { authorization: `${accounts}@active` })

  const repAfterResident = await getTableRows({
    code: accounts,
    scope: accounts,
    table: 'rep',
    lower_bound: seconduser,
    upper_bound: seconduser,
    json: true
  })

  //console.log("rep "+JSON.stringify(repAfterResident, null, 2))

  var expectedRepReward = 1

  assert({
    given: 'firstuser became resident',
    should: 'referrer received rep',
    actual: repAfterResident.rows[0].rep,
    expected: secondUserRep + expectedRepReward
  })

  console.log("firstuser becomes citizen")
  await contracts.accounts.testcitizen(firstuser, { authorization: `${accounts}@active` })

  const repAfterCitizen = await getTableRows({
    code: accounts,
    scope: accounts,
    table: 'rep',
    lower_bound: seconduser,
    upper_bound: seconduser,
    json: true
  })

  //console.log("rep "+JSON.stringify(repAfterCitizen, null, 2))

  var expectedRepCitizenReward = 1

  assert({
    given: 'firstuser became citizen',
    should: 'referrer received enough cbp',
    actual: repAfterCitizen.rows[0].rep,
    expected: secondUserRep + expectedRepReward + expectedRepCitizenReward
  })

})


// TODO: Test punish
const invite = async (sponsor, totalAmount, debug = false) => {
    
    const contracts = await initContracts({ onboarding, token, accounts, harvest })

    totalAmount = parseInt(totalAmount)

    const plantedSeeds = 5
    const transferredSeeds = totalAmount - plantedSeeds

    const transferQuantity = transferredSeeds + `.0000 SEEDS`
    const sowQuantity = plantedSeeds + '.0000 SEEDS'
    const totalQuantity = totalAmount + '.0000 SEEDS'
    
    const inviteSecret = await ramdom64ByteHexString()
    const inviteHash = sha256(fromHexString(inviteSecret)).toString('hex')

    console.log("     Invite Secret: "+inviteSecret)
    console.log("     Secret hash: "+inviteHash)
    
    const deposit = async () => {
        try {
            console.log(`${token}.transfer from ${sponsor} to ${onboarding} (${totalQuantity})`)
            await contracts.token.transfer(sponsor, onboarding, totalQuantity, '', { authorization: `${sponsor}@active` })        
        } catch (err) {
            console.log("deposit error: " + err)
        }
    }

    const invite = async () => {
        try {
            console.log(`${onboarding}.invite from ${sponsor}`)
            await contracts.onboarding.invite(sponsor, transferQuantity, sowQuantity, inviteHash, { authorization: `${sponsor}@active` })    
        } catch(err) {
            console.log("inv err: "+err)
        }
    }

    await deposit()

    if (debug == true) {
        const sponsorsBefore = await getTableRows({
            code: onboarding,
            scope: onboarding,
            table: 'sponsors',
            json: true
        })
        //console.log("sponsors after deposit "+JSON.stringify(sponsorsBefore.rows, null, 2))    
    }

    await invite()

    if (debug == true) {
        const sponsorsAfter = await getTableRows({
            code: onboarding,
            scope: onboarding,
            table: 'sponsors',
            json: true
        })
        //console.log("sponsors after invite "+JSON.stringify(sponsorsAfter.rows, null, 2))
    }   

    return inviteSecret

}

const accept = async (newAccount, inviteSecret, publicKey, contracts) => {
  console.log(`${onboarding}.accept invite for ${newAccount}`)
  await contracts.onboarding.accept(newAccount, inviteSecret, publicKey, { authorization: `${onboarding}@application` })        
  console.log("accept success!")
}

describe('Punishment', async assert => {

  if (!isLocal()) {
    console.log("only run unit tests on local - don't reset accounts on mainnet or testnet")
    return
  }

  const contracts = await initContracts({ accounts, settings })

  console.log('reset accounts')
  await contracts.accounts.reset({ authorization: `${accounts}@active` })

  console.log('reset settings')
  await contracts.settings.reset({ authorization: `${settings}@active` })

  console.log('change flag threshold')
  await contracts.settings.configure('flag.thresh', 40, { authorization: `${settings}@active` })

  const checkReps = async (expectedReps) => {
    const reps = await getTableRows({
      code: accounts,
      scope: accounts,
      table: 'rep',
      json: true
    })
    assert({
      given: 'user punished',
      should: 'have the correct reputation',
      actual: reps.rows.map(r => r.rep),
      expected: expectedReps
    })
  }

  const checkFlags = async (user, total) => {
    const flagPoints = await getTableRows({
      code: accounts,
      scope: user,
      table: 'flagpts',
      json: true
    })
    assert({
      given: `${user} flagged`,
      should: 'have the correct flags',
      actual: flagPoints.rows.map(r => r.flag_points).reduce((acc, current) => acc + current),
      expected: total
    })
    const flagPointsGeneral = await getTableRows({
      code: accounts,
      scope: 'flag.total',
      table: 'flagpts',
      json: true
    })
    assert({
      given: `${user} flagged`,
      should: 'have the correct flags (general table)',
      actual: flagPointsGeneral.rows
        .filter(r => r.account == user)
        .map(r => r.flag_points)
        .reduce((acc, current) => acc + current),
      expected: total
    }) 
  }

  const checkPunishmentPoints = async (user, total) => {
    const flagRemoved = await getTableRows({
      code: accounts,
      scope: 'flag.remove',
      table: 'flagpts',
      json: true
    })
    assert({
      given: `${user} punished`,
      should: 'have the correct removed flags points',
      actual: flagRemoved.rows[0].flag_points,
      expected: total
    })
  }

  const checkUserStatus = async (user, status) => {
    const usersTable = await getTableRows({
      code: accounts,
      scope: accounts,
      table: 'users',
      json: true
    })
    const userStatus = (usersTable.rows.filter(u => u.account == user)[0]).status
    assert({
      given: `${user} punished`,
      should: 'have the correct status',
      actual: userStatus,
      expected: status
    })
  }

  console.log('change resident threshold')
  await contracts.settings.configure('res.rep.pt', 10, { authorization: `${settings}@active` })

  console.log('join users')
  await contracts.accounts.adduser(firstuser, `user`, 'individual', { authorization: `${accounts}@active` })
  await contracts.accounts.adduser(seconduser, `user`, 'individual', { authorization: `${accounts}@active` })
  await contracts.accounts.adduser(thirduser, `user`, 'individual', { authorization: `${accounts}@active` })
  await contracts.accounts.adduser(fourthuser, `user`, 'individual', { authorization: `${accounts}@active` })
  await contracts.accounts.adduser(fifthuser, `user`, 'individual', { authorization: `${accounts}@active` })

  console.log('make residents')
  await contracts.accounts.testcitizen(firstuser, { authorization: `${accounts}@active` })
  await contracts.accounts.testresident(seconduser, { authorization: `${accounts}@active` })
  await checkUserStatus(firstuser, 'citizen')

  console.log('make citizens')
  await contracts.accounts.testcitizen(thirduser, { authorization: `${accounts}@active` })
  await contracts.accounts.testcitizen(fourthuser, { authorization: `${accounts}@active` })

  console.log('add rep')
  await contracts.accounts.addrep(firstuser, 40, { authorization: `${accounts}@active` })
  await contracts.accounts.addrep(seconduser, 100, { authorization: `${accounts}@active` })
  await contracts.accounts.addrep(thirduser, 200, { authorization: `${accounts}@active` })
  await contracts.accounts.addrep(fourthuser, 300, { authorization: `${accounts}@active` })
  // await contracts.accounts.addrep(fifthuser, 20, { authorization: `${accounts}@active` })

  console.log('manipulating the ranking')
  await contracts.accounts.testsetrs(firstuser, 10, { authorization: `${accounts}@active` })
  await contracts.accounts.testsetrs(seconduser, 33, { authorization: `${accounts}@active` })
  await contracts.accounts.testsetrs(thirduser, 60, { authorization: `${accounts}@active` })
  await contracts.accounts.testsetrs(fourthuser, 99, { authorization: `${accounts}@active` })
  
  console.log('vouching')
  await contracts.accounts.vouch(seconduser, firstuser, { authorization: `${seconduser}@active` })
  await contracts.accounts.vouch(thirduser, firstuser, { authorization: `${thirduser}@active` })
  await contracts.accounts.vouch(seconduser, fifthuser, { authorization: `${seconduser}@active` })

  await checkReps([70, 100, 200, 300, 6])

  console.log('set batchsize')
  await contracts.settings.configure('batchsize', 1, { authorization: `${settings}@active` })
  
  console.log('flag users')
  await contracts.accounts.flag(seconduser, firstuser, { authorization: `${seconduser}@active` })
  await contracts.accounts.flag(fourthuser, firstuser, { authorization: `${fourthuser}@active` })

  let onlyOneFlag = true
  try {
    await sleep(300)
    await contracts.accounts.flag(fourthuser, firstuser, { authorization: `${fourthuser}@active` })
    onlyOneFlag = false
  } catch (err) {
    console.log('only one flag (expected)')
  }

  let onlyResidentCitizen = true
  try {
    await sleep(300)
    await contracts.accounts.flag(fifthuser, firstuser, { authorization: `${fifthuser}@active` })
    onlyResidentCitizen = false
  } catch (err) {
    console.log('only residents or citizens (expected)')
  }

  await sleep(2000)

  await checkFlags(firstuser, 46)
  await checkPunishmentPoints(firstuser, 46)
  await checkReps([24, 77, 177, 300, 6])
  await checkUserStatus(firstuser, 'resident')

  console.log('remove flag')
  await contracts.accounts.removeflag(seconduser, firstuser, { authorization: `${seconduser}@active` })

  await checkFlags(firstuser, 40)
  await checkPunishmentPoints(firstuser, 46)
  await checkReps([24, 77, 177, 300, 6])

  console.log('flag again')
  await sleep(300)
  await contracts.accounts.flag(seconduser, firstuser, { authorization: `${seconduser}@active` })
  await contracts.accounts.flag(thirduser, firstuser, { authorization: `${thirduser}@active` })

  await sleep(1500)

  await checkFlags(firstuser, 70) // -24
  await checkPunishmentPoints(firstuser, 70)
  await checkReps([65, 165, 300, 6])
  await checkUserStatus(firstuser, 'visitor')

  console.log('flag a user without rep')
  await contracts.accounts.testcitizen(fifthuser, { authorization: `${accounts}@active` })
  await contracts.accounts.testsetrs(fifthuser, 50, { authorization: `${accounts}@active` })
  await contracts.accounts.flag(fifthuser, firstuser, { authorization: `${fifthuser}@active` })
  await checkFlags(firstuser, 90)
  await checkPunishmentPoints(firstuser, 70)

  assert({
    given: 'user has flagged another user',
    should: 'only allow one flag',
    actual: onlyOneFlag,
    expected: true
  })

  assert({
    given: 'user is not a resident/citizen',
    should: 'not allow user to flag another one',
    actual: onlyResidentCitizen,
    expected: true
  })

})
<|MERGE_RESOLUTION|>--- conflicted
+++ resolved
@@ -5,11 +5,7 @@
 
 const publicKey = 'EOS7iYzR2MmQnGga7iD2rPzvm5mEFXx6L1pjFTQYKRtdfDcG9NTTU'
 
-<<<<<<< HEAD
-const { accounts, proposals, harvest, token, settings, history, exchange, organization, onboarding, escrow, firstuser, seconduser, thirduser, fourthuser, orguser } = names
-=======
-const { accounts, proposals, harvest, token, settings, history, exchange, organization, onboarding, escrow, firstuser, seconduser, thirduser, fourthuser, fifthuser } = names
->>>>>>> 4aff0dd0
+const { accounts, proposals, harvest, token, settings, history, exchange, organization, onboarding, escrow, firstuser, seconduser, thirduser, fourthuser, fifthuser, orguser } = names
 
 function sleep(ms) {
   return new Promise(resolve => setTimeout(resolve, ms));
