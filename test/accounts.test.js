--- conflicted
+++ resolved
@@ -796,9 +796,6 @@
   await contracts.accounts.testsetrs(firstuser, 51, { authorization: `${accounts}@active` })
 
   // 3 CHECK STATUS - succeed
-<<<<<<< HEAD
-  console.log('make citizen')
-=======
   try {
     await contracts.accounts.makecitizen(firstuser, { authorization: `${firstuser}@active` })
   } catch (err) {
@@ -835,7 +832,6 @@
   })
   console.log("balances: "+JSON.stringify(bal, null, 2))
 
->>>>>>> 29674bec
   await contracts.accounts.makecitizen(firstuser, { authorization: `${firstuser}@active` })
 
 
