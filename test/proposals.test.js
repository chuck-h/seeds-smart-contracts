--- conflicted
+++ resolved
@@ -28,10 +28,7 @@
   console.log('change min stake')
   await contracts.settings.configure('prop.cmp.min', 500 * 10000, { authorization: `${settings}@active` })
   await contracts.settings.configure('prop.al.min', 500 * 10000, { authorization: `${settings}@active` })
-<<<<<<< HEAD
-=======
   console.log('set propmajority to 80')
->>>>>>> 4201bd73
   await contracts.settings.configure('propmajority', 80, { authorization: `${settings}@active` })
 
   console.log('accounts reset')
@@ -699,13 +696,8 @@
         total_favour: 0,
         total_against: 0,
         total_citizens: 4,
-<<<<<<< HEAD
-        quorum_vote_base: 33,
-        quorum_votes_needed: 2,
-=======
         quorum_vote_base: 161,
         quorum_votes_needed: 11,
->>>>>>> 4201bd73
         unity_needed: '0.80000001192092896',
         active_props: [],
         eval_props: [ 1, 4 ]
@@ -1265,10 +1257,7 @@
 
       await contracts.proposals.testquorum(numberProposals, { authorization: `${proposals}@active` })
     } catch (err) {
-<<<<<<< HEAD
-=======
       console.log("catch errrrrr ==== \n", JSON.stringify(err, null, 2), "\n====")
->>>>>>> 4201bd73
       assert({
         given: 'get quorum called',
         should: 'give the correct quorum threshold',
@@ -1282,12 +1271,9 @@
 
   const min = 7
   const max = 40
-<<<<<<< HEAD
-=======
   const quorum_factor = 100
   // forumula = quorum_factor / num_proposals, bounded by min, max
 
->>>>>>> 4201bd73
   await testQuorum(0, min)
   await testQuorum(1, max)
   await testQuorum(2, max)
@@ -1616,6 +1602,7 @@
 
   console.log('set propmajority to 80')
   await contracts.settings.configure('propmajority', 80, { authorization: `${settings}@active` })
+  await contracts.settings.configure('batchsize', 10, { authorization: `${settings}@active` })
 
   console.log('token reset')
   await contracts.token.resetweekly({ authorization: `${token}@active` })
@@ -1971,15 +1958,11 @@
   await contracts.proposals.reset({ authorization: `${proposals}@active` })
 
   console.log('change batch size')
-<<<<<<< HEAD
-  await contracts.settings.configure('batchsize', 2, { authorization: `${settings}@active` })
-=======
   await contracts.settings.configure('batchsize', 10, { authorization: `${settings}@active` })
   console.log('majority 80')
   await contracts.settings.configure('propmajority', 80, { authorization: `${settings}@active` })
   console.log('disable quorum')
   await contracts.settings.configure('quorum.base', 0, { authorization: `${settings}@active` })
->>>>>>> 4201bd73
 
   console.log('join users')
   const users = [firstuser, seconduser, thirduser, fourthuser, fifthuser]
@@ -2300,8 +2283,13 @@
     seconduser, firstuser, '300.0000 SEEDS', 'title', 'summary', 'description', 'image', 'url', 
     campaignbank, '40.0000 SEEDS', '6.0000 SEEDS', '50.0000 SEEDS', { authorization: `${seconduser}@active` })
 
+  await contracts.proposals.createinvite(
+    seconduser, firstuser, '300.0000 SEEDS', 'title', 'summary', 'description', 'image', 'url', 
+    campaignbank, '40.0000 SEEDS', '6.0000 SEEDS', '50.0000 SEEDS', { authorization: `${seconduser}@active` })
+
   await contracts.token.transfer(firstuser, proposals, '500.0000 SEEDS', '', { authorization: `${firstuser}@active` })
-  await contracts.token.transfer(seconduser, proposals, '500.0000 SEEDS', '', { authorization: `${seconduser}@active` })
+  await contracts.token.transfer(seconduser, proposals, '500.0000 SEEDS', '2', { authorization: `${seconduser}@active` })
+  await contracts.token.transfer(seconduser, proposals, '500.0000 SEEDS', '3', { authorization: `${seconduser}@active` })
   
   console.log('move proposal to active')
   await contracts.proposals.onperiod({ authorization: `${proposals}@active` })
@@ -2428,7 +2416,6 @@
   })
   console.log('props after:', propsAfter)
 
-
 })
 
 
