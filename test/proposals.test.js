--- conflicted
+++ resolved
@@ -9,867 +9,867 @@
   return new Promise(resolve => setTimeout(resolve, ms));
 }
 
-// describe('Proposals', async assert => {
-
-//   if (!isLocal()) {
-//     console.log("only run unit tests on local - don't reset accounts on mainnet or testnet")
-//     return
-//   }
-
-//   const contracts = await initContracts({ accounts, proposals, token, harvest, settings, escrow })
-
-//   const secondUserInitialBalance = await getBalance(seconduser)
-
-//   console.log('settings reset')
-//   await contracts.settings.reset({ authorization: `${settings}@active` })
-
-//   console.log('change batch size')
-//   await contracts.settings.configure('batchsize', 2, { authorization: `${settings}@active` })
-//   console.log('change min stake')
-//   await contracts.settings.configure('propminstake', 500 * 10000, { authorization: `${settings}@active` })
-
-//   console.log('accounts reset')
-//   await contracts.accounts.reset({ authorization: `${accounts}@active` })
-
-//   console.log('harvest reset')
-//   await contracts.harvest.reset({ authorization: `${harvest}@active` })
-
-//   console.log('proposals reset')
-//   await contracts.proposals.reset({ authorization: `${proposals}@active` })
-
-//   console.log('escrow reset')
-//   await contracts.escrow.reset({ authorization: `${escrow}@active` })
-
-//   console.log('join users')
-//   await contracts.accounts.adduser(firstuser, 'firstuser', 'individual', { authorization: `${accounts}@active` })
-//   await contracts.accounts.adduser(seconduser, 'seconduser', 'individual', { authorization: `${accounts}@active` })
-//   await contracts.accounts.adduser(thirduser, 'thirduser', 'individual', { authorization: `${accounts}@active` })
-//   await contracts.accounts.adduser(fourthuser, 'fourthuser', 'individual', { authorization: `${accounts}@active` })
-
-//   console.log('create proposal '+campaignbank)
-
-//   await contracts.proposals.create(firstuser, firstuser, '100.0000 SEEDS', 'title', 'summary', 'description', 'image', 'url', campaignbank, { authorization: `${firstuser}@active` })
-//   await contracts.proposals.create(firstuser, firstuser, '55.7000 SEEDS', 'title', 'summary', 'description', 'image', 'url', campaignbank, { authorization: `${firstuser}@active` })
-
-//   console.log('create another proposal')
-//   await contracts.proposals.create(seconduser, seconduser, '100.0000 SEEDS', 'title', 'summary', 'description', 'image', 'url', campaignbank, { authorization: `${seconduser}@active` })
-
-//   const numberOfProposals = async () => {
-//     const props = await eos.getTableRows({
-//       code: proposals,
-//       scope: proposals,
-//       table: 'props',
-//       json: true,
-//     })
-//     return props.rows.length
-//   }
+describe('Proposals', async assert => {
+
+  if (!isLocal()) {
+    console.log("only run unit tests on local - don't reset accounts on mainnet or testnet")
+    return
+  }
+
+  const contracts = await initContracts({ accounts, proposals, token, harvest, settings, escrow })
+
+  const secondUserInitialBalance = await getBalance(seconduser)
+
+  console.log('settings reset')
+  await contracts.settings.reset({ authorization: `${settings}@active` })
+
+  console.log('change batch size')
+  await contracts.settings.configure('batchsize', 2, { authorization: `${settings}@active` })
+  console.log('change min stake')
+  await contracts.settings.configure('propminstake', 500 * 10000, { authorization: `${settings}@active` })
+
+  console.log('accounts reset')
+  await contracts.accounts.reset({ authorization: `${accounts}@active` })
+
+  console.log('harvest reset')
+  await contracts.harvest.reset({ authorization: `${harvest}@active` })
+
+  console.log('proposals reset')
+  await contracts.proposals.reset({ authorization: `${proposals}@active` })
+
+  console.log('escrow reset')
+  await contracts.escrow.reset({ authorization: `${escrow}@active` })
+
+  console.log('join users')
+  await contracts.accounts.adduser(firstuser, 'firstuser', 'individual', { authorization: `${accounts}@active` })
+  await contracts.accounts.adduser(seconduser, 'seconduser', 'individual', { authorization: `${accounts}@active` })
+  await contracts.accounts.adduser(thirduser, 'thirduser', 'individual', { authorization: `${accounts}@active` })
+  await contracts.accounts.adduser(fourthuser, 'fourthuser', 'individual', { authorization: `${accounts}@active` })
+
+  console.log('create proposal '+campaignbank)
+
+  await contracts.proposals.create(firstuser, firstuser, '100.0000 SEEDS', 'title', 'summary', 'description', 'image', 'url', campaignbank, { authorization: `${firstuser}@active` })
+  await contracts.proposals.create(firstuser, firstuser, '55.7000 SEEDS', 'title', 'summary', 'description', 'image', 'url', campaignbank, { authorization: `${firstuser}@active` })
+
+  console.log('create another proposal')
+  await contracts.proposals.create(seconduser, seconduser, '100.0000 SEEDS', 'title', 'summary', 'description', 'image', 'url', campaignbank, { authorization: `${seconduser}@active` })
+
+  const numberOfProposals = async () => {
+    const props = await eos.getTableRows({
+      code: proposals,
+      scope: proposals,
+      table: 'props',
+      json: true,
+    })
+    return props.rows.length
+  }
   
-//   console.log('create and cancel proposal')
-//   await contracts.proposals.create(firstuser, firstuser, '200.0000 SEEDS', 'prop to cancel', 'will be canceled', 'description', 'image', 'url', campaignbank, { authorization: `${firstuser}@active` })
-//   await contracts.token.transfer(firstuser, proposals, '50.0000 SEEDS', '', { authorization: `${firstuser}@active` })
+  console.log('create and cancel proposal')
+  await contracts.proposals.create(firstuser, firstuser, '200.0000 SEEDS', 'prop to cancel', 'will be canceled', 'description', 'image', 'url', campaignbank, { authorization: `${firstuser}@active` })
+  await contracts.token.transfer(firstuser, proposals, '50.0000 SEEDS', '', { authorization: `${firstuser}@active` })
   
-//   const numberOfProposalsBeforeCancel = await numberOfProposals()
-
-//   const balanceBeforeCancel = await getBalance(firstuser)
-//   await contracts.proposals.cancel(4, { authorization: `${firstuser}@active` })
-//   const balanceAfterCancel = await getBalance(firstuser)
-
-//   const numberOfProposalsAfterCancel = await numberOfProposals()
-
-//   console.log('create alliance proposal')
-//   await contracts.proposals.create(fourthuser, fourthuser, '12.0000 SEEDS', 'alliance', 'test alliance', 'description', 'image', 'url', alliancesbank, { authorization: `${fourthuser}@active` })
-
-//   let notOwnerStake = true
-//   try {
-//     await contracts.token.transfer(seconduser, proposals, '50.0000 SEEDS', '4', { authorization: `${seconduser}@active` })
-//     notOwnerStake = false
-//   } catch(err) {
-//     console.log('stake from not owner (failed)')
-//   }
-
-//   console.log('update proposal')
-//   await contracts.proposals.update(1, 'title2', 'summary2', 'description2', 'image2', 'url2', { authorization: `${firstuser}@active` })
-
-//   console.log('deposit stake (memo 1)')
-//   await contracts.token.transfer(firstuser, proposals, '500.0000 SEEDS', '1', { authorization: `${firstuser}@active` })
-
-//   console.log('deposit stake (memo 2)')
-//   await contracts.token.transfer(firstuser, proposals, '500.0000 SEEDS', '2', { authorization: `${firstuser}@active` })
-
-//   console.log('deposit stake (without memo)')
-//   await contracts.token.transfer(seconduser, proposals, '500.0000 SEEDS', '', { authorization: `${seconduser}@active` })
-
-//   console.log('deposit stake (without memo)')
-//   await contracts.token.transfer(fourthuser, proposals, '500.0000 SEEDS', '', { authorization: `${fourthuser}@active` })
-
-//   console.log('add voice')
-//   await contracts.proposals.addvoice(firstuser, 44, { authorization: `${proposals}@active` })
-//   await contracts.proposals.addvoice(seconduser, 44, { authorization: `${proposals}@active` })
-//   await contracts.proposals.addvoice(thirduser, 44, { authorization: `${proposals}@active` })
-
-//   console.log('force status')
-//   await contracts.accounts.testcitizen(firstuser, { authorization: `${accounts}@active` })
-//   await contracts.accounts.testcitizen(seconduser, { authorization: `${accounts}@active` })
-//   await contracts.accounts.testcitizen(thirduser, { authorization: `${accounts}@active` })
-
-//   let voteBeforePropIsActiveHasError = true
-//   try {
-//     await contracts.proposals.favour(seconduser, 1, 5, { authorization: `${seconduser}@active` })
-//     voteBeforePropIsActiveHasError = false
-//   } catch (err) {
-//     console.log('favour first proposal (failed)')
-//   }
-
-//   try {
-//     await contracts.proposals.against(firstuser, 2, 1, { authorization: `${firstuser}@active` })
-//     voteBeforePropIsActiveHasError = false
-//   } catch (err) {
-//     console.log('against second proposal (failed)')
-//   }
-
-//   let stakeMoreThanMax = false
-//   try {
-//     await contracts.token.transfer(firstuser, proposals, '50000.0000 SEEDS', '1', { authorization: `${firstuser}@active` })
-//     stakeMoreThanMax = true
-//   } catch (err) {
-//     console.log('can not stake more than max value (expected)')
-//   }
-
-//   console.log('update contribution score of citizens')
-//   await contracts.harvest.testupdatecs(firstuser, 20, { authorization: `${harvest}@active` })
-//   await contracts.harvest.testupdatecs(seconduser, 40, { authorization: `${harvest}@active` })
-//   await contracts.harvest.testupdatecs(thirduser, 60, { authorization: `${harvest}@active` })
-
-//   console.log('move proposals to active')
-//   await contracts.proposals.onperiod({ authorization: `${proposals}@active` })
-//   await sleep(3000)
-
-//   const activeProposals = await eos.getTableRows({
-//     code: proposals,
-//     scope: proposals,
-//     table: 'props',
-//     json: true,
-//   })
-
-//   const theAllianceProp = activeProposals.rows.filter( item => item.fund == "allies.seeds")[0]
-
-//   let activeProps = activeProposals.rows.filter( item => item.stage == "active")
-
-//   const voiceBefore = await eos.getTableRows({
-//     code: proposals,
-//     scope: proposals,
-//     table: 'voice',
-//     json: true,
-//   })
-//   let voice = voiceBefore.rows[0].balance
-
-//   console.log('favour first proposal')
-//   await contracts.proposals.favour(seconduser, 1, 8, { authorization: `${seconduser}@active` })
-//   await contracts.proposals.against(firstuser, 1, 2, { authorization: `${firstuser}@active` })
-
-//   console.log('favour second proposal but not enough for 80% majority')
-//   await contracts.proposals.against(seconduser, 2, 4, { authorization: `${seconduser}@active` })
-//   await contracts.proposals.favour(firstuser, 2, 6, { authorization: `${firstuser}@active` })
-
-//   console.log('favour alliance proposal ' + theAllianceProp.id)
-//   await contracts.proposals.favour(seconduser, theAllianceProp.id, 4, { authorization: `${seconduser}@active` })
-//   await contracts.proposals.favour(firstuser, theAllianceProp.id, 4, { authorization: `${firstuser}@active` })
-//   await contracts.proposals.favour(thirduser, theAllianceProp.id, 4, { authorization: `${thirduser}@active` })
-
-//   var exceedBalanceHasError = true
-//   try {
-//     await contracts.proposals.against(thirduser, 1, 100, { authorization: `${thirduser}@active` })
-//     exceedBalanceHasError = false
-//   } catch (err) {
-//     console.log('tried to spend more voice than they have - fails')
-//   }
-
-//   var voteASecondTimeHasError = true
-//   try {
-//     await contracts.proposals.favour(seconduser, 1, 5, { authorization: `${seconduser}@active` })
-//     voteASecondTimeHasError = false
-//   } catch (err) {
-//     console.log('vote a second time - fails')
-//   }
-
-//   console.log('against second proposal')
-//   await contracts.proposals.against(firstuser, 3, 1, { authorization: `${firstuser}@active` })
-
-//   const balancesBefore = [
-//     await getBalance(firstuser),
-//     await getBalance(seconduser),
-//     await getBalance(campaignbank),
-//   ]
-
-//   console.log('new citizen')
-//   await contracts.accounts.testcitizen(fourthuser, { authorization: `${accounts}@active` })
-//   await contracts.proposals.addvoice(fourthuser, 0, { authorization: `${proposals}@active` })
-//   await contracts.harvest.testupdatecs(fourthuser, 80, { authorization: `${harvest}@active` })
-
-//   const voice111 = await eos.getTableRows({
-//     code: proposals,
-//     scope: proposals,
-//     table: 'voice',
-//     json: true,
-//   })
-
-//   const repsBefore = await eos.getTableRows({
-//     code: accounts,
-//     scope: accounts,
-//     table: 'rep',
-//     lower: firstuser,
-//     upper: firstuser,
-//     json: true,
-//   })
-
-//   console.log('execute proposals')
-//   await contracts.proposals.onperiod({ authorization: `${proposals}@active` })
-
-//   const repsAfter = await eos.getTableRows({
-//     code: accounts,
-//     scope: accounts,
-//     table: 'rep',
-//     lower: firstuser,
-//     upper: firstuser,
-//     json: true,
-//   })
-//   console.log("reps: "+JSON.stringify(repsAfter))
-
-//   await sleep(2000)
+  const numberOfProposalsBeforeCancel = await numberOfProposals()
+
+  const balanceBeforeCancel = await getBalance(firstuser)
+  await contracts.proposals.cancel(4, { authorization: `${firstuser}@active` })
+  const balanceAfterCancel = await getBalance(firstuser)
+
+  const numberOfProposalsAfterCancel = await numberOfProposals()
+
+  console.log('create alliance proposal')
+  await contracts.proposals.create(fourthuser, fourthuser, '12.0000 SEEDS', 'alliance', 'test alliance', 'description', 'image', 'url', alliancesbank, { authorization: `${fourthuser}@active` })
+
+  let notOwnerStake = true
+  try {
+    await contracts.token.transfer(seconduser, proposals, '50.0000 SEEDS', '4', { authorization: `${seconduser}@active` })
+    notOwnerStake = false
+  } catch(err) {
+    console.log('stake from not owner (failed)')
+  }
+
+  console.log('update proposal')
+  await contracts.proposals.update(1, 'title2', 'summary2', 'description2', 'image2', 'url2', { authorization: `${firstuser}@active` })
+
+  console.log('deposit stake (memo 1)')
+  await contracts.token.transfer(firstuser, proposals, '500.0000 SEEDS', '1', { authorization: `${firstuser}@active` })
+
+  console.log('deposit stake (memo 2)')
+  await contracts.token.transfer(firstuser, proposals, '500.0000 SEEDS', '2', { authorization: `${firstuser}@active` })
+
+  console.log('deposit stake (without memo)')
+  await contracts.token.transfer(seconduser, proposals, '500.0000 SEEDS', '', { authorization: `${seconduser}@active` })
+
+  console.log('deposit stake (without memo)')
+  await contracts.token.transfer(fourthuser, proposals, '500.0000 SEEDS', '', { authorization: `${fourthuser}@active` })
+
+  console.log('add voice')
+  await contracts.proposals.addvoice(firstuser, 44, { authorization: `${proposals}@active` })
+  await contracts.proposals.addvoice(seconduser, 44, { authorization: `${proposals}@active` })
+  await contracts.proposals.addvoice(thirduser, 44, { authorization: `${proposals}@active` })
+
+  console.log('force status')
+  await contracts.accounts.testcitizen(firstuser, { authorization: `${accounts}@active` })
+  await contracts.accounts.testcitizen(seconduser, { authorization: `${accounts}@active` })
+  await contracts.accounts.testcitizen(thirduser, { authorization: `${accounts}@active` })
+
+  let voteBeforePropIsActiveHasError = true
+  try {
+    await contracts.proposals.favour(seconduser, 1, 5, { authorization: `${seconduser}@active` })
+    voteBeforePropIsActiveHasError = false
+  } catch (err) {
+    console.log('favour first proposal (failed)')
+  }
+
+  try {
+    await contracts.proposals.against(firstuser, 2, 1, { authorization: `${firstuser}@active` })
+    voteBeforePropIsActiveHasError = false
+  } catch (err) {
+    console.log('against second proposal (failed)')
+  }
+
+  let stakeMoreThanMax = false
+  try {
+    await contracts.token.transfer(firstuser, proposals, '50000.0000 SEEDS', '1', { authorization: `${firstuser}@active` })
+    stakeMoreThanMax = true
+  } catch (err) {
+    console.log('can not stake more than max value (expected)')
+  }
+
+  console.log('update contribution score of citizens')
+  await contracts.harvest.testupdatecs(firstuser, 20, { authorization: `${harvest}@active` })
+  await contracts.harvest.testupdatecs(seconduser, 40, { authorization: `${harvest}@active` })
+  await contracts.harvest.testupdatecs(thirduser, 60, { authorization: `${harvest}@active` })
+
+  console.log('move proposals to active')
+  await contracts.proposals.onperiod({ authorization: `${proposals}@active` })
+  await sleep(3000)
+
+  const activeProposals = await eos.getTableRows({
+    code: proposals,
+    scope: proposals,
+    table: 'props',
+    json: true,
+  })
+
+  const theAllianceProp = activeProposals.rows.filter( item => item.fund == "allies.seeds")[0]
+
+  let activeProps = activeProposals.rows.filter( item => item.stage == "active")
+
+  const voiceBefore = await eos.getTableRows({
+    code: proposals,
+    scope: proposals,
+    table: 'voice',
+    json: true,
+  })
+  let voice = voiceBefore.rows[0].balance
+
+  console.log('favour first proposal')
+  await contracts.proposals.favour(seconduser, 1, 8, { authorization: `${seconduser}@active` })
+  await contracts.proposals.against(firstuser, 1, 2, { authorization: `${firstuser}@active` })
+
+  console.log('favour second proposal but not enough for 80% majority')
+  await contracts.proposals.against(seconduser, 2, 4, { authorization: `${seconduser}@active` })
+  await contracts.proposals.favour(firstuser, 2, 6, { authorization: `${firstuser}@active` })
+
+  console.log('favour alliance proposal ' + theAllianceProp.id)
+  await contracts.proposals.favour(seconduser, theAllianceProp.id, 4, { authorization: `${seconduser}@active` })
+  await contracts.proposals.favour(firstuser, theAllianceProp.id, 4, { authorization: `${firstuser}@active` })
+  await contracts.proposals.favour(thirduser, theAllianceProp.id, 4, { authorization: `${thirduser}@active` })
+
+  var exceedBalanceHasError = true
+  try {
+    await contracts.proposals.against(thirduser, 1, 100, { authorization: `${thirduser}@active` })
+    exceedBalanceHasError = false
+  } catch (err) {
+    console.log('tried to spend more voice than they have - fails')
+  }
+
+  var voteASecondTimeHasError = true
+  try {
+    await contracts.proposals.favour(seconduser, 1, 5, { authorization: `${seconduser}@active` })
+    voteASecondTimeHasError = false
+  } catch (err) {
+    console.log('vote a second time - fails')
+  }
+
+  console.log('against second proposal')
+  await contracts.proposals.against(firstuser, 3, 1, { authorization: `${firstuser}@active` })
+
+  const balancesBefore = [
+    await getBalance(firstuser),
+    await getBalance(seconduser),
+    await getBalance(campaignbank),
+  ]
+
+  console.log('new citizen')
+  await contracts.accounts.testcitizen(fourthuser, { authorization: `${accounts}@active` })
+  await contracts.proposals.addvoice(fourthuser, 0, { authorization: `${proposals}@active` })
+  await contracts.harvest.testupdatecs(fourthuser, 80, { authorization: `${harvest}@active` })
+
+  const voice111 = await eos.getTableRows({
+    code: proposals,
+    scope: proposals,
+    table: 'voice',
+    json: true,
+  })
+
+  const repsBefore = await eos.getTableRows({
+    code: accounts,
+    scope: accounts,
+    table: 'rep',
+    lower: firstuser,
+    upper: firstuser,
+    json: true,
+  })
+
+  console.log('execute proposals')
+  await contracts.proposals.onperiod({ authorization: `${proposals}@active` })
+
+  const repsAfter = await eos.getTableRows({
+    code: accounts,
+    scope: accounts,
+    table: 'rep',
+    lower: firstuser,
+    upper: firstuser,
+    json: true,
+  })
+  console.log("reps: "+JSON.stringify(repsAfter))
+
+  await sleep(2000)
   
-//   const voiceAfter = await eos.getTableRows({
-//     code: proposals,
-//     scope: proposals,
-//     table: 'voice',
-//     json: true,
-//   })
+  const voiceAfter = await eos.getTableRows({
+    code: proposals,
+    scope: proposals,
+    table: 'voice',
+    json: true,
+  })
   
-//   const hasVoice = (voices, user) => {
-//     return voices.rows.filter(
-//       (item) => item.account == user
-//     ).length == 1
-//   }
-
-//   const balancesAfter = [
-//     await getBalance(firstuser),
-//     await getBalance(seconduser),
-//     await getBalance(campaignbank),
-//   ]
-
-
-//   const escrowLocks = await eos.getTableRows({
-//     code: escrow,
-//     scope: escrow,
-//     table: 'locks',
-//     json: true,
-//   })
-
-//   //console.log("escrow: "+JSON.stringify(escrowLocks, null, 2))
+  const hasVoice = (voices, user) => {
+    return voices.rows.filter(
+      (item) => item.account == user
+    ).length == 1
+  }
+
+  const balancesAfter = [
+    await getBalance(firstuser),
+    await getBalance(seconduser),
+    await getBalance(campaignbank),
+  ]
+
+
+  const escrowLocks = await eos.getTableRows({
+    code: escrow,
+    scope: escrow,
+    table: 'locks',
+    json: true,
+  })
+
+  //console.log("escrow: "+JSON.stringify(escrowLocks, null, 2))
   
-//   const { rows } = await getTableRows({
-//     code: proposals,
-//     scope: proposals,
-//     table: 'props',
-//     json: true
-//   })
-
-//   delete rows[0].creation_date
-//   delete rows[1].creation_date
-//   delete rows[2].creation_date
-
-//   assert({
-//     given: 'max stake exceeded',
-//     should: 'fail',
-//     actual: stakeMoreThanMax,
-//     expected: false
-//   })
-
-//   assert({
-//     given: 'try to vote before proposal is active',
-//     should: 'fail',
-//     actual: voteBeforePropIsActiveHasError,
-//     expected: true
-//   })
-
-//   let balances = voiceAfter.rows.map( ({ balance })=>balance )
-//   assert({
-//     given: 'voice reset after onperiod',
-//     should: 'have amount of voice proportional to contribution score (first account)',
-//     actual: balances,
-//     expected: [20, 40, 60, 80]
-//   })
-
-//   assert({
-//     given: 'exceeded voice balance',
-//     should: 'throw error',
-//     actual: exceedBalanceHasError,
-//     expected: true
-//   })
-
-//   assert({
-//     given: 'vote a second time',
-//     should: 'has error',
-//     actual: voteASecondTimeHasError,
-//     expected: true
-//   })
-
-//   assert({
-//     given: 'passed proposal',
-//     should: 'send reward and stake',
-//     actual: balancesAfter[0] - balancesBefore[0],
-//     expected: 600
-//   })
-
-//   assert({
-//     given: 'passed proposal',
-//     should: 'gain rep',
-//     actual: repsAfter.rows[0].rep - repsBefore.rows[0].rep,
-//     expected: 10
-//   })
-
-//   assert({
-//     given: 'rejected proposal',
-//     should: 'burn staked tokens',
-//     actual: balancesAfter[1] - balancesBefore[1],
-//     expected: 0
-//   })
-
-//   assert({
-//     given: 'stake from not owner',
-//     should: 'has error',
-//     actual: notOwnerStake,
-//     expected: true
-//   })
-
-//   assert({
-//     given: 'cancel proposal',
-//     should: 'refund staked tokens',
-//     actual: balanceAfterCancel - balanceBeforeCancel,
-//     expected: 50
-//   })
-
-//   assert({
-//     given: 'before cancel proposal',
-//     should: 'should have 4 proposals',
-//     actual: numberOfProposalsBeforeCancel,
-//     expected: 4
-//   })
+  const { rows } = await getTableRows({
+    code: proposals,
+    scope: proposals,
+    table: 'props',
+    json: true
+  })
+
+  delete rows[0].creation_date
+  delete rows[1].creation_date
+  delete rows[2].creation_date
+
+  assert({
+    given: 'max stake exceeded',
+    should: 'fail',
+    actual: stakeMoreThanMax,
+    expected: false
+  })
+
+  assert({
+    given: 'try to vote before proposal is active',
+    should: 'fail',
+    actual: voteBeforePropIsActiveHasError,
+    expected: true
+  })
+
+  let balances = voiceAfter.rows.map( ({ balance })=>balance )
+  assert({
+    given: 'voice reset after onperiod',
+    should: 'have amount of voice proportional to contribution score (first account)',
+    actual: balances,
+    expected: [20, 40, 60, 80]
+  })
+
+  assert({
+    given: 'exceeded voice balance',
+    should: 'throw error',
+    actual: exceedBalanceHasError,
+    expected: true
+  })
+
+  assert({
+    given: 'vote a second time',
+    should: 'has error',
+    actual: voteASecondTimeHasError,
+    expected: true
+  })
+
+  assert({
+    given: 'passed proposal',
+    should: 'send reward and stake',
+    actual: balancesAfter[0] - balancesBefore[0],
+    expected: 600
+  })
+
+  assert({
+    given: 'passed proposal',
+    should: 'gain rep',
+    actual: repsAfter.rows[0].rep - repsBefore.rows[0].rep,
+    expected: 10
+  })
+
+  assert({
+    given: 'rejected proposal',
+    should: 'burn staked tokens',
+    actual: balancesAfter[1] - balancesBefore[1],
+    expected: 0
+  })
+
+  assert({
+    given: 'stake from not owner',
+    should: 'has error',
+    actual: notOwnerStake,
+    expected: true
+  })
+
+  assert({
+    given: 'cancel proposal',
+    should: 'refund staked tokens',
+    actual: balanceAfterCancel - balanceBeforeCancel,
+    expected: 50
+  })
+
+  assert({
+    given: 'before cancel proposal',
+    should: 'should have 4 proposals',
+    actual: numberOfProposalsBeforeCancel,
+    expected: 4
+  })
   
-//   assert({
-//     given: 'after cancel proposal',
-//     should: 'should have 3 proposals',
-//     actual: numberOfProposalsAfterCancel,
-//     expected: 3
-//   })
-
-//   assert({
-//     given: 'passed proposal 80% majority',
-//     should: 'show passed proposal',
-//     actual: rows[0],
-//     expected: {
-//       id: 1,
-//       creator: firstuser,
-//       recipient: firstuser,
-//       quantity: '100.0000 SEEDS',
-//       staked: '0.0000 SEEDS',
-//       executed: 1,
-//       total: 10,
-//       favour: 8,
-//       against: 2,
-//       stage: 'done',
-//       title: 'title2',
-//       summary: 'summary2',
-//       description: 'description2',
-//       image: 'image2',
-//       url: 'url2',
-//       status: 'passed',
-//       fund: campaignbank,
-//     }
-//   })
-
-//   assert({
-//     given: 'rejected proposal 60% majority',
-//     should: 'show rejected proposal',
-//     actual: rows[1],
-//     expected: {
-//       id: 2,
-//       creator: firstuser,
-//       recipient: firstuser,
-//       quantity: '55.7000 SEEDS',
-//       staked: '0.0000 SEEDS',
-//       executed: 0,
-//       total: 10,
-//       favour: 6,
-//       against: 4,
-//       stage: 'done',
-//       title: 'title',
-//       summary: 'summary',
-//       description: 'description',
-//       image: 'image',
-//       url: 'url',
-//       status: 'rejected',
-//       fund: campaignbank,
-//     }
-//   })
-
-//   assert({
-//     given: 'rejected proposal',
-//     should: 'show rejected proposal',
-//     actual: rows[2],
-//     expected: {
-//       id: 3,
-//       creator: seconduser,
-//       recipient: seconduser,
-//       quantity: '100.0000 SEEDS',
-//       staked: '0.0000 SEEDS',
-//       executed: 0,
-//       total: 1,
-//       favour: 0,
-//       against: 1,
-//       stage: 'done',
-//       title: 'title',
-//       summary: 'summary',
-//       description: 'description',
-//       image: 'image',
-//       url: 'url',
-//       status: 'rejected',
-//       fund: campaignbank,
-//     }
-//   })
-
-//   assert({
-//     given: 'executed proposal',
-//     should: 'decrease bank balance',
-//     actual: balancesAfter[2] - balancesBefore[2],
-//     expected: -100
-//   })
-
-//   assert({
-//     given: 'new citizen was added',
-//     should: 'be added to voice on new cycle',
-//     actual: [hasVoice(voiceBefore, fourthuser), hasVoice(voiceAfter, fourthuser)],
-//     expected: [false, true]
-//   })
-
-//   let escrowLock = escrowLocks.rows[0]
-
-//   delete escrowLock.vesting_date
-//   delete escrowLock.created_date
-//   delete escrowLock.updated_date
-
-//   assert({
-//     given: 'alliance proposal passed',
-//     should: 'have entry in escrow locks',
-//     actual: escrowLock,
-//     expected: {
-//       "id": 0,
-//       "lock_type": "event",
-//       "sponsor": "allies.seeds",
-//       "beneficiary": "seedsuserxxx",
-//       "quantity": "12.0000 SEEDS",
-//       "trigger_event": "golive",
-//       "trigger_source": "dao.hypha",
-//       "notes": "proposal id: 4",
-//     }
-//   })
-
-// })
-
-
-// describe('Participants', async assert => {
-//   if (!isLocal()) {
-//     console.log("only run unit tests on local - don't reset accounts on mainnet or testnet")
-//     return
-//   }
-
-//   await sleep(2000)
-
-//   const contracts = await initContracts({ accounts, proposals, token, harvest, settings, escrow })
-
-//   console.log('settings reset')
-//   await contracts.settings.reset({ authorization: `${settings}@active` })
-
-//   console.log('change min stake')
-//   await contracts.settings.configure('propminstake', 500 * 10000, { authorization: `${settings}@active` })
-
-//   console.log('accounts reset')
-//   await contracts.accounts.reset({ authorization: `${accounts}@active` })
-
-//   console.log('harvest reset')
-//   await contracts.harvest.reset({ authorization: `${harvest}@active` })
-
-//   console.log('proposals reset')
-//   await contracts.proposals.reset({ authorization: `${proposals}@active` })
-
-//   console.log('escrow reset')
-//   await contracts.escrow.reset({ authorization: `${escrow}@active` })
-
-//   console.log('join users')
-//   await contracts.accounts.adduser(firstuser, 'firstuser', 'individual', { authorization: `${accounts}@active` })
-//   await contracts.accounts.adduser(seconduser, 'seconduser', 'individual', { authorization: `${accounts}@active` })
-//   await contracts.accounts.adduser(thirduser, 'thirduser', 'individual', { authorization: `${accounts}@active` })
-
-//   console.log('create proposal '+campaignbank)
-//   await contracts.proposals.create(firstuser, firstuser, '100.0000 SEEDS', 'title', 'summary', 'description', 'image', 'url', campaignbank, { authorization: `${firstuser}@active` })
-//   await contracts.proposals.create(firstuser, firstuser, '55.7000 SEEDS', 'title', 'summary', 'description', 'image', 'url', campaignbank, { authorization: `${firstuser}@active` })
-
-//   console.log('deposit stake (memo 1)')
-//   await contracts.token.transfer(firstuser, proposals, '500.0000 SEEDS', '1', { authorization: `${firstuser}@active` })
-//   console.log('deposit stake (memo 2)')
-//   await contracts.token.transfer(firstuser, proposals, '500.0000 SEEDS', '2', { authorization: `${firstuser}@active` })
-
-//   console.log('force status')
-//   await contracts.accounts.testcitizen(firstuser, { authorization: `${accounts}@active` })
-//   await contracts.accounts.testcitizen(seconduser, { authorization: `${accounts}@active` })
-//   await contracts.accounts.testcitizen(thirduser, { authorization: `${accounts}@active` })
-
-//   console.log('move proposals to active')
-//   await contracts.proposals.onperiod({ authorization: `${proposals}@active` })
-//   await sleep(10000)
-
-//   const participantsBefore = await eos.getTableRows({
-//     code: proposals,
-//     scope: proposals,
-//     table: 'participants',
-//     json: true,
-//   })
-
-//   const reputationBefore = await eos.getTableRows({
-//     code: accounts,
-//     scope: accounts,
-//     table: 'users',
-//     json: true,
-//   })
-
-//   console.log('favour first proposal')
-//   await contracts.proposals.favour(seconduser, 1, 8, { authorization: `${seconduser}@active` })
-//   await contracts.proposals.against(firstuser, 1, 8, { authorization: `${firstuser}@active` })
-//   await contracts.proposals.neutral(firstuser, 2, { authorization: `${firstuser}@active` })
-//   await contracts.proposals.neutral(thirduser, 1, { authorization: `${thirduser}@active` })
-//   await contracts.proposals.neutral(thirduser, 2, { authorization: `${thirduser}@active` })
-
-//   const votes = await eos.getTableRows({
-//     code: proposals,
-//     scope: 1,
-//     table: 'votes',
-//     json: true,
-//   })
-
-//   const voiceAfter = await eos.getTableRows({
-//     code: proposals,
-//     scope: proposals,
-//     table: 'voice',
-//     json: true,
-//   })
-
-//   const participantsAfter = await eos.getTableRows({
-//     code: proposals,
-//     scope: proposals,
-//     table: 'participants',
-//     json: true,
-//   })
-
-//   console.log('erase participants')
-//   await sleep(10000)
-//   await contracts.proposals.onperiod({ authorization: `${proposals}@active` })
-//   await sleep(10000)
-
-//   const reputationAfter = await eos.getTableRows({
-//     code: accounts,
-//     scope: accounts,
-//     table: 'users',
-//     json: true,
-//   })
-
-//   const participantsAfterOnPeriod = await eos.getTableRows({
-//     code: proposals,
-//     scope: proposals,
-//     table: 'participants',
-//     json: true,
-//   })
-
-//   assert({
-//     given: 'voice after voting',
-//     should: 'have the correct voice amount',
-//     actual: voiceAfter.rows,
-//     expected: [
-//       { account: firstuser, balance: 12 },
-//       { account: seconduser, balance: 32 },
-//       { account: thirduser, balance: 60 }
-//     ]
-//   })
-
-//   assert({
-//     given: 'voted for a proposal',
-//     should: 'have votes entry',
-//     actual: votes.rows,
-//     expected: [
-//       { proposal_id: 1, account: firstuser, amount: 8, favour: 0 },
-//       { proposal_id: 1, account: seconduser, amount: 8, favour: 1 },
-//       { proposal_id: 1, account: thirduser, amount: 0, favour: 0 }
-//     ]
-//   })
-
-//   assert({
-//     given: 'before voting',
-//     should: 'have no participants entries',
-//     actual: participantsBefore.rows,
-//     expected: []
-//   })
-
-//   assert({
-//     given: 'after voting',
-//     should: 'have participants entries',
-//     actual: participantsAfter.rows,
-//     expected: [
-//       { account: firstuser, nonneutral: 1, count: 2 },
-//       { account: seconduser, nonneutral: 1, count: 1 },
-//       { account: thirduser, nonneutral: 0, count: 2 }
-//     ]
-//   })
-
-//   assert({
-//     given: 'after on period',
-//     should: 'have no participants entries',
-//     actual: participantsAfterOnPeriod.rows,
-//     expected: []
-//   })
-
-//   assert({
-//     given: 'before voting',
-//     should: 'not have reputation',
-//     actual: reputationBefore.rows.map(({reputation}) => reputation),
-//     expected: [ 0, 0, 0 ]
-//   })
-
-//   assert({
-//     given: 'after voting',
-//     should: 'have reputation',
-//     actual: reputationAfter.rows.map(({reputation}) => reputation),
-//     expected: [ 6, 1, 1 ]
-//   })
-// })
-
-
-// describe('Change Trust', async assert => {
-
-//   if (!isLocal()) {
-//     console.log("only run unit tests on local - don't reset accounts on mainnet or testnet")
-//     return
-//   }
-
-//   const contracts = await initContracts({ accounts, proposals })
-
-//   console.log('accounts reset')
-//   await contracts.accounts.reset({ authorization: `${accounts}@active` })
-
-//   console.log('proposals reset')
-//   await contracts.proposals.reset({ authorization: `${proposals}@active` })
-
-//   console.log('join users')
-//   await contracts.accounts.adduser(firstuser, 'firstuser', 'individual', { authorization: `${accounts}@active` })
-
-//   let check = async (given, should, expected) => {
-//     const voice = await eos.getTableRows({
-//       code: proposals,
-//       scope: proposals,
-//       table: 'voice',
-//       json: true,
-//     })
-//     //console.log('given ' + given + " : "  + JSON.stringify(voice))
-//     assert({
-//       given: given,
-//       should: should,
-//       actual: voice.rows.length,
-//       expected: expected
-//     })
-
-//   }
-
-//   await check("before", "empty", 0) 
-
-//   await contracts.proposals.changetrust(firstuser, 1, { authorization: `${proposals}@active` })
-
-//   await check("after", "has voice", 1) 
-
-//   await contracts.proposals.changetrust(firstuser, 0, { authorization: `${proposals}@active` })
-
-//   await check("off", "no voice", 0) 
-
-//   //await contracts.proposals.changetrust(firstuser, 1, { authorization: `${proposals}@active` })
-
-//   //await check("after", "has voice", 1) 
+  assert({
+    given: 'after cancel proposal',
+    should: 'should have 3 proposals',
+    actual: numberOfProposalsAfterCancel,
+    expected: 3
+  })
+
+  assert({
+    given: 'passed proposal 80% majority',
+    should: 'show passed proposal',
+    actual: rows[0],
+    expected: {
+      id: 1,
+      creator: firstuser,
+      recipient: firstuser,
+      quantity: '100.0000 SEEDS',
+      staked: '0.0000 SEEDS',
+      executed: 1,
+      total: 10,
+      favour: 8,
+      against: 2,
+      stage: 'done',
+      title: 'title2',
+      summary: 'summary2',
+      description: 'description2',
+      image: 'image2',
+      url: 'url2',
+      status: 'passed',
+      fund: campaignbank,
+    }
+  })
+
+  assert({
+    given: 'rejected proposal 60% majority',
+    should: 'show rejected proposal',
+    actual: rows[1],
+    expected: {
+      id: 2,
+      creator: firstuser,
+      recipient: firstuser,
+      quantity: '55.7000 SEEDS',
+      staked: '0.0000 SEEDS',
+      executed: 0,
+      total: 10,
+      favour: 6,
+      against: 4,
+      stage: 'done',
+      title: 'title',
+      summary: 'summary',
+      description: 'description',
+      image: 'image',
+      url: 'url',
+      status: 'rejected',
+      fund: campaignbank,
+    }
+  })
+
+  assert({
+    given: 'rejected proposal',
+    should: 'show rejected proposal',
+    actual: rows[2],
+    expected: {
+      id: 3,
+      creator: seconduser,
+      recipient: seconduser,
+      quantity: '100.0000 SEEDS',
+      staked: '0.0000 SEEDS',
+      executed: 0,
+      total: 1,
+      favour: 0,
+      against: 1,
+      stage: 'done',
+      title: 'title',
+      summary: 'summary',
+      description: 'description',
+      image: 'image',
+      url: 'url',
+      status: 'rejected',
+      fund: campaignbank,
+    }
+  })
+
+  assert({
+    given: 'executed proposal',
+    should: 'decrease bank balance',
+    actual: balancesAfter[2] - balancesBefore[2],
+    expected: -100
+  })
+
+  assert({
+    given: 'new citizen was added',
+    should: 'be added to voice on new cycle',
+    actual: [hasVoice(voiceBefore, fourthuser), hasVoice(voiceAfter, fourthuser)],
+    expected: [false, true]
+  })
+
+  let escrowLock = escrowLocks.rows[0]
+
+  delete escrowLock.vesting_date
+  delete escrowLock.created_date
+  delete escrowLock.updated_date
+
+  assert({
+    given: 'alliance proposal passed',
+    should: 'have entry in escrow locks',
+    actual: escrowLock,
+    expected: {
+      "id": 0,
+      "lock_type": "event",
+      "sponsor": "allies.seeds",
+      "beneficiary": "seedsuserxxx",
+      "quantity": "12.0000 SEEDS",
+      "trigger_event": "golive",
+      "trigger_source": "dao.hypha",
+      "notes": "proposal id: 4",
+    }
+  })
+
+})
+
+
+describe('Participants', async assert => {
+  if (!isLocal()) {
+    console.log("only run unit tests on local - don't reset accounts on mainnet or testnet")
+    return
+  }
+
+  await sleep(2000)
+
+  const contracts = await initContracts({ accounts, proposals, token, harvest, settings, escrow })
+
+  console.log('settings reset')
+  await contracts.settings.reset({ authorization: `${settings}@active` })
+
+  console.log('change min stake')
+  await contracts.settings.configure('propminstake', 500 * 10000, { authorization: `${settings}@active` })
+
+  console.log('accounts reset')
+  await contracts.accounts.reset({ authorization: `${accounts}@active` })
+
+  console.log('harvest reset')
+  await contracts.harvest.reset({ authorization: `${harvest}@active` })
+
+  console.log('proposals reset')
+  await contracts.proposals.reset({ authorization: `${proposals}@active` })
+
+  console.log('escrow reset')
+  await contracts.escrow.reset({ authorization: `${escrow}@active` })
+
+  console.log('join users')
+  await contracts.accounts.adduser(firstuser, 'firstuser', 'individual', { authorization: `${accounts}@active` })
+  await contracts.accounts.adduser(seconduser, 'seconduser', 'individual', { authorization: `${accounts}@active` })
+  await contracts.accounts.adduser(thirduser, 'thirduser', 'individual', { authorization: `${accounts}@active` })
+
+  console.log('create proposal '+campaignbank)
+  await contracts.proposals.create(firstuser, firstuser, '100.0000 SEEDS', 'title', 'summary', 'description', 'image', 'url', campaignbank, { authorization: `${firstuser}@active` })
+  await contracts.proposals.create(firstuser, firstuser, '55.7000 SEEDS', 'title', 'summary', 'description', 'image', 'url', campaignbank, { authorization: `${firstuser}@active` })
+
+  console.log('deposit stake (memo 1)')
+  await contracts.token.transfer(firstuser, proposals, '500.0000 SEEDS', '1', { authorization: `${firstuser}@active` })
+  console.log('deposit stake (memo 2)')
+  await contracts.token.transfer(firstuser, proposals, '500.0000 SEEDS', '2', { authorization: `${firstuser}@active` })
+
+  console.log('force status')
+  await contracts.accounts.testcitizen(firstuser, { authorization: `${accounts}@active` })
+  await contracts.accounts.testcitizen(seconduser, { authorization: `${accounts}@active` })
+  await contracts.accounts.testcitizen(thirduser, { authorization: `${accounts}@active` })
+
+  console.log('move proposals to active')
+  await contracts.proposals.onperiod({ authorization: `${proposals}@active` })
+  await sleep(10000)
+
+  const participantsBefore = await eos.getTableRows({
+    code: proposals,
+    scope: proposals,
+    table: 'participants',
+    json: true,
+  })
+
+  const reputationBefore = await eos.getTableRows({
+    code: accounts,
+    scope: accounts,
+    table: 'users',
+    json: true,
+  })
+
+  console.log('favour first proposal')
+  await contracts.proposals.favour(seconduser, 1, 8, { authorization: `${seconduser}@active` })
+  await contracts.proposals.against(firstuser, 1, 8, { authorization: `${firstuser}@active` })
+  await contracts.proposals.neutral(firstuser, 2, { authorization: `${firstuser}@active` })
+  await contracts.proposals.neutral(thirduser, 1, { authorization: `${thirduser}@active` })
+  await contracts.proposals.neutral(thirduser, 2, { authorization: `${thirduser}@active` })
+
+  const votes = await eos.getTableRows({
+    code: proposals,
+    scope: 1,
+    table: 'votes',
+    json: true,
+  })
+
+  const voiceAfter = await eos.getTableRows({
+    code: proposals,
+    scope: proposals,
+    table: 'voice',
+    json: true,
+  })
+
+  const participantsAfter = await eos.getTableRows({
+    code: proposals,
+    scope: proposals,
+    table: 'participants',
+    json: true,
+  })
+
+  console.log('erase participants')
+  await sleep(10000)
+  await contracts.proposals.onperiod({ authorization: `${proposals}@active` })
+  await sleep(10000)
+
+  const reputationAfter = await eos.getTableRows({
+    code: accounts,
+    scope: accounts,
+    table: 'users',
+    json: true,
+  })
+
+  const participantsAfterOnPeriod = await eos.getTableRows({
+    code: proposals,
+    scope: proposals,
+    table: 'participants',
+    json: true,
+  })
+
+  assert({
+    given: 'voice after voting',
+    should: 'have the correct voice amount',
+    actual: voiceAfter.rows,
+    expected: [
+      { account: firstuser, balance: 12 },
+      { account: seconduser, balance: 32 },
+      { account: thirduser, balance: 60 }
+    ]
+  })
+
+  assert({
+    given: 'voted for a proposal',
+    should: 'have votes entry',
+    actual: votes.rows,
+    expected: [
+      { proposal_id: 1, account: firstuser, amount: 8, favour: 0 },
+      { proposal_id: 1, account: seconduser, amount: 8, favour: 1 },
+      { proposal_id: 1, account: thirduser, amount: 0, favour: 0 }
+    ]
+  })
+
+  assert({
+    given: 'before voting',
+    should: 'have no participants entries',
+    actual: participantsBefore.rows,
+    expected: []
+  })
+
+  assert({
+    given: 'after voting',
+    should: 'have participants entries',
+    actual: participantsAfter.rows,
+    expected: [
+      { account: firstuser, nonneutral: 1, count: 2 },
+      { account: seconduser, nonneutral: 1, count: 1 },
+      { account: thirduser, nonneutral: 0, count: 2 }
+    ]
+  })
+
+  assert({
+    given: 'after on period',
+    should: 'have no participants entries',
+    actual: participantsAfterOnPeriod.rows,
+    expected: []
+  })
+
+  assert({
+    given: 'before voting',
+    should: 'not have reputation',
+    actual: reputationBefore.rows.map(({reputation}) => reputation),
+    expected: [ 0, 0, 0 ]
+  })
+
+  assert({
+    given: 'after voting',
+    should: 'have reputation',
+    actual: reputationAfter.rows.map(({reputation}) => reputation),
+    expected: [ 6, 1, 1 ]
+  })
+})
+
+
+describe('Change Trust', async assert => {
+
+  if (!isLocal()) {
+    console.log("only run unit tests on local - don't reset accounts on mainnet or testnet")
+    return
+  }
+
+  const contracts = await initContracts({ accounts, proposals })
+
+  console.log('accounts reset')
+  await contracts.accounts.reset({ authorization: `${accounts}@active` })
+
+  console.log('proposals reset')
+  await contracts.proposals.reset({ authorization: `${proposals}@active` })
+
+  console.log('join users')
+  await contracts.accounts.adduser(firstuser, 'firstuser', 'individual', { authorization: `${accounts}@active` })
+
+  let check = async (given, should, expected) => {
+    const voice = await eos.getTableRows({
+      code: proposals,
+      scope: proposals,
+      table: 'voice',
+      json: true,
+    })
+    //console.log('given ' + given + " : "  + JSON.stringify(voice))
+    assert({
+      given: given,
+      should: should,
+      actual: voice.rows.length,
+      expected: expected
+    })
+
+  }
+
+  await check("before", "empty", 0) 
+
+  await contracts.proposals.changetrust(firstuser, 1, { authorization: `${proposals}@active` })
+
+  await check("after", "has voice", 1) 
+
+  await contracts.proposals.changetrust(firstuser, 0, { authorization: `${proposals}@active` })
+
+  await check("off", "no voice", 0) 
+
+  //await contracts.proposals.changetrust(firstuser, 1, { authorization: `${proposals}@active` })
+
+  //await check("after", "has voice", 1) 
 
   
 
-// })
-
-
-// describe('Proposals Quorum', async assert => {
-
-//   if (!isLocal()) {
-//     console.log("only run unit tests on local - don't reset accounts on mainnet or testnet")
-//     return
-//   }
-
-//   const contracts = await initContracts({ accounts, proposals, token, harvest, settings })
-
-//   console.log('settings reset')
-//   await contracts.settings.reset({ authorization: `${settings}@active` })
-//   console.log('set settings')
-//   await contracts.settings.configure("propminstake", 2 * 10000, { authorization: `${settings}@active` })
-
-//   // tested with 25 - pass, pass
-//   // 33 - fail, pass
-//   // 50 - fail, pass
-//   // 51 - fail, fail
-//   await contracts.settings.configure("propquorum", 33, { authorization: `${settings}@active` }) 
-//   await contracts.settings.configure("propmajority", 50, { authorization: `${settings}@active` })
-
-//   console.log('accounts reset')
-//   await contracts.accounts.reset({ authorization: `${accounts}@active` })
-
-//   console.log('proposals reset')
-//   await contracts.proposals.reset({ authorization: `${proposals}@active` })
-
-//   console.log('join users')
-//   await contracts.accounts.adduser(firstuser, 'firstuser', 'individual', { authorization: `${accounts}@active` })
-//   await contracts.accounts.adduser(seconduser, 'seconduser', 'individual', { authorization: `${accounts}@active` })
-//   await contracts.accounts.adduser(thirduser, 'thirduser', 'individual', { authorization: `${accounts}@active` })
-//   await contracts.accounts.adduser(fourthuser, 'fourthuser', 'individual', { authorization: `${accounts}@active` })
-
-//   console.log('create proposal')
-//   await contracts.proposals.create(firstuser, firstuser, '2.0000 SEEDS', 'title', 'summary', 'description', 'image', 'url', campaignbank, { authorization: `${firstuser}@active` })
-//   await contracts.proposals.create(firstuser, firstuser, '2.5000 SEEDS', 'title', 'summary', 'description', 'image', 'url', campaignbank, { authorization: `${firstuser}@active` })
-//   await contracts.proposals.create(seconduser, seconduser, '1.4000 SEEDS', 'title', 'summary', 'description', 'image', 'url', campaignbank, { authorization: `${seconduser}@active` })
-
-//   console.log('deposit stake (memo 1)')
-//   await contracts.token.transfer(firstuser, proposals, '2.0000 SEEDS', '1', { authorization: `${firstuser}@active` })
-//   console.log('deposit stake (memo 2)')
-//   await contracts.token.transfer(firstuser, proposals, '2.0000 SEEDS', '2', { authorization: `${firstuser}@active` })
-//   console.log('deposit stake 3')
-//   await contracts.token.transfer(seconduser, proposals, '2.0000 SEEDS', '3', { authorization: `${seconduser}@active` })
-//   console.log('move proposals to active')
-//   await contracts.proposals.onperiod({ authorization: `${proposals}@active` })
-
-//   let users = [firstuser, seconduser, thirduser, fourthuser]
-//   for (i = 0; i<users.length; i++ ) {
-//     let user = users[i]
-//     console.log('add voice '+user)
-//     await contracts.accounts.testcitizen(user, { authorization: `${accounts}@active` })
-//     await contracts.proposals.addvoice(user, 44, { authorization: `${proposals}@active` })
-//   }
-
-
-//   console.log('vote on first proposal')
-//   await contracts.proposals.favour(seconduser, 1, 10, { authorization: `${seconduser}@active` })
-
-//   console.log('vote on second proposal')
-//   await contracts.proposals.favour(seconduser, 2, 3, { authorization: `${seconduser}@active` })
-//   await contracts.proposals.favour(firstuser, 2, 3, { authorization: `${firstuser}@active` })
-
-//   console.log('execute proposals')
-//   await contracts.proposals.onperiod({ authorization: `${proposals}@active` })
-
-//   const props = await getTableRows({
-//     code: proposals,
-//     scope: proposals,
-//     table: 'props',
-//     json: true
-//   })
-
-//   //console.log("props "+JSON.stringify(props, null, 2))
-
-//   assert({
-//     given: 'failed proposal quorum',
-//     should: 'be rejected',
-//     actual: props.rows[0].status,
-//     expected: 'rejected'
-//   })
-
-
-//   assert({
-//     given: 'passed proposal quorum majority',
-//     should: 'have passed',
-//     actual: props.rows[1].status,
-//     expected: "passed"
-//   })
-
-// })
-// describe('Recepient invalid', async assert => {
-
-//   if (!isLocal()) {
-//     console.log("only run unit tests on local - don't reset accounts on mainnet or testnet")
-//     return
-//   }
-
-//   const contracts = await initContracts({ accounts, proposals, token, harvest, settings })
-
-//   console.log('settings reset')
-//   await contracts.settings.reset({ authorization: `${settings}@active` })
-
-//   console.log('accounts reset')
-//   await contracts.accounts.reset({ authorization: `${accounts}@active` })
-
-//   console.log('proposals reset')
-//   await contracts.proposals.reset({ authorization: `${proposals}@active` })
-
-//   console.log('join users')
-//   await contracts.accounts.adduser(firstuser, 'firstuser', 'individual', { authorization: `${accounts}@active` })
-
-//   console.log('create proposal')
-//   var createdProp = false
-//   try {
-//     await contracts.proposals.create(firstuser, "23", '55.7000 SEEDS', 'title', 'summary', 'description', 'image', 'url', campaignbank, { authorization: `${firstuser}@active` })
-//     createdProp = true
-//     console.log('error')
-//   } catch (err) {
-
-//   }
-
-//   console.log('create proposal with invalid fund')
-//   var createdFundProp = false
-//   try {
-//     await contracts.proposals.create(firstuser, firstuser, '55.7000 SEEDS', 'title', 'summary', 'description', 'image', 'url', "clowns", { authorization: `${firstuser}@active` })
-//     console.log('error')
-//     createdFundProp = true
-//   } catch (err) {
-
-//   }
-
-//   console.log('create proposal with non seeds user')
-//   var createNonSeedsUser = false
-//   try {
-//     await contracts.proposals.create(milestonebank, firstuser, '55.7000 SEEDS', 'title', 'summary', 'description', 'image', 'url', campaignbank, { authorization: `${firstuser}@active` })
-//     console.log('error')
-//     createNonSeedsUser = true
-//   } catch (err) {
-
-//   }
-
-
-//   assert({
-//     given: 'create proposal with invalid recepient',
-//     should: 'fail',
-//     actual: createdProp,
-//     expected: false
-//   })
+})
+
+
+describe('Proposals Quorum', async assert => {
+
+  if (!isLocal()) {
+    console.log("only run unit tests on local - don't reset accounts on mainnet or testnet")
+    return
+  }
+
+  const contracts = await initContracts({ accounts, proposals, token, harvest, settings })
+
+  console.log('settings reset')
+  await contracts.settings.reset({ authorization: `${settings}@active` })
+  console.log('set settings')
+  await contracts.settings.configure("propminstake", 2 * 10000, { authorization: `${settings}@active` })
+
+  // tested with 25 - pass, pass
+  // 33 - fail, pass
+  // 50 - fail, pass
+  // 51 - fail, fail
+  await contracts.settings.configure("propquorum", 33, { authorization: `${settings}@active` }) 
+  await contracts.settings.configure("propmajority", 50, { authorization: `${settings}@active` })
+
+  console.log('accounts reset')
+  await contracts.accounts.reset({ authorization: `${accounts}@active` })
+
+  console.log('proposals reset')
+  await contracts.proposals.reset({ authorization: `${proposals}@active` })
+
+  console.log('join users')
+  await contracts.accounts.adduser(firstuser, 'firstuser', 'individual', { authorization: `${accounts}@active` })
+  await contracts.accounts.adduser(seconduser, 'seconduser', 'individual', { authorization: `${accounts}@active` })
+  await contracts.accounts.adduser(thirduser, 'thirduser', 'individual', { authorization: `${accounts}@active` })
+  await contracts.accounts.adduser(fourthuser, 'fourthuser', 'individual', { authorization: `${accounts}@active` })
+
+  console.log('create proposal')
+  await contracts.proposals.create(firstuser, firstuser, '2.0000 SEEDS', 'title', 'summary', 'description', 'image', 'url', campaignbank, { authorization: `${firstuser}@active` })
+  await contracts.proposals.create(firstuser, firstuser, '2.5000 SEEDS', 'title', 'summary', 'description', 'image', 'url', campaignbank, { authorization: `${firstuser}@active` })
+  await contracts.proposals.create(seconduser, seconduser, '1.4000 SEEDS', 'title', 'summary', 'description', 'image', 'url', campaignbank, { authorization: `${seconduser}@active` })
+
+  console.log('deposit stake (memo 1)')
+  await contracts.token.transfer(firstuser, proposals, '2.0000 SEEDS', '1', { authorization: `${firstuser}@active` })
+  console.log('deposit stake (memo 2)')
+  await contracts.token.transfer(firstuser, proposals, '2.0000 SEEDS', '2', { authorization: `${firstuser}@active` })
+  console.log('deposit stake 3')
+  await contracts.token.transfer(seconduser, proposals, '2.0000 SEEDS', '3', { authorization: `${seconduser}@active` })
+  console.log('move proposals to active')
+  await contracts.proposals.onperiod({ authorization: `${proposals}@active` })
+
+  let users = [firstuser, seconduser, thirduser, fourthuser]
+  for (i = 0; i<users.length; i++ ) {
+    let user = users[i]
+    console.log('add voice '+user)
+    await contracts.accounts.testcitizen(user, { authorization: `${accounts}@active` })
+    await contracts.proposals.addvoice(user, 44, { authorization: `${proposals}@active` })
+  }
+
+
+  console.log('vote on first proposal')
+  await contracts.proposals.favour(seconduser, 1, 10, { authorization: `${seconduser}@active` })
+
+  console.log('vote on second proposal')
+  await contracts.proposals.favour(seconduser, 2, 3, { authorization: `${seconduser}@active` })
+  await contracts.proposals.favour(firstuser, 2, 3, { authorization: `${firstuser}@active` })
+
+  console.log('execute proposals')
+  await contracts.proposals.onperiod({ authorization: `${proposals}@active` })
+
+  const props = await getTableRows({
+    code: proposals,
+    scope: proposals,
+    table: 'props',
+    json: true
+  })
+
+  //console.log("props "+JSON.stringify(props, null, 2))
+
+  assert({
+    given: 'failed proposal quorum',
+    should: 'be rejected',
+    actual: props.rows[0].status,
+    expected: 'rejected'
+  })
+
+
+  assert({
+    given: 'passed proposal quorum majority',
+    should: 'have passed',
+    actual: props.rows[1].status,
+    expected: "passed"
+  })
+
+})
+describe('Recepient invalid', async assert => {
+
+  if (!isLocal()) {
+    console.log("only run unit tests on local - don't reset accounts on mainnet or testnet")
+    return
+  }
+
+  const contracts = await initContracts({ accounts, proposals, token, harvest, settings })
+
+  console.log('settings reset')
+  await contracts.settings.reset({ authorization: `${settings}@active` })
+
+  console.log('accounts reset')
+  await contracts.accounts.reset({ authorization: `${accounts}@active` })
+
+  console.log('proposals reset')
+  await contracts.proposals.reset({ authorization: `${proposals}@active` })
+
+  console.log('join users')
+  await contracts.accounts.adduser(firstuser, 'firstuser', 'individual', { authorization: `${accounts}@active` })
+
+  console.log('create proposal')
+  var createdProp = false
+  try {
+    await contracts.proposals.create(firstuser, "23", '55.7000 SEEDS', 'title', 'summary', 'description', 'image', 'url', campaignbank, { authorization: `${firstuser}@active` })
+    createdProp = true
+    console.log('error')
+  } catch (err) {
+
+  }
+
+  console.log('create proposal with invalid fund')
+  var createdFundProp = false
+  try {
+    await contracts.proposals.create(firstuser, firstuser, '55.7000 SEEDS', 'title', 'summary', 'description', 'image', 'url', "clowns", { authorization: `${firstuser}@active` })
+    console.log('error')
+    createdFundProp = true
+  } catch (err) {
+
+  }
+
+  console.log('create proposal with non seeds user')
+  var createNonSeedsUser = false
+  try {
+    await contracts.proposals.create(milestonebank, firstuser, '55.7000 SEEDS', 'title', 'summary', 'description', 'image', 'url', campaignbank, { authorization: `${firstuser}@active` })
+    console.log('error')
+    createNonSeedsUser = true
+  } catch (err) {
+
+  }
+
+
+  assert({
+    given: 'create proposal with invalid recepient',
+    should: 'fail',
+    actual: createdProp,
+    expected: false
+  })
   
-//   assert({
-//     given: 'create proposal with invalid fund',
-//     should: 'fail',
-//     actual: createdFundProp,
-//     expected: false
-//   })
-
-//   assert({
-//     given: 'create proposal with non seeds user',
-//     should: 'fail',
-//     actual: createNonSeedsUser,
-//     expected: false
-//   })
-
-// })
+  assert({
+    given: 'create proposal with invalid fund',
+    should: 'fail',
+    actual: createdFundProp,
+    expected: false
+  })
+
+  assert({
+    given: 'create proposal with non seeds user',
+    should: 'fail',
+    actual: createNonSeedsUser,
+    expected: false
+  })
+
+})
 
 
 describe('Stake limits', async assert => {
@@ -1073,95 +1073,6 @@
 
 })
 
-<<<<<<< HEAD
-// describe('Voice decay', async assert => {
-
-//   if (!isLocal()) {
-//     console.log("only run unit tests on local - don't reset accounts on mainnet or testnet")
-//     return
-//   }
-
-//   const contracts = await initContracts({ accounts, proposals, token, harvest, settings, escrow })
-
-//   console.log('settings reset')
-//   await contracts.settings.reset({ authorization: `${settings}@active` })
-
-//   console.log('accounts reset')
-//   await contracts.accounts.reset({ authorization: `${accounts}@active` })
-
-//   console.log('proposals reset')
-//   await contracts.harvest.reset({ authorization: `${harvest}@active` })
-
-//   console.log('proposals reset')
-//   await contracts.proposals.reset({ authorization: `${proposals}@active` })
-
-//   console.log('change batch size')
-//   await contracts.settings.configure('batchsize', 2, { authorization: `${settings}@active` })
-
-//   console.log('change decaytime')
-//   await contracts.settings.configure('decaytime', 30, { authorization: `${settings}@active` })
-
-//   console.log('propdecaysec')
-//   await contracts.settings.configure('propdecaysec', 5, { authorization: `${settings}@active` })
-
-//   console.log('join users')
-//   await contracts.accounts.adduser(firstuser, 'firstuser', 'individual', { authorization: `${accounts}@active` })
-//   await contracts.accounts.adduser(seconduser, 'seconduser', 'individual', { authorization: `${accounts}@active` })
-//   await contracts.accounts.adduser(thirduser, 'thirduser', 'individual', { authorization: `${accounts}@active` })
-//   await contracts.accounts.adduser(fourthuser, 'fourthuser', 'individual', { authorization: `${accounts}@active` })
-
-//   console.log('force status')
-//   await contracts.accounts.testcitizen(firstuser, { authorization: `${accounts}@active` })
-//   await contracts.accounts.testcitizen(seconduser, { authorization: `${accounts}@active` })
-//   await contracts.accounts.testcitizen(thirduser, { authorization: `${accounts}@active` })
-
-//   console.log('rank css')
-//   await contracts.harvest.testupdatecs(firstuser, 40, { authorization: `${harvest}@active` })
-//   await contracts.harvest.testupdatecs(seconduser, 89, { authorization: `${harvest}@active` })
-//   await contracts.harvest.testupdatecs(thirduser, 0, { authorization: `${harvest}@active` })
-//   await sleep(2000)
-
-//   const testVoiceDecay = async (expectedValues, n) => {
-//     console.log('voice decay')
-//     await contracts.proposals.decayvoices({ authorization: `${proposals}@active` })
-//     await sleep(2000)
-
-//     const voice = await eos.getTableRows({
-//       code: proposals,
-//       scope: proposals,
-//       table: 'voice',
-//       json: true,
-//     })
-
-//     assert({
-//       given: 'ran voice decay for the ' + n + ' time',
-//       should: 'decay voices if required',
-//       actual: voice.rows.map(r => r.balance),
-//       expected: expectedValues
-//     })
-//   }
-
-//   await contracts.proposals.onperiod({ authorization: `${proposals}@active` })
-//   await sleep(4000)
-
-//   await testVoiceDecay([40, 89, 0], 1)
-//   await sleep(10000)
-//   await testVoiceDecay([40, 89, 0], 2)
-//   await sleep(15000)
-//   await testVoiceDecay([34, 75, 0], 3)
-//   await sleep(1000)
-//   await testVoiceDecay([34, 75, 0], 4)
-//   await sleep(4000)
-//   await testVoiceDecay([28, 63, 0], 5)
-//   await sleep(2000)
-
-//   await contracts.proposals.onperiod({ authorization: `${proposals}@active` })
-//   await sleep(4000)
-
-//   await testVoiceDecay([40, 89, 0], 6)
-
-// })
-=======
 describe('Demote inactive citizens', async assert => {
 
   if (!isLocal()) {
@@ -1457,5 +1368,4 @@
 
   await testVoiceDecay([40, 89, 0], 6)
 
-})
->>>>>>> 408a8a2d
+})