--- conflicted
+++ resolved
@@ -1234,11 +1234,7 @@
 
   console.log('move proposals to active')
   await contracts.proposals.onperiod({ authorization: `${proposals}@active` })
-<<<<<<< HEAD
-  await sleep(3000)
-=======
   await sleep(2000)
->>>>>>> ff459e1c
 
   await sleep(1000)
 
@@ -2402,57 +2398,4 @@
   })
   console.log(props)
 
-<<<<<<< HEAD
-})
-=======
-})
-
-describe("migration", async assert => {
-
-  if (!isLocal()) {
-    console.log("only run unit tests on local - don't reset accounts on mainnet or testnet")
-    return
-  }
-
-  const contracts = await initContracts({ proposals, settings })
-
-  console.log('settings reset')
-  await contracts.settings.reset({ authorization: `${settings}@active` })
-
-  console.log('change batch size')
-  await contracts.settings.configure('batchsize', 2, { authorization: `${settings}@active` })
-
-  console.log('proposals reset')
-  await contracts.proposals.reset({ authorization: `${proposals}@active` })
-
-  const propsBefore = await eos.getTableRows({
-    code: proposals,
-    scope: proposals,
-    table: 'props',
-    json: true,
-  })
-  console.log('props before:', propsBefore)
-
-  const mProps = await eos.getTableRows({
-    code: proposals,
-    scope: proposals,
-    table: 'migrateprops',
-    json: true,
-  })
-  console.log('migrate props:', mProps)
-
-  await contracts.proposals.initprops(0, { authorization: `${proposals}@active` })
-  await sleep(3000)
-
-  const propsAfter = await eos.getTableRows({
-    code: proposals,
-    scope: proposals,
-    table: 'props',
-    json: true,
-  })
-  console.log('props after:', propsAfter)
-
-})
-
-
->>>>>>> ff459e1c
+})