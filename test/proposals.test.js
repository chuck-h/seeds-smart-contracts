--- conflicted
+++ resolved
@@ -3038,18 +3038,96 @@
 
 })
 
-<<<<<<< HEAD
-describe('Stake burn in rejected proposals', async assert => {
-=======
+
 describe('Check Banned', async assert => {
->>>>>>> 41aefce9
 
   if (!isLocal()) {
     console.log("only run unit tests on local - don't reset accounts on mainnet or testnet")
     return
   }
-
-<<<<<<< HEAD
+  
+  const contracts = await initContracts({ token, harvest, accounts, proposals })
+  
+  console.log('accounts reset')
+  await contracts.accounts.reset({ authorization: `${accounts}@active` })
+
+  console.log('proposals reset')
+  await contracts.proposals.reset({ authorization: `${proposals}@active` })
+
+  console.log('join users')
+  await contracts.accounts.adduser(firstuser, 'firstuser', 'individual', { authorization: `${accounts}@active` })
+  await contracts.accounts.adduser(seconduser, 'seconduser', 'individual', { authorization: `${accounts}@active` })
+  await contracts.accounts.adduser(thirduser, 'thirduser', 'individual', { authorization: `${accounts}@active` })
+  
+  await contracts.accounts.testcitizen(firstuser, { authorization: `${accounts}@active` })
+  await contracts.accounts.testcitizen(seconduser, { authorization: `${accounts}@active` })
+  await contracts.accounts.testcitizen(thirduser, { authorization: `${accounts}@active` })
+  // proposal.recipient = recipient;
+
+  console.log('create proposal '+milestonebank)
+
+  await contracts.proposals.createx(seconduser, firstuser, '55.7000 SEEDS', 'title', 'summary', 'description', 'image', 'url', campaignbank, [ 10, 30, 30, 30 ], { authorization: `${seconduser}@active` })
+
+  console.log('deposit stake')
+  await contracts.token.transfer(seconduser, proposals, '555.0000 SEEDS', '', { authorization: `${seconduser}@active` })
+
+  console.log('update contribution score of citizens')
+  await contracts.harvest.testupdatecs(firstuser, 90, { authorization: `${harvest}@active` })
+  await contracts.harvest.testupdatecs(seconduser, 90, { authorization: `${harvest}@active` })
+  await contracts.harvest.testupdatecs(thirduser, 90, { authorization: `${harvest}@active` })
+
+  console.log('move proposals to active')
+  await contracts.proposals.onperiod({ authorization: `${proposals}@active` })
+  await sleep(3000)
+
+  await contracts.proposals.favour(firstuser, 1, 30, { authorization: `${firstuser}@active` })
+  await contracts.proposals.favour(seconduser, 1, 30, { authorization: `${seconduser}@active` })
+  await contracts.proposals.favour(thirduser, 1, 30, { authorization: `${thirduser}@active` })
+
+  console.log('ban user')
+  await contracts.accounts.bantree(firstuser, true, { authorization: `${accounts}@active` })
+
+  console.log('eval proposals')
+  await contracts.proposals.onperiod({ authorization: `${proposals}@active` })
+  await sleep(3000)
+
+  const props = await eos.getTableRows({
+    code: proposals,
+    scope: proposals,
+    table: 'props',
+    json: true,
+  })
+
+  //console.log('props '+JSON.stringify(props, null, 2))
+
+  var status = props.rows[0].status
+
+  //console.log('status '+status)
+
+  assert({
+    given: 'recepient banned but proposal passed',
+    should: 'proposal failed',
+    actual: status,
+    expected: "rejected"
+  })
+
+
+  // console.log('test 1')
+  // tx = await contracts.proposals.testisbanned(firstuser, { authorization: `${proposals}@active` })
+  // console.log(JSON.stringify(tx, null, 2))
+  // console.log('test 2')
+  // tx2 = await contracts.proposals.testisbanned(seconduser, { authorization: `${proposals}@active` })
+  // console.log(JSON.stringify(tx2, null, 2))
+
+})
+
+describe('Stake burn in rejected proposals', async assert => {
+
+  if (!isLocal()) {
+    console.log("only run unit tests on local - don't reset accounts on mainnet or testnet")
+    return
+  }
+
   const contracts = await initContracts({ accounts, proposals, token, harvest, settings })
 
   console.log('settings reset')
@@ -3060,9 +3138,6 @@
   
   await contracts.settings.configure("propquorum", 33, { authorization: `${settings}@active` }) 
   await contracts.settings.configure("propmajority", 50, { authorization: `${settings}@active` })
-=======
-  const contracts = await initContracts({ token, harvest, accounts, proposals })
->>>>>>> 41aefce9
 
   console.log('accounts reset')
   await contracts.accounts.reset({ authorization: `${accounts}@active` })
@@ -3074,7 +3149,6 @@
   await contracts.accounts.adduser(firstuser, 'firstuser', 'individual', { authorization: `${accounts}@active` })
   await contracts.accounts.adduser(seconduser, 'seconduser', 'individual', { authorization: `${accounts}@active` })
   await contracts.accounts.adduser(thirduser, 'thirduser', 'individual', { authorization: `${accounts}@active` })
-<<<<<<< HEAD
   await contracts.accounts.adduser(fourthuser, 'fourthuser', 'individual', { authorization: `${accounts}@active` })
   await contracts.accounts.adduser(fifthuser, 'fifthuser', 'individual', { authorization: `${accounts}@active` })
 
@@ -3181,49 +3255,12 @@
   await contracts.proposals.initnumprop({ authorization: `${proposals}@active` })
 
   const proposalsInit = await eos.getTableRows({
-=======
-
-  await contracts.accounts.testcitizen(firstuser, { authorization: `${accounts}@active` })
-  await contracts.accounts.testcitizen(seconduser, { authorization: `${accounts}@active` })
-  await contracts.accounts.testcitizen(thirduser, { authorization: `${accounts}@active` })
-  // proposal.recipient = recipient;
-
-  console.log('create proposal '+milestonebank)
-
-  await contracts.proposals.createx(seconduser, firstuser, '55.7000 SEEDS', 'title', 'summary', 'description', 'image', 'url', campaignbank, [ 10, 30, 30, 30 ], { authorization: `${seconduser}@active` })
-
-  console.log('deposit stake')
-  await contracts.token.transfer(seconduser, proposals, '555.0000 SEEDS', '', { authorization: `${seconduser}@active` })
-
-  console.log('update contribution score of citizens')
-  await contracts.harvest.testupdatecs(firstuser, 90, { authorization: `${harvest}@active` })
-  await contracts.harvest.testupdatecs(seconduser, 90, { authorization: `${harvest}@active` })
-  await contracts.harvest.testupdatecs(thirduser, 90, { authorization: `${harvest}@active` })
-
-  console.log('move proposals to active')
-  await contracts.proposals.onperiod({ authorization: `${proposals}@active` })
-  await sleep(3000)
-
-  await contracts.proposals.favour(firstuser, 1, 30, { authorization: `${firstuser}@active` })
-  await contracts.proposals.favour(seconduser, 1, 30, { authorization: `${seconduser}@active` })
-  await contracts.proposals.favour(thirduser, 1, 30, { authorization: `${thirduser}@active` })
-
-  console.log('ban user')
-  await contracts.accounts.bantree(firstuser, true, { authorization: `${accounts}@active` })
-
-  console.log('eval proposals')
-  await contracts.proposals.onperiod({ authorization: `${proposals}@active` })
-  await sleep(3000)
-
-  const props = await eos.getTableRows({
->>>>>>> 41aefce9
     code: proposals,
     scope: proposals,
     table: 'props',
     json: true,
   })
 
-<<<<<<< HEAD
   assert({
     given: 'firstuser transfer to proposals',
     should: 'have correct balance',
@@ -3265,27 +3302,5 @@
     actual: finalBalances[1] - stakeBalances[1],
     expected: 0
   })
-=======
-  //console.log('props '+JSON.stringify(props, null, 2))
-
-  var status = props.rows[0].status
-
-  //console.log('status '+status)
-
-  assert({
-    given: 'recepient banned but proposal passed',
-    should: 'proposal failed',
-    actual: status,
-    expected: "rejected"
-  })
-
-
-  // console.log('test 1')
-  // tx = await contracts.proposals.testisbanned(firstuser, { authorization: `${proposals}@active` })
-  // console.log(JSON.stringify(tx, null, 2))
-  // console.log('test 2')
-  // tx2 = await contracts.proposals.testisbanned(seconduser, { authorization: `${proposals}@active` })
-  // console.log(JSON.stringify(tx2, null, 2))
->>>>>>> 41aefce9
 
 })