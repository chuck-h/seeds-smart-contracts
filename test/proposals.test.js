--- conflicted
+++ resolved
@@ -28,10 +28,7 @@
   console.log('change min stake')
   await contracts.settings.configure('prop.cmp.min', 500 * 10000, { authorization: `${settings}@active` })
   await contracts.settings.configure('prop.al.min', 500 * 10000, { authorization: `${settings}@active` })
-<<<<<<< HEAD
-=======
   console.log('set propmajority to 80')
->>>>>>> 20bfebef
   await contracts.settings.configure('propmajority', 80, { authorization: `${settings}@active` })
 
   console.log('accounts reset')
@@ -661,11 +658,8 @@
         total_citizens: 3,
         quorum_vote_base: 75,
         quorum_votes_needed: 18,
-<<<<<<< HEAD
+        unity_needed: '0.80000001192092896',
         total_eligible_voters: 0,
-=======
->>>>>>> 20bfebef
-        unity_needed: '0.80000001192092896',
         active_props: [ 1, 2, 3, 4 ],
         eval_props: []
       }
@@ -692,11 +686,8 @@
         total_citizens: 3,
         quorum_vote_base: 75,
         quorum_votes_needed: 18,
-<<<<<<< HEAD
+        unity_needed: '0.80000001192092896',
         total_eligible_voters: 4,
-=======
->>>>>>> 20bfebef
-        unity_needed: '0.80000001192092896',
         active_props: [ 1, 2, 3, 4 ],
         eval_props: []
       },
@@ -708,15 +699,10 @@
         total_favour: 0,
         total_against: 0,
         total_citizens: 4,
-<<<<<<< HEAD
-        quorum_vote_base: 33,
-        quorum_votes_needed: 2,
-        total_eligible_voters: 0,
-=======
         quorum_vote_base: 161,
         quorum_votes_needed: 11,
->>>>>>> 20bfebef
         unity_needed: '0.80000001192092896',
+        total_eligible_voters: 0,
         active_props: [],
         eval_props: [ 1, 4 ]
       }
@@ -789,12 +775,9 @@
   await contracts.accounts.adduser(thirduser, 'thirduser', 'individual', { authorization: `${accounts}@active` })
   await contracts.accounts.adduser(fourthuser, 'fourthuser', 'individual', { authorization: `${accounts}@active` })
 
-<<<<<<< HEAD
   console.log(`add rep to ${firstuser}`)
   await contracts.accounts.addrep(firstuser, 100, { authorization: `${accounts}@active` })
-=======
   await contracts.accounts.testresident(firstuser, { authorization: `${accounts}@active` })
->>>>>>> 20bfebef
 
   console.log('create proposal '+campaignbank)
   await contracts.proposals.createx(firstuser, firstuser, '100.0000 SEEDS', 'title', 'summary', 'description', 'image', 'url', campaignbank, [ 10, 30, 30, 30 ], { authorization: `${firstuser}@active` })
@@ -1301,10 +1284,7 @@
 
       await contracts.proposals.testquorum(numberProposals, { authorization: `${proposals}@active` })
     } catch (err) {
-<<<<<<< HEAD
-=======
       console.log("catch errrrrr ==== \n", JSON.stringify(err, null, 2), "\n====")
->>>>>>> 20bfebef
       assert({
         given: 'get quorum called',
         should: 'give the correct quorum threshold',
@@ -1318,12 +1298,9 @@
 
   const min = 7
   const max = 40
-<<<<<<< HEAD
-=======
   const quorum_factor = 100
   // forumula = quorum_factor / num_proposals, bounded by min, max
 
->>>>>>> 20bfebef
   await testQuorum(0, min)
   await testQuorum(1, max)
   await testQuorum(2, max)
@@ -2009,15 +1986,11 @@
   await contracts.proposals.reset({ authorization: `${proposals}@active` })
 
   console.log('change batch size')
-<<<<<<< HEAD
-  await contracts.settings.configure('batchsize', 2, { authorization: `${settings}@active` })
-=======
   await contracts.settings.configure('batchsize', 10, { authorization: `${settings}@active` })
   console.log('majority 80')
   await contracts.settings.configure('propmajority', 80, { authorization: `${settings}@active` })
   console.log('disable quorum')
   await contracts.settings.configure('quorum.base', 0, { authorization: `${settings}@active` })
->>>>>>> 20bfebef
 
   console.log('join users')
   const users = [firstuser, seconduser, thirduser, fourthuser, fifthuser]
@@ -2338,8 +2311,13 @@
     seconduser, firstuser, '300.0000 SEEDS', 'title', 'summary', 'description', 'image', 'url', 
     campaignbank, '40.0000 SEEDS', '6.0000 SEEDS', '50.0000 SEEDS', { authorization: `${seconduser}@active` })
 
+  await contracts.proposals.createinvite(
+    seconduser, firstuser, '300.0000 SEEDS', 'title', 'summary', 'description', 'image', 'url', 
+    campaignbank, '40.0000 SEEDS', '6.0000 SEEDS', '50.0000 SEEDS', { authorization: `${seconduser}@active` })
+
   await contracts.token.transfer(firstuser, proposals, '500.0000 SEEDS', '', { authorization: `${firstuser}@active` })
-  await contracts.token.transfer(seconduser, proposals, '500.0000 SEEDS', '', { authorization: `${seconduser}@active` })
+  await contracts.token.transfer(seconduser, proposals, '500.0000 SEEDS', '2', { authorization: `${seconduser}@active` })
+  await contracts.token.transfer(seconduser, proposals, '500.0000 SEEDS', '3', { authorization: `${seconduser}@active` })
   
   console.log('move proposal to active')
   await contracts.proposals.onperiod({ authorization: `${proposals}@active` })
