const { describe } = require("riteway")
const { eos, encodeName, getBalance, getBalanceFloat, names, getTableRows, isLocal, initContracts, createKeypair } = require("../scripts/helper")
const { equals } = require("ramda")
const { parse } = require("commander")

const { accounts, harvest, token, firstuser, seconduser, thirduser, bank, settings, history, fourthuser, proposals, organization, region, globaldho, fifthuser } = names

function getBeginningOfDayInSeconds () {
  const now = new Date()
  return now.setUTCHours(0, 0, 0, 0) / 1000
}

function sleep(ms) {
  return new Promise(resolve => setTimeout(resolve, ms));
}

describe("Harvest General", async assert => {

  if (!isLocal()) {
    console.log("only run unit tests on local - don't reset accounts on mainnet or testnet")
    return
  }

  const contracts = await initContracts({ accounts, token, harvest, settings, history })

  console.log('harvest reset')
  await contracts.harvest.reset({ authorization: `${harvest}@active` })

  console.log('accounts reset')
  await contracts.accounts.reset({ authorization: `${accounts}@active` })

  console.log('reset token stats')
  await contracts.token.resetweekly({ authorization: `${token}@active` })

  console.log('configure')
  await contracts.settings.configure("hrvstreward", 10000 * 100, { authorization: `${settings}@active` })

  console.log('join users')
  await contracts.accounts.adduser(firstuser, 'first user', 'individual', { authorization: `${accounts}@active` })
  await contracts.accounts.adduser(seconduser, 'second user', 'individual', { authorization: `${accounts}@active` })

  console.log('reset history')
  let users = [firstuser, seconduser]
  users.forEach( async (user, index) => await contracts.history.reset(user, { authorization: `${history}@active` }))

  const day = getBeginningOfDayInSeconds()

  await contracts.history.deldailytrx(day, { authorization: `${history}@active` })
  await sleep(100)

  const txpoints1 = await eos.getTableRows({
    code: harvest,
    scope: harvest,
    table: 'txpoints',
    json: true,
    limit: 100
  })

  console.log(" tx points 1 "+JSON.stringify(txpoints1, null, 2))

  
  console.log('plant seeds x')
  await contracts.token.transfer(firstuser, harvest, '500.0000 SEEDS', '', { authorization: `${firstuser}@active` })

  await contracts.token.transfer(seconduser, harvest, '200.0000 SEEDS', '', { authorization: `${seconduser}@active` })
  // await sleep(5000)

  // console.log('transfer seeds')
  await contracts.token.transfer(firstuser, seconduser, '1.0000 SEEDS', '', { authorization: `${firstuser}@active` })
  
  // await sleep(5000)
  await contracts.token.transfer(seconduser, firstuser, '0.1000 SEEDS', '', { authorization: `${seconduser}@active` })
  
  const balanceBeforeUnplanted = await getBalanceFloat(seconduser)

  const checkTotal = async (check) => {
    const total = await eos.getTableRows({
      code: harvest,
      scope: harvest,
      table: 'total',
      json: true,
    })
    // const planted = await eos.getTableRows({
    //   code: harvest,
    //   scope: harvest,
    //   table: 'planted',
    //   json: true,
    // })
    // console.log("planted "+JSON.stringify(planted, null, 2))
    // console.log("total "+JSON.stringify(total, null, 2))

    assert({
      given: 'checking total '+check,
      should: 'be able the same',
      actual: total.rows[0].total_planted,
      expected: check + ".0000 SEEDS"
    })
  }

  await checkTotal(700);

  let num_seeds_unplanted = 100
  await contracts.harvest.unplant(seconduser, num_seeds_unplanted + '.0000 SEEDS', { authorization: `${seconduser}@active` })

  await checkTotal(600);

  var unplantedOverdrawCheck = true
  try {
    await contracts.harvest.unplant(seconduser, '100000000.0000 SEEDS', { authorization: `${seconduser}@active` })
    unplantedOverdrawCheck = false
  } catch (err) {
    console.log("overdraw protection works")
  }

  const refundsAfterUnplanted = await getTableRows({
    code: harvest,
    scope: seconduser,
    table: 'refunds',
    json: true,
    limit: 100
  })

  console.log("call first signer pays action")
  await contracts.harvest.payforcpu(
    seconduser, 
    { 
      authorization: [ 
        {
          actor: harvest,
          permission: 'payforcpu'
        },   
        {
          actor: seconduser,
          permission: 'active'
        }
      ]
    }
  )

  var payforcpuSeedsUserOnly = true
  try {
    await contracts.harvest.payforcpu(
      thirduser, 
      { 
        authorization: [ 
          {
            actor: harvest,
            permission: 'payforcpu'
          },   
          {
            actor: thirduser,
            permission: 'active'
          }
        ]
      }
    )  
    payforcpuSeedsUserOnly = false
  } catch (err) {
    console.log("require seeds user for pay for cpu test")
  }

  var payforCPURequireAuth = true
  try {
    await contracts.harvest.payforcpu(
      thirduser, 
      { 
        authorization: [    
          {
            actor: thirduser,
            permission: 'active'
          }
        ]
      }
    )  
    payforCPURequireAuth = false
  } catch (err) {
    console.log("require payforcup perm test")
  }

  var payforCPURequireUserAuth = true
  try {
    await contracts.harvest.payforcpu(
      thirduser, 
      { 
        authorization: [ 
          {
            actor: harvest,
            permission: 'payforcpu'
          },   
        ]
      }
    )  
    payforCPURequireUserAuth = false
  } catch (err) {
    console.log("require user auth test")
  }


  //console.log("results after unplanted" + JSON.stringify(refundsAfterUnplanted, null, 2))

  const balanceAfterUnplanted = await getBalanceFloat(seconduser)

  const assetIt = (string) => {
    let a = string.split(" ")
    return {
      amount: Number(a[0]) * 10000,
      symbol: a[1]
    }
  }

  const totalUnplanted = refundsAfterUnplanted.rows.reduce( (a, b) => a + assetIt(b.amount).amount, 0) / 10000

  console.log('claim refund\n')
  const balanceBeforeClaimed = await getBalanceFloat(seconduser)

  // rewind 16 days
  let day_seconds = 60 * 60 * 24
  let num_days_expired = 16
  let weeks_expired = parseInt(num_days_expired/7)
  await contracts.harvest.testclaim(seconduser, 1, day_seconds * num_days_expired, { authorization: `${harvest}@active` })

  const transactionRefund = await contracts.harvest.claimrefund(seconduser, 1, { authorization: `${seconduser}@active` })

  const refundsAfterClaimed = await getTableRows({
    code: harvest,
    scope: seconduser,
    table: 'refunds',
    json: true,
    limit: 100
  })

  const balanceAfterClaimed = await getBalanceFloat(seconduser)

  //console.log(weeks_expired + " balance before claim "+balanceBeforeClaimed)
  //console.log("balance after claim  "+balanceAfterClaimed)

  let difference = balanceAfterClaimed - balanceBeforeClaimed
  let expectedDifference = num_seeds_unplanted * weeks_expired / 12

  assert({
    given: 'claim refund after '+num_days_expired+' days',
    should: 'be able to claim '+weeks_expired+'/12 of total unplanted',
    actual: Math.floor(difference * 1000)/1000,
    expected: Math.floor(expectedDifference * 1000)/1000
  })

  console.log('cancel refund')
  const transactionCancelRefund = await contracts.harvest.cancelrefund(seconduser, 1, { authorization: `${seconduser}@active` })

  const refundsAfterCanceled = await getTableRows({
    code: harvest,
    scope: seconduser,
    table: 'refunds',
    json: true,
    limit: 100
  })

  console.log('sow seeds')
  await contracts.harvest.sow(seconduser, firstuser, '10.0000 SEEDS', { authorization: `${seconduser}@active` })

  var sowBalanceExceeded = false
  try {
    await contracts.harvest.sow(seconduser, firstuser, '100000000000.0000 SEEDS', { authorization: `${seconduser}@active` })
    sowBalanceExceeded = true
  } catch (err) {
    console.log("trying to sow more than user has planted throws error")
  }

  console.log('calculate planted score')
  await contracts.harvest.rankplanteds({ authorization: `${harvest}@active` })
  const planted = await getTableRows({
    code: harvest,
    scope: harvest,
    table: 'planted',
    json: true
  })
  const sizes = await getTableRows({
    code: harvest,
    scope: harvest,
    table: 'sizes',
    json: true
  })
  console.log("plantedXX  "+JSON.stringify(planted, null, 2))
  console.log("sizesxx  "+JSON.stringify(sizes, null, 2))


  console.log('calculate reputation multiplier')
  await contracts.accounts.addrep(firstuser, 1, { authorization: `${accounts}@active` })
  await contracts.accounts.addrep(seconduser, 2, { authorization: `${accounts}@active` })
  await contracts.accounts.rankreps({ authorization: `${accounts}@active` })

  await contracts.token.transfer(firstuser, seconduser, '1.0000 SEEDS', '', { authorization: `${firstuser}@active` })
  await sleep(2000)
  
  await contracts.token.transfer(seconduser, firstuser, '0.1000 SEEDS', '', { authorization: `${seconduser}@active` })
  await sleep(2000)

  console.log('calculate transactions score')
  await contracts.harvest.calctrxpts({ authorization: `${harvest}@active` })
  await contracts.harvest.ranktxs({ authorization: `${harvest}@active` })

  const txpoints = await getTableRows({
    code: harvest,
    scope: harvest,
    table: 'txpoints',
    json: true
  })


  let transactionAsString = JSON.stringify(transactionRefund.processed)

  console.log("includes history "+transactionAsString.includes(history))
  console.log("includes history "+transactionAsString.includes("trxentry"))

  assert({
    given: 'sow more than planted',
    should: 'throw exception',
    actual: sowBalanceExceeded,
    expected: false
  })

  assert({
    given: 'claim refund transaction',
    should: 'call inline action to history',
    actual: transactionAsString.includes(history) && transactionAsString.includes("trxentry") ,
    expected: true
  })

  assert({
    given: 'unplant more than planted',
    should: 'fail',
    actual: unplantedOverdrawCheck,
    expected: true
  })
  
  assert({
    given: 'cancel refund transaction',
    should: 'call inline action to history',
    actual: transactionCancelRefund.processed.action_traces[0].inline_traces[0].act.account,
    expected: history
  })

  assert({
    given: 'after unplanting 100 seeds',
    should: 'refund rows add up to 100',
    actual: totalUnplanted,
    expected: 100
  })

  assert({
    given: 'unplant called',
    should: 'create refunds rows',
    actual: refundsAfterUnplanted.rows.length,
    expected: 12
  })

  assert({
    given: 'claimed refund',
    should: 'keep refunds rows',
    actual: refundsAfterClaimed.rows.length,
    expected: 10
  })

  assert({
    given: 'canceled refund',
    should: 'withdraw refunds to user',
    actual: refundsAfterCanceled.rows.length,
    expected: 0
  })

  assert({
    given: 'unplanting process',
    should: 'not change user balance before timeout',
    actual: balanceAfterUnplanted,
    expected: balanceBeforeUnplanted
  })

  assert({
    given: 'planted calculation',
    should: 'assign planted score to each user',
    actual: planted.rows.map(row => ({
      account: row.account,
      score: row.rank
    })),
    expected: [{
      account: firstuser,
      score: 50
    }, {
      account: seconduser,
      score: 0
    }]
  })

  console.log("txpoints 77: "+JSON.stringify(txpoints, null, 2))
  
  assert({
    given: 'transactions calculation',
    should: 'assign transactions score to each user',
    actual: txpoints.rows.map(({ rank }) => rank).sort((a, b) => b - a),
    expected: [0]
  })

  assert({
    given: 'payforcpu called',
    should: 'work only when both authorizations are provided and user is seeds user',
    actual: [payforCPURequireAuth, payforCPURequireUserAuth, payforcpuSeedsUserOnly],
    expected: [true, true, true]
  })

})

describe("harvest planted score", async assert => {

  if (!isLocal()) {
    console.log("only run unit tests on local - don't reset accounts on mainnet or testnet")
    return
  }

  const contracts = await initContracts({ accounts, token, harvest, settings })

  console.log('settings reset')
  await contracts.settings.reset({ authorization: `${settings}@active` })

  console.log('harvest reset')
  await contracts.harvest.reset({ authorization: `${harvest}@active` })

  console.log('accounts reset')
  await contracts.accounts.reset({ authorization: `${accounts}@active` })

  console.log('reset token stats')
  await contracts.token.resetweekly({ authorization: `${token}@active` })

  await contracts.settings.configure('batchsize', 1, { authorization: `${settings}@active` })

  console.log('join users')
  await contracts.accounts.adduser(firstuser, 'first user', 'individual', { authorization: `${accounts}@active` })
  await contracts.accounts.adduser(seconduser, 'second user', 'individual', { authorization: `${accounts}@active` })

  console.log('plant seeds')
  await contracts.token.transfer(firstuser, harvest, '500.0000 SEEDS', '', { authorization: `${firstuser}@active` })
  await contracts.token.transfer(seconduser, harvest, '200.0000 SEEDS', '', { authorization: `${seconduser}@active` })

  await contracts.harvest.rankplanteds({ authorization: `${harvest}@active` })
  await contracts.accounts.rankreps({ authorization: `${accounts}@active` })
  await contracts.harvest.calctrxpts({ authorization: `${harvest}@active` })
  await contracts.harvest.ranktxs({ authorization: `${harvest}@active` })

  const planted = await eos.getTableRows({
    code: harvest,
    scope: harvest,
    table: 'planted',
    json: true,
    limit: 100
  })

  console.log('planted '+JSON.stringify(planted, null, 2))

  assert({
    given: 'planted calculation',
    should: 'have valies',
    actual: planted.rows.map(({ rank }) => rank),
    expected: [50, 0]
  })

})

describe("harvest transaction score", async assert => {

  if (!isLocal()) {
    console.log("only run unit tests on local - don't reset accounts on mainnet or testnet")
    return
  }

  const memoprefix = "" + (new Date()).getTime()

  const contracts = await initContracts({ accounts, token, harvest, settings, history })

  const day = getBeginningOfDayInSeconds()

  console.log('settings reset')
  await contracts.settings.reset({ authorization: `${settings}@active` })

  console.log('harvest reset')
  await contracts.harvest.reset({ authorization: `${harvest}@active` })

  console.log('accounts reset')
  await contracts.accounts.reset({ authorization: `${accounts}@active` })

  console.log('reset token stats')
  await contracts.token.resetweekly({ authorization: `${token}@active` })

  console.log('change max limit transactions')
  await contracts.settings.configure('txlimit.min', 100, { authorization: `${settings}@active` })
  await contracts.settings.configure('batchsize', 1, { authorization: `${settings}@active` })

  console.log('join users')
  let users = [firstuser, seconduser, thirduser, fourthuser]
  users.forEach( async (user, index) => await contracts.accounts.adduser(user, index+' user', 'individual', { authorization: `${accounts}@active` }))
  users.forEach( async (user, index) => await contracts.history.reset(user, { authorization: `${history}@active` }))
  
  await contracts.history.deldailytrx(day, { authorization: `${history}@active` })
  await sleep(100)

  const transfer = async (from, to, quantity, memo) => {
    await contracts.token.transfer(from, to, `${quantity}.0000 SEEDS`, memo, { authorization: `${from}@active` })
    await sleep(3000)
  }

  const checkScores = async (points, scores, given, should) => {

    console.log("checking points " + points + " scores: " + scores)
    await contracts.harvest.calctrxpts({ authorization: `${harvest}@active` })
    await contracts.harvest.ranktxs({ authorization: `${harvest}@active` })
    
    const txpoints = await eos.getTableRows({
      code: harvest,
      scope: harvest,
      table: 'txpoints',
      json: true,
      limit: 100
    })
    console.log(" tx points "+JSON.stringify(txpoints, null, 2))
    
    assert({
      given: 'transaction points ' + given,
      should: 'have expected values ' + should,
      actual: txpoints.rows.map(({ points }) => points),
      expected: points
    })

    assert({
      given: 'transaction scores ' + given,
      should: 'have expected values ' + should,
      actual: txpoints.rows.map(({ rank }) => rank),
      expected: scores
    })

  }

  //await contracts.accounts.rankcbss({ authorization: `${accounts}@active` })

  // await checkScores([], [], "no reputation no points", "be empty")

  console.log('calculate tx scores with reputation')
  await contracts.accounts.testsetrs(seconduser, 49, { authorization: `${accounts}@active` })

  console.log('make transaction, no reps')
  await transfer(firstuser, seconduser, 10, memoprefix)

  await checkScores([10], [0], "1 reputation, 1 tx", "100 score")

  // console.log("transfer with 10 rep, 2 accounts have rep")
  await contracts.accounts.testsetrs(thirduser, 75, { authorization: `${accounts}@active` })
  await transfer(seconduser, thirduser, 10, '0'+memoprefix)

  await checkScores([10, 16], [0, 50], "2 reputation, 2 tx", "0, 50 score")

  let expectedScore = 15 + 25 * (1 * 1.5) // 52.5
  console.log("More than 26 transactions. Expected tx points: "+ expectedScore)
  for(let i = 0; i < 40; i++) {
    // 40 transactions
    // rep multiplier 2nd user: 1.5
    // vulume: 1
    // only 26 tx count
    // score from before was 15
    await transfer(firstuser, seconduser, 9, memoprefix+" tx "+i)
  }
  await checkScores([19, 16], [50, 0], "2 reputation, 2 tx", "50, 0 score")

  // test tx exceeds volume limit
  let tx_max_points = 1777
  let third_user_rep_multiplier = 2 * 0.7575
  await transfer(seconduser, thirduser, 3000, memoprefix+" tx max pt")
  await checkScores([19, parseInt(Math.ceil(16 + tx_max_points * third_user_rep_multiplier))], [0, 50], "large tx", "100, 75 score")
  
  // send back 
  await transfer(thirduser, seconduser, 3000, memoprefix+" tx max pt")

  console.log("calc CS score")
  await contracts.harvest.calccss({ authorization: `${harvest}@active` })
  await contracts.harvest.rankcss({ authorization: `${harvest}@active` })

  const cspoints = await eos.getTableRows({
    code: harvest,
    scope: harvest,
    table: 'cspoints',
    json: true,
    limit: 100
  })

  // let secondCSpoints = cspoints.rows.filter( item => item.account == seconduser )[0].contribution_points
  // let secondCS = harvestStats.rows.filter( item => item.account == seconduser )[0].contribution_score

  const txpoints = await eos.getTableRows({
    code: harvest,
    scope: harvest,
    table: 'txpoints',
    json: true,
    limit: 100
  })
  console.log(" tx points "+JSON.stringify(txpoints, null, 2))
  

  console.log("cs points "+JSON.stringify(cspoints, null, 2))

  assert({
    given: 'contribution score points',
    should: 'have contribution points',
    actual: cspoints.rows.map(({ contribution_points }) => contribution_points), 
    expected: [49]
  })

  assert({
    given: 'contribution score',
    should: 'have contribution score score',
    actual: cspoints.rows.map(({ rank }) => rank), 
    expected: [0]
  })

})


describe("harvest community building score", async assert => {

  if (!isLocal()) {
    console.log("only run unit tests on local - don't reset accounts on mainnet or testnet")
    return
  }

  await sleep(2000)

  const contracts = await initContracts({ accounts, harvest, settings, history })

  console.log('harvest reset')
  await contracts.harvest.reset({ authorization: `${harvest}@active` })

  console.log('accounts reset')
  await contracts.accounts.reset({ authorization: `${accounts}@active` })

  console.log('join users')
  let users = [firstuser, seconduser, thirduser, fourthuser]

  for (let i = 0; i < users.length; i++) {
    await contracts.accounts.adduser(users[i], i+' user', 'individual', { authorization: `${accounts}@active` })
    await sleep(400)
  }

  const checkScores = async (points, scores, given, should) => {

    console.log("checking points "+points + " scores: "+scores)
    await sleep(300)
    await contracts.accounts.rankcbss({ authorization: `${accounts}@active` })
    
    const cbs = await eos.getTableRows({
      code: accounts,
      scope: accounts,
      table: 'cbs',
      json: true,
      limit: 100
    })

    //console.log(given + " cba points "+JSON.stringify(cbs, null, 2))
  
    assert({
      given: 'cbs points '+given,
      should: 'have expected values '+should,
      actual: cbs.rows.map(({ community_building_score }) => community_building_score),
      expected: points
    })

    assert({
      given: 'cbs scores '+given,
      should: 'have expected values '+should,
      actual: cbs.rows.map(({ rank }) => rank),
      expected: scores
    })

  }

  console.log('add cbs')
  //await contracts.accounts.rankcbss({ authorization: `${accounts}@active` })

  //await checkScores([], [], "no cbs", "be empty")

  console.log('calculate cbs scores')
  await contracts.accounts.testsetcbs(firstuser, 1, { authorization: `${accounts}@active` })
  await sleep(200)
  await checkScores([1], [0], "1 cbs", "0 score")

  await contracts.accounts.testsetcbs(seconduser, 2, { authorization: `${accounts}@active` })
  await sleep(200)
  await contracts.accounts.testsetcbs(thirduser, 3, { authorization: `${accounts}@active` })
  await sleep(200)
  await contracts.accounts.testsetcbs(fourthuser, 0, { authorization: `${accounts}@active` })

  await contracts.accounts.rankcbss({ authorization: `${accounts}@active` })
  await checkScores([1, 2, 3, 0], [25, 50, 75, 0], "cbs distribution", "correct")
})

describe('contribution score', async assert => {

  if (!isLocal()) {
    console.log("only run unit tests on local - don't reset accounts on mainnet or testnet")
    return
  }

  await sleep(2000)

  const eosDevKey = 'EOS6MRyAjQq8ud7hVNYcfnVPJqcVpscN5So8BhtHuGYqET5GDW5CV'

  const contracts = await Promise.all([
    eos.contract(token),
    eos.contract(accounts),
    eos.contract(harvest),
    eos.contract(settings),
    eos.contract(organization),
    eos.contract(history)
  ]).then(([token, accounts, harvest, settings, organization, history]) => ({
    token, accounts, harvest, settings, organization, history
  }))

  console.log('harvest reset')
  await contracts.harvest.reset({ authorization: `${harvest}@active` })

  console.log('harvest reset')
  await contracts.settings.reset({ authorization: `${settings}@active` })

  console.log('accounts reset')
  await contracts.accounts.reset({ authorization: `${accounts}@active` })

  console.log('reset token stats')
  await contracts.token.resetweekly({ authorization: `${token}@active` })

  console.log('reset organization')
  await contracts.organization.reset({ authorization: `${organization}@active` })

  console.log('reset history')
  const day = getBeginningOfDayInSeconds()
  await contracts.history.reset(history, { authorization: `${history}@active` })
  await contracts.history.reset(fifthuser, { authorization: `${history}@active` })
  await contracts.history.deldailytrx(day, { authorization: `${history}@active` })

  const users = [firstuser, seconduser, thirduser, fourthuser]

  const org1 = 'testorg1'
  const org2 = 'testorg2'
  const org3 = 'testorg3'

  const orgs = [org1, org2, org3]

  await Promise.all(users.map(user => contracts.history.reset(user, { authorization: `${history}@active` })))
  await Promise.all(orgs.map(org => contracts.history.reset(org, { authorization: `${history}@active` })))

  const checkCSScores = async (scope, scores, rankings) => {
    const rankcss = await eos.getTableRows({
      code: harvest,
      scope,
      table: 'cspoints',
      json: true,
      limit: 100
    })
    console.log(rankcss)
    assert({
      given: 'contribution score',
      should: 'have the correct values',
      actual: {
        scores: rankcss.rows.map(r => r.contribution_points),
        rankings: rankcss.rows.map(r => r.rank)
      },
      expected: {
        scores,
        rankings
      }
    })
  }

  const getEntry = (user, rows) => {
    const aux = rows.filter(r => r.account == user)
    if (aux.length > 0) {
      return aux[0].rank
    }
    return 0
  }

  const calcCSPoints = async (user, s) => {
    const plant = await eos.getTableRows({
      code: harvest,
      scope: harvest,
      table: 'planted',
      json: true,
      limit: 100
    })
    const cbs = await eos.getTableRows({
      code: accounts,
      scope: s == 'org' ? s : accounts,
      table: 'cbs',
      json: true,
      limit: 100
    })
    const trx = await eos.getTableRows({
      code: harvest,
      scope: s == 'org' ? s : harvest,
      table: 'txpoints',
      json: true,
      limit: 100
    })
    const rep = await eos.getTableRows({
      code: accounts,
      scope: s == 'org' ? s : accounts,
      table: 'rep',
      json: true,
      limit: 100
    })
    const plantedRank = getEntry(user, plant.rows)
    const cbsRank = getEntry(user, cbs.rows)
    const trxRank = getEntry(user, trx.rows)
    const repRank = getEntry(user, rep.rows)

    return parseInt(((plantedRank + cbsRank + trxRank) * repRank * 2) / 100)
  }

  const individualHarvestScope = harvest
  const organizationScope = 'org'

  console.log('join users')
  
  await contracts.accounts.adduser(fifthuser, fifthuser, 'individual', { authorization: `${accounts}@active` })
  await contracts.accounts.testsetrs(fifthuser, 10, { authorization: `${accounts}@active` })

  for (let i = 0; i < users.length; i++) {
    const user = users[i]
    await contracts.accounts.adduser(user, user, 'individual', { authorization: `${accounts}@active` })
    await contracts.accounts.addrep(user, 10*(i+1), { authorization: `${accounts}@active` })
    await contracts.accounts.testsetrs(user, i+1, { authorization: `${accounts}@active` })
    await contracts.accounts.testsetcbs(user, 10*(i+1), { authorization: `${accounts}@active` })
    await contracts.token.transfer(user, harvest, `${10 * (i+1)}.0000 SEEDS`, `sow ${user}`, { authorization: `${user}@active` })
    await contracts.token.transfer(user, fifthuser, `${50 * (i+1)}.0000 SEEDS`, '', { authorization: `${user}@active` })
    await contracts.history.reset(user, { authorization: `${history}@active` })
  }
  
  await contracts.token.transfer(firstuser, organization, "400.0000 SEEDS", "Initial supply", { authorization: `${firstuser}@active` })
  await contracts.token.transfer(seconduser, organization, "200.0000 SEEDS", "Initial supply", { authorization: `${seconduser}@active` })

  console.log('create organization')
  
  await contracts.organization.create(firstuser, 'testorg1', "Org Number 1", eosDevKey, { authorization: `${firstuser}@active` })
  await contracts.organization.create(firstuser, 'testorg2', "Org 2", eosDevKey,  { authorization: `${firstuser}@active` })
  await contracts.organization.create(seconduser, 'testorg3', "Org 3 - Test, Inc.", eosDevKey, { authorization: `${seconduser}@active` })

  for (let i = 1; i <= orgs.length; i++) {
    const org = orgs[i-1]
    await contracts.accounts.addrep(org, 20*i, { authorization: `${accounts}@active` })
    await contracts.accounts.testsetrs(org, i, { authorization: `${accounts}@active` })
    await contracts.token.transfer(firstuser, org, "400.0000 SEEDS", "Initial supply", { authorization: `${firstuser}@active` })
    await contracts.accounts.testsetcbs(org, 20*i, { authorization: `${accounts}@active` })
    await contracts.token.transfer(org, fifthuser, `${100 * (i+1)}.0000 SEEDS`, '', { authorization: `${org}@active` })
  }

  await sleep(2000)

  console.log('rank cbs')
  await contracts.accounts.rankcbss({ authorization: `${accounts}@active` })
  await contracts.accounts.rankorgcbss({ authorization: `${accounts}@active` })
  await sleep(1000)

  console.log('rank rep')
  await contracts.accounts.rankreps({ authorization: `${accounts}@active` })
  await contracts.accounts.rankorgreps({ authorization: `${accounts}@active` })
  await sleep(1000)

  console.log('rank transactions')
  await contracts.harvest.calctrxpts({ authorization: `${harvest}@active` })
  await sleep(1000)
  await contracts.harvest.ranktxs({ authorization: `${harvest}@active` })
  await contracts.harvest.rankorgtxs({ authorization: `${harvest}@active` })
  await sleep(1000)
  
  console.log('rank planted')
  await contracts.harvest.rankplanteds({ authorization: `${harvest}@active` })
  await sleep(1000)
  
  console.log('calculate contribution score for orgs')
  await contracts.harvest.calccss({ authorization: `${harvest}@active` })
  await sleep(2000)

  let userScores = []
  for (const user of users) { userScores.push(await calcCSPoints(user, accounts)) }
  userScores = userScores.filter(s => s > 0)

  let orgScores = []
  for (const org of orgs) { orgScores.push(await calcCSPoints(org, 'org')) }
  orgScores = orgScores.filter(s => s > 0)

  await checkCSScores(individualHarvestScope, userScores, [0, 0, 0, 0])
  await checkCSScores(organizationScope, orgScores, [0, 0])

  console.log('rank contribution score for orgs')
  await contracts.harvest.rankcss({ authorization: `${harvest}@active` })
  await contracts.harvest.rankorgcss({ authorization: `${harvest}@active` })
  await sleep(2000)

  await checkCSScores(individualHarvestScope, userScores, [0, 25, 50, 75])
  await checkCSScores(organizationScope, orgScores, [0, 50])

})

describe("plant for other user", async assert => {

  if (!isLocal()) {
    console.log("only run unit tests on local - don't reset accounts on mainnet or testnet")
    return
  }

  await sleep(2000)

  const contracts = await Promise.all([
    eos.contract(token),
    eos.contract(accounts),
    eos.contract(harvest),
    eos.contract(settings),
  ]).then(([token, accounts, harvest, settings]) => ({
    token, accounts, harvest, settings
  }))

  console.log('harvest reset')
  await contracts.harvest.reset({ authorization: `${harvest}@active` })

  console.log('accounts reset')
  await contracts.accounts.reset({ authorization: `${accounts}@active` })

  console.log('reset token stats')
  await contracts.token.resetweekly({ authorization: `${token}@active` })

  console.log('join users')
  await contracts.accounts.adduser(firstuser, 'first user', 'individual', { authorization: `${accounts}@active` })
  await contracts.accounts.adduser(seconduser, 'second user', 'individual', { authorization: `${accounts}@active` })

  let memo = "sow "+seconduser

  console.log('plant seeds with memo: ' + memo)

  await contracts.token.transfer(firstuser, harvest, '77.0000 SEEDS', memo, { authorization: `${firstuser}@active` })

  const plantedBalances = await getTableRows({
    code: harvest,
    scope: harvest,
    table: 'balances',
    upper_bound: seconduser,
    lower_bound: seconduser,
    json: true,
  })

  let badMemos = false
  const badMemo = async (badmemo) => {
    try {
      await contracts.token.transfer(firstuser, harvest, '77.0000 SEEDS', badmemo, { authorization: `${firstuser}@active` })
      badMemos = true
    } catch (error) {
      //console.log("error as expected "+ badmemo)
      //console.log(error)
    }  
  }
  //console.log('planted: ' + JSON.stringify(plantedBalances, null, 2))

  await badMemo("foobar");
  await badMemo("ASDASDSDASDSADSDSDSDASDSDSDSSDSDSDSADSDSADSD");
  await badMemo("sow X");
  await badMemo("sow somethingspecial");
  await badMemo("sow seedsuserfoo");
  await badMemo("sow seedsuseraaa foo");

  await badMemo("sow .");
  await badMemo("sow \u03A9\u0122\u9099\u6660");
  await badMemo("sow sadsadsakd;skdjlksajdlaskjd;lkaslaksdj;lkasjdals;kdjsal;kdj;aslKDJ;alskdj;alskdj;alskdj;alskdj;alskdjas;lKDJas;lkdj;alsKDJ;aslkdja;sLKDJas;lkdj");

  assert({
    given: 'user '+firstuser + 'planted for '+seconduser,
    should: 'second user should have planted balance',
    actual: plantedBalances.rows[0],
    expected: {
      "account": seconduser,
      "planted": "77.0000 SEEDS",
      "reward": "0.0000 SEEDS"
    }
  })
  assert({
    given: 'bad memo',
    should: 'cause exception',
    actual: badMemos,
    expected: false
  })

})


describe('Monthly QEV', async assert => {

  if (!isLocal()) {
    console.log("only run unit tests on local - don't reset accounts on mainnet or testnet")
    return
  }

  await sleep(2000)

  const contracts = await Promise.all([
    eos.contract(token),
    eos.contract(accounts),
    eos.contract(harvest),
    eos.contract(settings),
    eos.contract(history)
  ]).then(([token, accounts, harvest, settings, history]) => ({
    token, accounts, harvest, settings, history
  }))

  const day = getBeginningOfDayInSeconds()

  console.log('reset history')
  await contracts.history.reset(history, { authorization: `${history}@active` })
  await contracts.history.deldailytrx(day, { authorization: `${history}@active` })
  
  console.log('reset harvest')
  await contracts.harvest.reset({ authorization: `${harvest}@active` })

  console.log('update circulaing supply')
  await contracts.token.updatecirc({ authorization: `${token}@active` })

  console.log('calculate total monthly qev')
  
  await contracts.history.testtotalqev(120, 100 * 10000, { authorization: `${history}@active` })
  await sleep(100)
  await contracts.harvest.calcmqevs({ authorization: `${harvest}@active` })

  const totalQev = await getTableRows({
    code: harvest,
    scope: harvest,
    table: 'monthlyqevs',
    json: true,
  })

  delete totalQev.rows[0].circulating_supply

  assert({
    given: 'monthly qev calculated',
    should: 'have the correct monthlyqevs entries',
    actual: totalQev.rows,
    expected: [
      { timestamp: day, qualifying_volume: 30000000 }
    ]
  })

})

describe('Mint Rate and Harvest', async assert => {

  if (!isLocal()) {
    console.log("only run unit tests on local - don't reset accounts on mainnet or testnet")
    return
  }

  await sleep(2000)

  let eosDevKey = "EOS6MRyAjQq8ud7hVNYcfnVPJqcVpscN5So8BhtHuGYqET5GDW5CV"

  const contracts = await Promise.all([
    eos.contract(token),
    eos.contract(accounts),
    eos.contract(harvest),
    eos.contract(settings),
    eos.contract(history),
    eos.contract(organization),
    eos.contract(region)
  ]).then(([token, accounts, harvest, settings, history, organization, region]) => ({
    token, accounts, harvest, settings, history, organization, region
  }))

  const day = getBeginningOfDayInSeconds()
  const secondsPerDay =  86400
  const moonCycle = secondsPerDay * 29 + parseInt(secondsPerDay / 2)
  const previousDay = (new Date((day - 3 * moonCycle) * 1000).setUTCHours(0,0,0,0)) / 1000

  const users = [firstuser, seconduser, thirduser, fourthuser]
  const orgs = ['firstorg', 'secondorg', 'thirdorg']

  console.log('reset settings')
  await contracts.settings.reset({ authorization: `${settings}@active` })

  console.log('configure - rdc.cit')
  await contracts.settings.configure("rdc.cit", 1, { authorization: `${settings}@active` })

  console.log('reset history')
  await contracts.history.reset(history, { authorization: `${history}@active` })
  await contracts.history.deldailytrx(day, { authorization: `${history}@active` })
  for (const user of users) {
    await contracts.history.reset(user, { authorization: `${history}@active` })
  }
  for (const org of orgs) {
    await contracts.history.reset(org, { authorization: `${history}@active` })
  }
  
  console.log('reset harvest')
  await contracts.harvest.reset({ authorization: `${harvest}@active` })

  console.log('reset accounts')
  await contracts.accounts.reset({ authorization: `${accounts}@active` })

  console.log('reset orgs')
  await contracts.organization.reset({ authorization: `${organization}@active` })

<<<<<<< HEAD
  console.log('reset rdcs')
=======
  console.log('reset rgns')
>>>>>>> 1055116a
  await contracts.region.reset({ authorization: `${region}@active` })

  console.log('reset weekly')
  await contracts.token.resetweekly({ authorization: `${token}@active` })

  console.log('configure percentages')
  const percentageForUsers = 0.3
  const percentageForOrgs = 0.2
<<<<<<< HEAD
  const percentageForRdcs = 0.3
=======
  const percentageForrgns = 0.3
>>>>>>> 1055116a
  const percentageForGlobal = 0.2

  await contracts.settings.configure('hrvst.users', parseInt(percentageForUsers*1000000), { authorization: `${settings}@active` })
  await contracts.settings.configure('hrvst.orgs', parseInt(percentageForOrgs*1000000), { authorization: `${settings}@active` })
<<<<<<< HEAD
  await contracts.settings.configure('hrvst.rdcs', parseInt(percentageForRdcs*1000000), { authorization: `${settings}@active` })
=======
  await contracts.settings.configure('hrvst.rgns', parseInt(percentageForrgns*1000000), { authorization: `${settings}@active` })
>>>>>>> 1055116a
  await contracts.settings.configure('hrvst.global', parseInt(percentageForGlobal*1000000), { authorization: `${settings}@active` })


  console.log('update circulaing supply')
  await contracts.token.updatecirc({ authorization: `${token}@active` })

  console.log('calculate total monthly qev')
  await contracts.history.testtotalqev(120, 100 * 10000, { authorization: `${history}@active` })
  await sleep(100)
  await contracts.harvest.calcmqevs({ authorization: `${harvest}@active` })

  const getTestBalance = async (user) => {
    const balance = await eos.getCurrencyBalance(names.token, user, 'TESTS')
    return Number.parseFloat(balance[0]) || 0
  }

  const getHarvestBalance = async (rdc, scope='test') => {
    const hbalances = await getTableRows({
      code: region,
      scope,
      table: 'hrvstrdcblnc',
      json: true
    })
    let value = 0.0
    const hbalance = hbalances.rows.filter(r => r.region == rdc)
    if (hbalance.length > 0) {
      value = parseFloat(hbalance[0].balance.split(' ')[0])
    }
    return value
  }

  const checkHarvestValues = (bucket, ranks, totalAmount, actualValues) => {

    const totalRank = ranks.reduce((acc, curr) => acc + curr)
    const fragmentSeeds = totalAmount / totalRank
    const expectedSeeds = ranks.map(rank => {
      const temp = rank * fragmentSeeds
      return parseFloat(temp.toFixed(4))
    })

    const adjustedActualValues = actualValues.map(seeds => parseFloat(seeds.toFixed(4)))
    const assertBalances = adjustedActualValues.map((balance, index) => {
      if (isNaN(balance)) {
        if (isNaN(expectedSeeds[index]) || expectedSeeds[index] == 0) {
          return true
        }
        return false
      }
      if (Math.abs(balance - expectedSeeds[index]) <= 0.0002) { return true }
      return false
    })

    console.log('expected:', expectedSeeds)
    console.log('actual:', adjustedActualValues)

    assert({
      given: `harvest distributed for ${bucket}`,
      should: 'have the correct balances',
      expected: new Array(ranks.length).fill(true),
      actual: assertBalances
    })
    
  }

  console.log('add users')
  for (let index = 0; index < users.length; index++) {
    const user = users[index]
    await contracts.accounts.adduser(user, index+' user', 'individual', { authorization: `${accounts}@active` })
    await contracts.harvest.testcspoints(user, (index+1) * 33, { authorization: `${harvest}@active` })
  }
  await sleep(100)

  console.log('add orgs')
  for (let index = 0; index < orgs.length; index++) {
    const org = orgs[index]
    await contracts.token.transfer(firstuser, organization, '200.0000 SEEDS', 'initial supply', { authorization: `${firstuser}@active` })
    await contracts.organization.create(firstuser, org, `${org} name`, eosDevKey, { authorization: `${firstuser}@active` })
    await contracts.harvest.testcspoints(org, (index+1) * 50, { authorization: `${harvest}@active` })
  }

  console.log('add regions')
  const keypair = await createKeypair();
  await contracts.settings.configure("region.fee", 10000 * 1, { authorization: `${settings}@active` })
<<<<<<< HEAD
  const rdcs = ['rdc1.rdc', 'rdc2.rdc']
  for (let index = 0; index < rdcs.length; index++) {
    const rdc = rdcs[index]
    await contracts.token.transfer(users[index], region, "1.0000 SEEDS", "Initial supply", { authorization: `${users[index]}@active` })
    await contracts.region.create(
      users[index], 
      rdc, 
      'test rdc region',
=======
  const rgns = ['rgn1.rgn', 'rgn2.rgn']
  for (let index = 0; index < rgns.length; index++) {
    const rgn = rgns[index]
    await contracts.token.transfer(users[index], region, "1.0000 SEEDS", "Initial supply", { authorization: `${users[index]}@active` })
    await contracts.region.create(
      users[index], 
      rgn, 
      'test rgn region',
>>>>>>> 1055116a
      '{lat:0.0111,lon:1.3232}', 
      1.1, 
      1.23, 
      keypair.public, 
      { authorization: `${users[index]}@active` })
  }

  await contracts.harvest.rankcss({ authorization: `${harvest}@active` })
  await contracts.harvest.rankorgcss({ authorization: `${harvest}@active` })
  await sleep(2000)

  // ----------------------------------------- //
  const csTable = await getTableRows({
    code: harvest,
    scope: harvest,
    table: 'cspoints',
    json: true,
  })
  console.log(csTable)

  const csOrgTable = await getTableRows({
    code: harvest,
    scope: 'org',
    table: 'cspoints',
    json: true,
  })
  console.log(csOrgTable)

  const regions = await getTableRows({
    code: region,
    scope: region,
    table: 'regions',
    json: true,
  })
  //console.log(regions)
  // ----------------------------------------- //


  const mqevsBefore = await getTableRows({
    code: harvest,
    scope: harvest,
    table: 'monthlyqevs',
    json: true,
  })
  console.log(mqevsBefore)

  const currentCirculatingSupply = mqevsBefore.rows[0].circulating_supply
  const pastCirculatingSupply = currentCirculatingSupply - 5000 * 10000
  const expectedVolumeGrowth = 0.2
  const targetSupply = (1 + expectedVolumeGrowth) * pastCirculatingSupply
  const delta = targetSupply - currentCirculatingSupply
  const expectedMintRate = parseInt(delta / 708)

  await contracts.harvest.testcalcmqev(previousDay, 2500 * 10000, pastCirculatingSupply, { authorization: `${harvest}@active` })

  await contracts.harvest.calcmintrate({ authorization: `${harvest}@active` })

  await contracts.token.updatecirc({ authorization: `${token}@active` })

  const mintRateTable = await getTableRows({
    code: harvest,
    scope: harvest,
    table: 'mintrate',
    json: true,
  })
  delete mintRateTable.rows[0].timestamp

  const mintRate = mintRateTable.rows[0].mint_rate / 10000.0
  console.log('mint rate:', mintRate)
  
  const userBalancesBefore = await Promise.all(users.map(user => getTestBalance(user)))
  const orgBalancesBefore = await Promise.all(orgs.map(org => getTestBalance(org)))
<<<<<<< HEAD
  const rdcBalancesBefore = await Promise.all(rdcs.map(rdc => getHarvestBalance(rdc)))
=======
  const rgnBalancesBefore = await Promise.all(rgns.map(rgn => getTestBalance(rgn)))
>>>>>>> 1055116a
  const globalBalanceBefore = await getTestBalance(globaldho)

  console.log('run harvest')
  await contracts.harvest.runharvest({ authorization: `${harvest}@active` })
  console.log('harvest done')

  await sleep(1000)

  const userBalancesAfter = await Promise.all(users.map(user => getTestBalance(user)))
  const orgBalancesAfter = await Promise.all(orgs.map(org => getTestBalance(org)))
<<<<<<< HEAD
  const rdcBalancesAfter = await Promise.all(rdcs.map(rdc => getHarvestBalance(rdc)))
=======
  const rgnBalancesAfter = await Promise.all(rgns.map(rgn => getTestBalance(rgn)))
>>>>>>> 1055116a
  const globalBalanceAfter = await getTestBalance(globaldho)

  const userHarvest = userBalancesAfter.map((seeds, index) => seeds - userBalancesBefore[index])
  const orgsHarvest = orgBalancesAfter.map((seeds, index) => seeds - orgBalancesBefore[index])
<<<<<<< HEAD
  const rdcsHarvest = rdcBalancesAfter.map((seeds, index) => seeds - rdcBalancesBefore[index])
=======
  const rgnsHarvest = rgnBalancesAfter.map((seeds, index) => seeds - rgnBalancesBefore[index])
>>>>>>> 1055116a
  const globalHarvest = globalBalanceAfter - globalBalanceBefore

  console.log('users:', userHarvest)
  console.log('orgs:', orgsHarvest)
<<<<<<< HEAD
  console.log('rdcs:', rdcsHarvest)
=======
  console.log('rgns:', rgnsHarvest)
>>>>>>> 1055116a
  console.log('global:', globalHarvest)

  console.log('check expected values')
  checkHarvestValues('users', csTable.rows.filter(row => users.includes(row.account)).map(row => row.rank), mintRate * percentageForUsers, userHarvest)
  checkHarvestValues('orgs', csOrgTable.rows.filter(row => orgs.includes(row.account)).map(row => row.rank), mintRate * percentageForOrgs, orgsHarvest)
<<<<<<< HEAD
  checkHarvestValues('rdcs', new Array(rdcs.length).fill(1), mintRate * percentageForRdcs, rdcsHarvest)
=======
  checkHarvestValues('rgns', new Array(rgns.length).fill(1), mintRate * percentageForrgns, rgnsHarvest)
>>>>>>> 1055116a
  checkHarvestValues('global', [1], mintRate * percentageForGlobal, [globalHarvest])

  const stats = await getTableRows({
    code: token,
    scope: 'TESTS',
    table: 'stat',
    json: true
  })
  console.log('stats', stats)

  assert({
    given: 'mint rate calculated',
    should: 'have the correct values',
    actual: mintRateTable.rows,
    expected: [{
      id: 0,
      mint_rate: expectedMintRate,
      volume_growth: parseInt(expectedVolumeGrowth * 10000)
    }]
  })

  const harvestBalances = await getTableRows({
    code: region,
    scope: 'test',
    table: 'hrvstrdcblnc',
    json: true
  })
  console.log('harvestBalances:', harvestBalances)


})

describe('regions contribution score', async assert => {

  if (!isLocal()) {
    console.log("only run unit tests on local - don't reset accounts on mainnet or testnet")
    return
  }

  await sleep(2000)

  let eosDevKey = "EOS6MRyAjQq8ud7hVNYcfnVPJqcVpscN5So8BhtHuGYqET5GDW5CV"

  const contracts = await Promise.all([
    eos.contract(token),
    eos.contract(accounts),
    eos.contract(harvest),
    eos.contract(settings),
    eos.contract(history),
    eos.contract(organization),
    eos.contract(region)
  ]).then(([token, accounts, harvest, settings, history, organization, region]) => ({
    token, accounts, harvest, settings, history, organization, region
  }))

  const day = getBeginningOfDayInSeconds()
  console.log('reset history')
  await contracts.history.reset(history, { authorization: `${history}@active` })
  await contracts.history.deldailytrx(day, { authorization: `${history}@active` })

  console.log('harvest reset')
  await contracts.harvest.reset({ authorization: `${harvest}@active` })

  console.log('accounts reset')
  await contracts.accounts.reset({ authorization: `${accounts}@active` })

  console.log('reset token stats')
  await contracts.token.resetweekly({ authorization: `${token}@active` })

<<<<<<< HEAD
  console.log('reset rdcs')
=======
  console.log('reset rgns')
>>>>>>> 1055116a
  await contracts.region.reset({ authorization: `${region}@active` })

  console.log('reset settings')
  await contracts.settings.reset({ authorization: `${settings}@active` })

  console.log('join users')
  const users = [firstuser, seconduser, thirduser, fourthuser, fifthuser]
  for (let i = 0; i < users.length; i++) {
    const user = users[i]
    await contracts.accounts.adduser(user, i + ' user', 'individual', { authorization: `${accounts}@active` })
    await contracts.accounts.testsetrs(user, 49, { authorization: `${accounts}@active` })
    await contracts.history.reset(user, { authorization: `${history}@active` })
  }

  console.log('add regions')
  const keypair = await createKeypair();
  await contracts.settings.configure("region.fee", 10000 * 1, { authorization: `${settings}@active` })
<<<<<<< HEAD
  const rdcs = ['rdc1.rdc', 'rdc2.rdc', 'rdc3.rdc']
  for (let index = 0; index < rdcs.length; index++) {
    const rdc = rdcs[index]
    await contracts.token.transfer(users[index], region, "1.0000 SEEDS", "Initial supply", { authorization: `${users[index]}@active` })
    await contracts.region.create(
      users[index], 
      rdc, 
      'test rdc region',
=======
  const rgns = ['rgn1.rgn', 'rgn2.rgn', 'rgn3.rgn']
  for (let index = 0; index < rgns.length; index++) {
    const rgn = rgns[index]
    await contracts.token.transfer(users[index], region, "1.0000 SEEDS", "Initial supply", { authorization: `${users[index]}@active` })
    await contracts.region.create(
      users[index], 
      rgn, 
      'test rgn region',
>>>>>>> 1055116a
      '{lat:0.0111,lon:1.3232}', 
      1.1, 
      1.23, 
      keypair.public, 
      { authorization: `${users[index]}@active` })
  }

<<<<<<< HEAD
  await contracts.region.join('rdc2.rdc', fourthuser,{ authorization: `${fourthuser}@active` })
  await contracts.region.join('rdc3.rdc', fifthuser,{ authorization: `${fifthuser}@active` })
=======
  await contracts.region.join('rgn2.rgn', fourthuser,{ authorization: `${fourthuser}@active` })
  await contracts.region.join('rgn3.rgn', fifthuser,{ authorization: `${fifthuser}@active` })
>>>>>>> 1055116a

  console.log('transfer')
  for (let i = 0; i < users.length; i++) {
    const user = users[i]
    if (i === 0) {
      await contracts.token.transfer(user, seconduser, '1000.0000 SEEDS', 'supply', { authorization: `${user}@active` })
    } else {
      await contracts.token.transfer(user, firstuser, '1000.0000 SEEDS', 'supply', { authorization: `${user}@active` })
    }
    await sleep(2000)
  }

  console.log('rank transactions')
  await contracts.harvest.calctrxpts({ authorization: `${harvest}@active` })
  await contracts.harvest.ranktxs({ authorization: `${harvest}@active` })

  console.log('calc contribution score')
  await contracts.harvest.calccss({ authorization: `${harvest}@active` })

  console.log('change max limit transactions')
  await contracts.settings.configure('batchsize', 1, { authorization: `${settings}@active` })

  console.log('calc contribution score')
<<<<<<< HEAD
  await contracts.harvest.rankrdccss({ authorization: `${harvest}@active` })
  await sleep(5000)

  const cspointsRdcs = await getTableRows({
    code: harvest,
    scope: 'rdc',
=======
  await contracts.harvest.rankrgncss({ authorization: `${harvest}@active` })
  await sleep(5000)

  const cspointsrgns = await getTableRows({
    code: harvest,
    scope: 'rgn',
>>>>>>> 1055116a
    table: 'cspoints',
    json: true
  })

<<<<<<< HEAD
  const cspointsRdcsTemp = await getTableRows({
=======
  const cspointsrgnsTemp = await getTableRows({
>>>>>>> 1055116a
    code: harvest,
    scope: harvest,
    table: 'regioncstemp',
    json: true
  })

  assert({
    given: 'cs for regions',
    should: 'have the correct ranks',
<<<<<<< HEAD
    actual: cspointsRdcs.rows,
    expected: [
      { account: 'rdc2.rdc', contribution_points: 77, rank: 0 },
      { account: 'rdc3.rdc', contribution_points: 117, rank: 50 }
=======
    actual: cspointsrgns.rows,
    expected: [
      { account: 'rgn2.rgn', contribution_points: 77, rank: 0 },
      { account: 'rgn3.rgn', contribution_points: 117, rank: 50 }
>>>>>>> 1055116a
    ]
  })

  assert({
    given: 'cs for regions, the table regioncstemp',
    should: 'not have entries',
<<<<<<< HEAD
    actual: cspointsRdcsTemp.rows,
=======
    actual: cspointsrgnsTemp.rows,
>>>>>>> 1055116a
    expected: []
  })

})

<|MERGE_RESOLUTION|>--- conflicted
+++ resolved
@@ -1106,11 +1106,7 @@
   console.log('reset orgs')
   await contracts.organization.reset({ authorization: `${organization}@active` })
 
-<<<<<<< HEAD
-  console.log('reset rdcs')
-=======
   console.log('reset rgns')
->>>>>>> 1055116a
   await contracts.region.reset({ authorization: `${region}@active` })
 
   console.log('reset weekly')
@@ -1119,20 +1115,12 @@
   console.log('configure percentages')
   const percentageForUsers = 0.3
   const percentageForOrgs = 0.2
-<<<<<<< HEAD
-  const percentageForRdcs = 0.3
-=======
   const percentageForrgns = 0.3
->>>>>>> 1055116a
   const percentageForGlobal = 0.2
 
   await contracts.settings.configure('hrvst.users', parseInt(percentageForUsers*1000000), { authorization: `${settings}@active` })
   await contracts.settings.configure('hrvst.orgs', parseInt(percentageForOrgs*1000000), { authorization: `${settings}@active` })
-<<<<<<< HEAD
-  await contracts.settings.configure('hrvst.rdcs', parseInt(percentageForRdcs*1000000), { authorization: `${settings}@active` })
-=======
   await contracts.settings.configure('hrvst.rgns', parseInt(percentageForrgns*1000000), { authorization: `${settings}@active` })
->>>>>>> 1055116a
   await contracts.settings.configure('hrvst.global', parseInt(percentageForGlobal*1000000), { authorization: `${settings}@active` })
 
 
@@ -1216,16 +1204,6 @@
   console.log('add regions')
   const keypair = await createKeypair();
   await contracts.settings.configure("region.fee", 10000 * 1, { authorization: `${settings}@active` })
-<<<<<<< HEAD
-  const rdcs = ['rdc1.rdc', 'rdc2.rdc']
-  for (let index = 0; index < rdcs.length; index++) {
-    const rdc = rdcs[index]
-    await contracts.token.transfer(users[index], region, "1.0000 SEEDS", "Initial supply", { authorization: `${users[index]}@active` })
-    await contracts.region.create(
-      users[index], 
-      rdc, 
-      'test rdc region',
-=======
   const rgns = ['rgn1.rgn', 'rgn2.rgn']
   for (let index = 0; index < rgns.length; index++) {
     const rgn = rgns[index]
@@ -1234,7 +1212,6 @@
       users[index], 
       rgn, 
       'test rgn region',
->>>>>>> 1055116a
       '{lat:0.0111,lon:1.3232}', 
       1.1, 
       1.23, 
@@ -1307,11 +1284,7 @@
   
   const userBalancesBefore = await Promise.all(users.map(user => getTestBalance(user)))
   const orgBalancesBefore = await Promise.all(orgs.map(org => getTestBalance(org)))
-<<<<<<< HEAD
-  const rdcBalancesBefore = await Promise.all(rdcs.map(rdc => getHarvestBalance(rdc)))
-=======
   const rgnBalancesBefore = await Promise.all(rgns.map(rgn => getTestBalance(rgn)))
->>>>>>> 1055116a
   const globalBalanceBefore = await getTestBalance(globaldho)
 
   console.log('run harvest')
@@ -1322,39 +1295,23 @@
 
   const userBalancesAfter = await Promise.all(users.map(user => getTestBalance(user)))
   const orgBalancesAfter = await Promise.all(orgs.map(org => getTestBalance(org)))
-<<<<<<< HEAD
-  const rdcBalancesAfter = await Promise.all(rdcs.map(rdc => getHarvestBalance(rdc)))
-=======
   const rgnBalancesAfter = await Promise.all(rgns.map(rgn => getTestBalance(rgn)))
->>>>>>> 1055116a
   const globalBalanceAfter = await getTestBalance(globaldho)
 
   const userHarvest = userBalancesAfter.map((seeds, index) => seeds - userBalancesBefore[index])
   const orgsHarvest = orgBalancesAfter.map((seeds, index) => seeds - orgBalancesBefore[index])
-<<<<<<< HEAD
-  const rdcsHarvest = rdcBalancesAfter.map((seeds, index) => seeds - rdcBalancesBefore[index])
-=======
   const rgnsHarvest = rgnBalancesAfter.map((seeds, index) => seeds - rgnBalancesBefore[index])
->>>>>>> 1055116a
   const globalHarvest = globalBalanceAfter - globalBalanceBefore
 
   console.log('users:', userHarvest)
   console.log('orgs:', orgsHarvest)
-<<<<<<< HEAD
-  console.log('rdcs:', rdcsHarvest)
-=======
   console.log('rgns:', rgnsHarvest)
->>>>>>> 1055116a
   console.log('global:', globalHarvest)
 
   console.log('check expected values')
   checkHarvestValues('users', csTable.rows.filter(row => users.includes(row.account)).map(row => row.rank), mintRate * percentageForUsers, userHarvest)
   checkHarvestValues('orgs', csOrgTable.rows.filter(row => orgs.includes(row.account)).map(row => row.rank), mintRate * percentageForOrgs, orgsHarvest)
-<<<<<<< HEAD
-  checkHarvestValues('rdcs', new Array(rdcs.length).fill(1), mintRate * percentageForRdcs, rdcsHarvest)
-=======
   checkHarvestValues('rgns', new Array(rgns.length).fill(1), mintRate * percentageForrgns, rgnsHarvest)
->>>>>>> 1055116a
   checkHarvestValues('global', [1], mintRate * percentageForGlobal, [globalHarvest])
 
   const stats = await getTableRows({
@@ -1424,11 +1381,7 @@
   console.log('reset token stats')
   await contracts.token.resetweekly({ authorization: `${token}@active` })
 
-<<<<<<< HEAD
-  console.log('reset rdcs')
-=======
   console.log('reset rgns')
->>>>>>> 1055116a
   await contracts.region.reset({ authorization: `${region}@active` })
 
   console.log('reset settings')
@@ -1446,16 +1399,6 @@
   console.log('add regions')
   const keypair = await createKeypair();
   await contracts.settings.configure("region.fee", 10000 * 1, { authorization: `${settings}@active` })
-<<<<<<< HEAD
-  const rdcs = ['rdc1.rdc', 'rdc2.rdc', 'rdc3.rdc']
-  for (let index = 0; index < rdcs.length; index++) {
-    const rdc = rdcs[index]
-    await contracts.token.transfer(users[index], region, "1.0000 SEEDS", "Initial supply", { authorization: `${users[index]}@active` })
-    await contracts.region.create(
-      users[index], 
-      rdc, 
-      'test rdc region',
-=======
   const rgns = ['rgn1.rgn', 'rgn2.rgn', 'rgn3.rgn']
   for (let index = 0; index < rgns.length; index++) {
     const rgn = rgns[index]
@@ -1464,7 +1407,6 @@
       users[index], 
       rgn, 
       'test rgn region',
->>>>>>> 1055116a
       '{lat:0.0111,lon:1.3232}', 
       1.1, 
       1.23, 
@@ -1472,13 +1414,8 @@
       { authorization: `${users[index]}@active` })
   }
 
-<<<<<<< HEAD
-  await contracts.region.join('rdc2.rdc', fourthuser,{ authorization: `${fourthuser}@active` })
-  await contracts.region.join('rdc3.rdc', fifthuser,{ authorization: `${fifthuser}@active` })
-=======
   await contracts.region.join('rgn2.rgn', fourthuser,{ authorization: `${fourthuser}@active` })
   await contracts.region.join('rgn3.rgn', fifthuser,{ authorization: `${fifthuser}@active` })
->>>>>>> 1055116a
 
   console.log('transfer')
   for (let i = 0; i < users.length; i++) {
@@ -1502,30 +1439,17 @@
   await contracts.settings.configure('batchsize', 1, { authorization: `${settings}@active` })
 
   console.log('calc contribution score')
-<<<<<<< HEAD
-  await contracts.harvest.rankrdccss({ authorization: `${harvest}@active` })
-  await sleep(5000)
-
-  const cspointsRdcs = await getTableRows({
-    code: harvest,
-    scope: 'rdc',
-=======
   await contracts.harvest.rankrgncss({ authorization: `${harvest}@active` })
   await sleep(5000)
 
   const cspointsrgns = await getTableRows({
     code: harvest,
     scope: 'rgn',
->>>>>>> 1055116a
     table: 'cspoints',
     json: true
   })
 
-<<<<<<< HEAD
-  const cspointsRdcsTemp = await getTableRows({
-=======
   const cspointsrgnsTemp = await getTableRows({
->>>>>>> 1055116a
     code: harvest,
     scope: harvest,
     table: 'regioncstemp',
@@ -1535,28 +1459,17 @@
   assert({
     given: 'cs for regions',
     should: 'have the correct ranks',
-<<<<<<< HEAD
-    actual: cspointsRdcs.rows,
-    expected: [
-      { account: 'rdc2.rdc', contribution_points: 77, rank: 0 },
-      { account: 'rdc3.rdc', contribution_points: 117, rank: 50 }
-=======
     actual: cspointsrgns.rows,
     expected: [
       { account: 'rgn2.rgn', contribution_points: 77, rank: 0 },
       { account: 'rgn3.rgn', contribution_points: 117, rank: 50 }
->>>>>>> 1055116a
     ]
   })
 
   assert({
     given: 'cs for regions, the table regioncstemp',
     should: 'not have entries',
-<<<<<<< HEAD
-    actual: cspointsRdcsTemp.rows,
-=======
     actual: cspointsrgnsTemp.rows,
->>>>>>> 1055116a
     expected: []
   })
 
