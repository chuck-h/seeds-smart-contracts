const { describe } = require("riteway")
const { eos, encodeName, getBalance, getBalanceFloat, names, getTableRows, isLocal, initContracts, createKeypair } = require("../scripts/helper")
const { equals } = require("ramda")
const { parse } = require("commander")

const { accounts, harvest, token, firstuser, seconduser, thirduser, bank, settings, history, fourthuser, proposals, organization, region, globaldho, fifthuser } = names

function getBeginningOfDayInSeconds () {
  const now = new Date()
  return now.setUTCHours(0, 0, 0, 0) / 1000
}

function sleep(ms) {
  return new Promise(resolve => setTimeout(resolve, ms));
}

describe("Harvest General", async assert => {

  if (!isLocal()) {
    console.log("only run unit tests on local - don't reset accounts on mainnet or testnet")
    return
  }

  const contracts = await initContracts({ accounts, token, harvest, settings, history })

  console.log('harvest reset')
  await contracts.harvest.reset({ authorization: `${harvest}@active` })

  console.log('accounts reset')
  await contracts.accounts.reset({ authorization: `${accounts}@active` })

  console.log('reset token stats')
  await contracts.token.resetweekly({ authorization: `${token}@active` })

  console.log('configure')
  await contracts.settings.configure("hrvstreward", 10000 * 100, { authorization: `${settings}@active` })

  console.log('join users')
  await contracts.accounts.adduser(firstuser, 'first user', 'individual', { authorization: `${accounts}@active` })
  await contracts.accounts.adduser(seconduser, 'second user', 'individual', { authorization: `${accounts}@active` })

  console.log('reset history')
  let users = [firstuser, seconduser]
  users.forEach( async (user, index) => await contracts.history.reset(user, { authorization: `${history}@active` }))

  const day = getBeginningOfDayInSeconds()

  await contracts.history.deldailytrx(day, { authorization: `${history}@active` })
  await sleep(100)

  const txpoints1 = await eos.getTableRows({
    code: harvest,
    scope: harvest,
    table: 'txpoints',
    json: true,
    limit: 100
  })

  console.log(" tx points 1 "+JSON.stringify(txpoints1, null, 2))

  
  console.log('plant seeds x')
  await contracts.token.transfer(firstuser, harvest, '500.0000 SEEDS', '', { authorization: `${firstuser}@active` })

  await contracts.token.transfer(seconduser, harvest, '200.0000 SEEDS', '', { authorization: `${seconduser}@active` })
  // await sleep(5000)

  // console.log('transfer seeds')
  await contracts.token.transfer(firstuser, seconduser, '1.0000 SEEDS', '', { authorization: `${firstuser}@active` })
  
  // await sleep(5000)
  await contracts.token.transfer(seconduser, firstuser, '0.1000 SEEDS', '', { authorization: `${seconduser}@active` })
  
  const balanceBeforeUnplanted = await getBalanceFloat(seconduser)

  const checkTotal = async (check) => {
    const total = await eos.getTableRows({
      code: harvest,
      scope: harvest,
      table: 'total',
      json: true,
    })
    // const planted = await eos.getTableRows({
    //   code: harvest,
    //   scope: harvest,
    //   table: 'planted',
    //   json: true,
    // })
    // console.log("planted "+JSON.stringify(planted, null, 2))
    // console.log("total "+JSON.stringify(total, null, 2))

    assert({
      given: 'checking total '+check,
      should: 'be able the same',
      actual: total.rows[0].total_planted,
      expected: check + ".0000 SEEDS"
    })
  }

  await checkTotal(700);

  let num_seeds_unplanted = 100
  await contracts.harvest.unplant(seconduser, num_seeds_unplanted + '.0000 SEEDS', { authorization: `${seconduser}@active` })

  await checkTotal(600);

  var unplantedOverdrawCheck = true
  try {
    await contracts.harvest.unplant(seconduser, '100000000.0000 SEEDS', { authorization: `${seconduser}@active` })
    unplantedOverdrawCheck = false
  } catch (err) {
    console.log("overdraw protection works")
  }

  const refundsAfterUnplanted = await getTableRows({
    code: harvest,
    scope: seconduser,
    table: 'refunds',
    json: true,
    limit: 100
  })

  console.log("call first signer pays action")
  await contracts.harvest.payforcpu(
    seconduser, 
    { 
      authorization: [ 
        {
          actor: harvest,
          permission: 'payforcpu'
        },   
        {
          actor: seconduser,
          permission: 'active'
        }
      ]
    }
  )

  var payforcpuSeedsUserOnly = true
  try {
    await contracts.harvest.payforcpu(
      thirduser, 
      { 
        authorization: [ 
          {
            actor: harvest,
            permission: 'payforcpu'
          },   
          {
            actor: thirduser,
            permission: 'active'
          }
        ]
      }
    )  
    payforcpuSeedsUserOnly = false
  } catch (err) {
    console.log("require seeds user for pay for cpu test")
  }

  var payforCPURequireAuth = true
  try {
    await contracts.harvest.payforcpu(
      thirduser, 
      { 
        authorization: [    
          {
            actor: thirduser,
            permission: 'active'
          }
        ]
      }
    )  
    payforCPURequireAuth = false
  } catch (err) {
    console.log("require payforcup perm test")
  }

  var payforCPURequireUserAuth = true
  try {
    await contracts.harvest.payforcpu(
      thirduser, 
      { 
        authorization: [ 
          {
            actor: harvest,
            permission: 'payforcpu'
          },   
        ]
      }
    )  
    payforCPURequireUserAuth = false
  } catch (err) {
    console.log("require user auth test")
  }


  //console.log("results after unplanted" + JSON.stringify(refundsAfterUnplanted, null, 2))

  const balanceAfterUnplanted = await getBalanceFloat(seconduser)

  const assetIt = (string) => {
    let a = string.split(" ")
    return {
      amount: Number(a[0]) * 10000,
      symbol: a[1]
    }
  }

  const totalUnplanted = refundsAfterUnplanted.rows.reduce( (a, b) => a + assetIt(b.amount).amount, 0) / 10000

  console.log('claim refund\n')
  const balanceBeforeClaimed = await getBalanceFloat(seconduser)

  // rewind 16 days
  let day_seconds = 60 * 60 * 24
  let num_days_expired = 16
  let weeks_expired = parseInt(num_days_expired/7)
  await contracts.harvest.testclaim(seconduser, 1, day_seconds * num_days_expired, { authorization: `${harvest}@active` })

  const transactionRefund = await contracts.harvest.claimrefund(seconduser, 1, { authorization: `${seconduser}@active` })

  const refundsAfterClaimed = await getTableRows({
    code: harvest,
    scope: seconduser,
    table: 'refunds',
    json: true,
    limit: 100
  })

  const balanceAfterClaimed = await getBalanceFloat(seconduser)

  //console.log(weeks_expired + " balance before claim "+balanceBeforeClaimed)
  //console.log("balance after claim  "+balanceAfterClaimed)

  let difference = balanceAfterClaimed - balanceBeforeClaimed
  let expectedDifference = num_seeds_unplanted * weeks_expired / 12

  assert({
    given: 'claim refund after '+num_days_expired+' days',
    should: 'be able to claim '+weeks_expired+'/12 of total unplanted',
    actual: Math.floor(difference * 1000)/1000,
    expected: Math.floor(expectedDifference * 1000)/1000
  })

  console.log('cancel refund')
  const transactionCancelRefund = await contracts.harvest.cancelrefund(seconduser, 1, { authorization: `${seconduser}@active` })

  const refundsAfterCanceled = await getTableRows({
    code: harvest,
    scope: seconduser,
    table: 'refunds',
    json: true,
    limit: 100
  })

  console.log('sow seeds')
  await contracts.harvest.sow(seconduser, firstuser, '10.0000 SEEDS', { authorization: `${seconduser}@active` })

  var sowBalanceExceeded = false
  try {
    await contracts.harvest.sow(seconduser, firstuser, '100000000000.0000 SEEDS', { authorization: `${seconduser}@active` })
    sowBalanceExceeded = true
  } catch (err) {
    console.log("trying to sow more than user has planted throws error")
  }

  console.log('calculate planted score')
  await contracts.harvest.rankplanteds({ authorization: `${harvest}@active` })
  const planted = await getTableRows({
    code: harvest,
    scope: harvest,
    table: 'planted',
    json: true
  })
  const sizes = await getTableRows({
    code: harvest,
    scope: harvest,
    table: 'sizes',
    json: true
  })
  console.log("plantedXX  "+JSON.stringify(planted, null, 2))
  console.log("sizesxx  "+JSON.stringify(sizes, null, 2))


  console.log('calculate reputation multiplier')
  await contracts.accounts.addrep(firstuser, 1, { authorization: `${accounts}@active` })
  await contracts.accounts.addrep(seconduser, 2, { authorization: `${accounts}@active` })
  await contracts.accounts.rankreps({ authorization: `${accounts}@active` })

  await contracts.token.transfer(firstuser, seconduser, '1.0000 SEEDS', '', { authorization: `${firstuser}@active` })
  await sleep(2000)
  
  await contracts.token.transfer(seconduser, firstuser, '0.1000 SEEDS', '', { authorization: `${seconduser}@active` })
  await sleep(2000)

  console.log('calculate transactions score')
  await contracts.harvest.calctrxpts({ authorization: `${harvest}@active` })
  await contracts.harvest.ranktxs({ authorization: `${harvest}@active` })

  const txpoints = await getTableRows({
    code: harvest,
    scope: harvest,
    table: 'txpoints',
    json: true
  })


  let transactionAsString = JSON.stringify(transactionRefund.processed)

  console.log("includes history "+transactionAsString.includes(history))
  console.log("includes history "+transactionAsString.includes("trxentry"))

  assert({
    given: 'sow more than planted',
    should: 'throw exception',
    actual: sowBalanceExceeded,
    expected: false
  })

  assert({
    given: 'claim refund transaction',
    should: 'call inline action to history',
    actual: transactionAsString.includes(history) && transactionAsString.includes("trxentry") ,
    expected: true
  })

  assert({
    given: 'unplant more than planted',
    should: 'fail',
    actual: unplantedOverdrawCheck,
    expected: true
  })
  
  assert({
    given: 'cancel refund transaction',
    should: 'call inline action to history',
    actual: transactionCancelRefund.processed.action_traces[0].inline_traces[0].act.account,
    expected: history
  })

  assert({
    given: 'after unplanting 100 seeds',
    should: 'refund rows add up to 100',
    actual: totalUnplanted,
    expected: 100
  })

  assert({
    given: 'unplant called',
    should: 'create refunds rows',
    actual: refundsAfterUnplanted.rows.length,
    expected: 12
  })

  assert({
    given: 'claimed refund',
    should: 'keep refunds rows',
    actual: refundsAfterClaimed.rows.length,
    expected: 10
  })

  assert({
    given: 'canceled refund',
    should: 'withdraw refunds to user',
    actual: refundsAfterCanceled.rows.length,
    expected: 0
  })

  assert({
    given: 'unplanting process',
    should: 'not change user balance before timeout',
    actual: balanceAfterUnplanted,
    expected: balanceBeforeUnplanted
  })

  assert({
    given: 'planted calculation',
    should: 'assign planted score to each user',
    actual: planted.rows.map(row => ({
      account: row.account,
      score: row.rank
    })),
    expected: [{
      account: firstuser,
      score: 27
    }, {
      account: seconduser,
      score: 0
    }]
  })

  console.log("txpoints 77: "+JSON.stringify(txpoints, null, 2))
  
  assert({
    given: 'transactions calculation',
    should: 'assign transactions score to each user',
    actual: txpoints.rows.map(({ rank }) => rank).sort((a, b) => b - a),
    expected: [0]
  })

  assert({
    given: 'payforcpu called',
    should: 'work only when both authorizations are provided and user is seeds user',
    actual: [payforCPURequireAuth, payforCPURequireUserAuth, payforcpuSeedsUserOnly],
    expected: [true, true, true]
  })

})

describe("harvest planted score", async assert => {

  if (!isLocal()) {
    console.log("only run unit tests on local - don't reset accounts on mainnet or testnet")
    return
  }

  const contracts = await initContracts({ accounts, token, harvest, settings })

  console.log('settings reset')
  await contracts.settings.reset({ authorization: `${settings}@active` })

  console.log('harvest reset')
  await contracts.harvest.reset({ authorization: `${harvest}@active` })

  console.log('accounts reset')
  await contracts.accounts.reset({ authorization: `${accounts}@active` })

  console.log('reset token stats')
  await contracts.token.resetweekly({ authorization: `${token}@active` })

  await contracts.settings.configure('batchsize', 1, { authorization: `${settings}@active` })

  console.log('join users')
  await contracts.accounts.adduser(firstuser, 'first user', 'individual', { authorization: `${accounts}@active` })
  await contracts.accounts.adduser(seconduser, 'second user', 'individual', { authorization: `${accounts}@active` })

  console.log('plant seeds')
  await contracts.token.transfer(firstuser, harvest, '500.0000 SEEDS', '', { authorization: `${firstuser}@active` })
  await contracts.token.transfer(seconduser, harvest, '200.0000 SEEDS', '', { authorization: `${seconduser}@active` })

  await contracts.harvest.rankplanteds({ authorization: `${harvest}@active` })
  await contracts.accounts.rankreps({ authorization: `${accounts}@active` })
  await contracts.harvest.calctrxpts({ authorization: `${harvest}@active` })
  await contracts.harvest.ranktxs({ authorization: `${harvest}@active` })

  const planted = await eos.getTableRows({
    code: harvest,
    scope: harvest,
    table: 'planted',
    json: true,
    limit: 100
  })

  console.log('planted '+JSON.stringify(planted, null, 2))

  assert({
    given: 'planted calculation',
    should: 'have values',
    actual: planted.rows.map(({ rank }) => rank),
    expected: [27, 0]
  })

})

describe("harvest transaction score", async assert => {

  if (!isLocal()) {
    console.log("only run unit tests on local - don't reset accounts on mainnet or testnet")
    return
  }

  const memoprefix = "" + (new Date()).getTime()

  const contracts = await initContracts({ accounts, token, harvest, settings, history })

  const day = getBeginningOfDayInSeconds()

  console.log('settings reset')
  await contracts.settings.reset({ authorization: `${settings}@active` })

  console.log('harvest reset')
  await contracts.harvest.reset({ authorization: `${harvest}@active` })

  console.log('accounts reset')
  await contracts.accounts.reset({ authorization: `${accounts}@active` })

  console.log('reset token stats')
  await contracts.token.resetweekly({ authorization: `${token}@active` })

  console.log('change max limit transactions')
  await contracts.settings.configure('txlimit.min', 100, { authorization: `${settings}@active` })
  await contracts.settings.configure('batchsize', 1, { authorization: `${settings}@active` })

  console.log('join users')
  let users = [firstuser, seconduser, thirduser, fourthuser]
  users.forEach( async (user, index) => await contracts.accounts.adduser(user, index+' user', 'individual', { authorization: `${accounts}@active` }))
  users.forEach( async (user, index) => await contracts.history.reset(user, { authorization: `${history}@active` }))
  
  await contracts.history.deldailytrx(day, { authorization: `${history}@active` })
  await sleep(100)

  const transfer = async (from, to, quantity, memo) => {
    await contracts.token.transfer(from, to, `${quantity}.0000 SEEDS`, memo, { authorization: `${from}@active` })
    await sleep(3000)
  }

  const checkScores = async (points, scores, given, should) => {

    console.log("checking points " + points + " scores: " + scores)
    await contracts.harvest.calctrxpts({ authorization: `${harvest}@active` })
    await contracts.harvest.ranktxs({ authorization: `${harvest}@active` })
    
    const txpoints = await eos.getTableRows({
      code: harvest,
      scope: harvest,
      table: 'txpoints',
      json: true,
      limit: 100
    })
    console.log(" tx points "+JSON.stringify(txpoints, null, 2))
    
    assert({
      given: 'transaction points ' + given,
      should: 'have expected values ' + should,
      actual: txpoints.rows.map(({ points }) => points),
      expected: points
    })

    assert({
      given: 'transaction scores ' + given,
      should: 'have expected values ' + should,
      actual: txpoints.rows.map(({ rank }) => rank),
      expected: scores
    })

  }

  //await contracts.accounts.rankcbss({ authorization: `${accounts}@active` })

  // await checkScores([], [], "no reputation no points", "be empty")

  console.log('calculate tx scores with reputation')
  await contracts.accounts.testsetrs(seconduser, 49, { authorization: `${accounts}@active` })

  console.log('make transaction, no reps')
  await transfer(firstuser, seconduser, 10, memoprefix)

  await checkScores([10], [0], "1 reputation, 1 tx", "100 score")

  // console.log("transfer with 10 rep, 2 accounts have rep")
  await contracts.accounts.testsetrs(thirduser, 75, { authorization: `${accounts}@active` })
  await transfer(seconduser, thirduser, 10, '0'+memoprefix)

  await checkScores([10, 16], [0, 27], "2 reputation, 2 tx", "0, 27 score")

  let expectedScore = 15 + 25 * (1 * 1.5) // 52.5
  console.log("More than 26 transactions. Expected tx points: "+ expectedScore)
  for(let i = 0; i < 40; i++) {
    // 40 transactions
    // rep multiplier 2nd user: 1.5
    // vulume: 1
    // only 26 tx count
    // score from before was 15
    await transfer(firstuser, seconduser, 9, memoprefix+" tx "+i)
  }
  await checkScores([19, 16], [27, 0], "2 reputation, 2 tx", "27, 0 score")

  // test tx exceeds volume limit
  let tx_max_points = 1777
  let third_user_rep_multiplier = 2 * 0.7575
  await transfer(seconduser, thirduser, 3000, memoprefix+" tx max pt")
  await checkScores([19, parseInt(Math.ceil(16 + tx_max_points * third_user_rep_multiplier))], [0, 27], "large tx", "100, 27 score")
  
  // send back 
  await transfer(thirduser, seconduser, 3000, memoprefix+" tx max pt")

  console.log("calc CS score")
  await contracts.harvest.calccss({ authorization: `${harvest}@active` })
  await contracts.harvest.rankcss({ authorization: `${harvest}@active` })

  const cspoints = await eos.getTableRows({
    code: harvest,
    scope: harvest,
    table: 'cspoints',
    json: true,
    limit: 100
  })

  // let secondCSpoints = cspoints.rows.filter( item => item.account == seconduser )[0].contribution_points
  // let secondCS = harvestStats.rows.filter( item => item.account == seconduser )[0].contribution_score

  const txpoints = await eos.getTableRows({
    code: harvest,
    scope: harvest,
    table: 'txpoints',
    json: true,
    limit: 100
  })
  console.log(" tx points "+JSON.stringify(txpoints, null, 2))
  

  console.log("cs points "+JSON.stringify(cspoints, null, 2))

  assert({
    given: 'contribution score points',
    should: 'have contribution points',
    actual: cspoints.rows.map(({ contribution_points }) => contribution_points), 
    expected: [26]
  })

  assert({
    given: 'contribution score',
    should: 'have contribution score score',
    actual: cspoints.rows.map(({ rank }) => rank), 
    expected: [0]
  })

})


describe("harvest community building score", async assert => {

  if (!isLocal()) {
    console.log("only run unit tests on local - don't reset accounts on mainnet or testnet")
    return
  }

  await sleep(2000)

  const contracts = await initContracts({ accounts, harvest, settings, history })

  console.log('harvest reset')
  await contracts.harvest.reset({ authorization: `${harvest}@active` })

  console.log('accounts reset')
  await contracts.accounts.reset({ authorization: `${accounts}@active` })

  console.log('join users')
  let users = [firstuser, seconduser, thirduser, fourthuser]

  for (let i = 0; i < users.length; i++) {
    await contracts.accounts.adduser(users[i], i+' user', 'individual', { authorization: `${accounts}@active` })
    await sleep(400)
  }

  const checkScores = async (points, scores, given, should) => {

    console.log("checking points "+points + " scores: "+scores)
    await sleep(300)
    await contracts.accounts.rankcbss({ authorization: `${accounts}@active` })
    
    const cbs = await eos.getTableRows({
      code: accounts,
      scope: accounts,
      table: 'cbs',
      json: true,
      limit: 100
    })

    //console.log(given + " cba points "+JSON.stringify(cbs, null, 2))
  
    assert({
      given: 'cbs points '+given,
      should: 'have expected values '+should,
      actual: cbs.rows.map(({ community_building_score }) => community_building_score),
      expected: points
    })

    assert({
      given: 'cbs scores '+given,
      should: 'have expected values '+should,
      actual: cbs.rows.map(({ rank }) => rank),
      expected: scores
    })

  }

  console.log('add cbs')
  //await contracts.accounts.rankcbss({ authorization: `${accounts}@active` })

  //await checkScores([], [], "no cbs", "be empty")

  console.log('calculate cbs scores')
  await contracts.accounts.testsetcbs(firstuser, 1, { authorization: `${accounts}@active` })
  await sleep(200)
  await checkScores([1], [0], "1 cbs", "0 score")

  await contracts.accounts.testsetcbs(seconduser, 2, { authorization: `${accounts}@active` })
  await sleep(200)
  await contracts.accounts.testsetcbs(thirduser, 3, { authorization: `${accounts}@active` })
  await sleep(200)
  await contracts.accounts.testsetcbs(fourthuser, 0, { authorization: `${accounts}@active` })

  await contracts.accounts.rankcbss({ authorization: `${accounts}@active` })
  await checkScores([1, 2, 3, 0], [4, 27, 63, 0], "cbs distribution", "correct")
})

describe('contribution score', async assert => {

  if (!isLocal()) {
    console.log("only run unit tests on local - don't reset accounts on mainnet or testnet")
    return
  }

  await sleep(2000)

  const eosDevKey = 'EOS6MRyAjQq8ud7hVNYcfnVPJqcVpscN5So8BhtHuGYqET5GDW5CV'

  const contracts = await Promise.all([
    eos.contract(token),
    eos.contract(accounts),
    eos.contract(harvest),
    eos.contract(settings),
    eos.contract(organization),
    eos.contract(history)
  ]).then(([token, accounts, harvest, settings, organization, history]) => ({
    token, accounts, harvest, settings, organization, history
  }))

  console.log('harvest reset')
  await contracts.harvest.reset({ authorization: `${harvest}@active` })

  console.log('harvest reset')
  await contracts.settings.reset({ authorization: `${settings}@active` })

  console.log('accounts reset')
  await contracts.accounts.reset({ authorization: `${accounts}@active` })

  console.log('reset token stats')
  await contracts.token.resetweekly({ authorization: `${token}@active` })

  console.log('reset organization')
  await contracts.organization.reset({ authorization: `${organization}@active` })

  console.log('reset history')
  const day = getBeginningOfDayInSeconds()
  await contracts.history.reset(history, { authorization: `${history}@active` })
  await contracts.history.reset(fifthuser, { authorization: `${history}@active` })
  await contracts.history.deldailytrx(day, { authorization: `${history}@active` })

  const users = [firstuser, seconduser, thirduser, fourthuser]

  const org1 = 'testorg1'
  const org2 = 'testorg2'
  const org3 = 'testorg3'

  const orgs = [org1, org2, org3]

  await Promise.all(users.map(user => contracts.history.reset(user, { authorization: `${history}@active` })))
  await Promise.all(orgs.map(org => contracts.history.reset(org, { authorization: `${history}@active` })))

  const checkCSScores = async (scope, scores, rankings) => {
    const rankcss = await eos.getTableRows({
      code: harvest,
      scope,
      table: 'cspoints',
      json: true,
      limit: 100
    })
    console.log(rankcss)
    assert({
      given: 'contribution score',
      should: 'have the correct values',
      actual: {
        scores: rankcss.rows.map(r => r.contribution_points),
        rankings: rankcss.rows.map(r => r.rank)
      },
      expected: {
        scores,
        rankings
      }
    })
  }

  const getEntry = (user, rows) => {
    const aux = rows.filter(r => r.account == user)
    if (aux.length > 0) {
      return aux[0].rank
    }
    return 0
  }

  const calcCSPoints = async (user, s) => {
    const plant = await eos.getTableRows({
      code: harvest,
      scope: harvest,
      table: 'planted',
      json: true,
      limit: 100
    })
    const cbs = await eos.getTableRows({
      code: accounts,
      scope: s == 'org' ? s : accounts,
      table: 'cbs',
      json: true,
      limit: 100
    })
    const trx = await eos.getTableRows({
      code: harvest,
      scope: s == 'org' ? s : harvest,
      table: 'txpoints',
      json: true,
      limit: 100
    })
    const rep = await eos.getTableRows({
      code: accounts,
      scope: s == 'org' ? s : accounts,
      table: 'rep',
      json: true,
      limit: 100
    })
    const plantedRank = getEntry(user, plant.rows)
    const cbsRank = getEntry(user, cbs.rows)
    const trxRank = getEntry(user, trx.rows)
    const repRank = getEntry(user, rep.rows)

    return parseInt(((plantedRank + cbsRank + trxRank) * repRank * 2) / 100)
  }

  const individualHarvestScope = harvest
  const organizationScope = 'org'

  console.log('join users')
  
  await contracts.accounts.adduser(fifthuser, fifthuser, 'individual', { authorization: `${accounts}@active` })
  await contracts.accounts.testsetrs(fifthuser, 10, { authorization: `${accounts}@active` })

  for (let i = 0; i < users.length; i++) {
    const user = users[i]
    await contracts.accounts.adduser(user, user, 'individual', { authorization: `${accounts}@active` })
    await contracts.accounts.addrep(user, 10*(i+1), { authorization: `${accounts}@active` })
    await contracts.accounts.testsetrs(user, i+1, { authorization: `${accounts}@active` })
    await contracts.accounts.testsetcbs(user, 10*(i+1), { authorization: `${accounts}@active` })
    await contracts.token.transfer(user, harvest, `${10 * (i+1)}.0000 SEEDS`, `sow ${user}`, { authorization: `${user}@active` })
    await contracts.token.transfer(user, fifthuser, `${50 * (i+1)}.0000 SEEDS`, '', { authorization: `${user}@active` })
    await contracts.history.reset(user, { authorization: `${history}@active` })
  }
  
  await contracts.token.transfer(firstuser, organization, "400.0000 SEEDS", "Initial supply", { authorization: `${firstuser}@active` })
  await contracts.token.transfer(seconduser, organization, "200.0000 SEEDS", "Initial supply", { authorization: `${seconduser}@active` })

  console.log('create organization')
  
  await contracts.organization.create(firstuser, 'testorg1', "Org Number 1", eosDevKey, { authorization: `${firstuser}@active` })
  await contracts.organization.create(firstuser, 'testorg2', "Org 2", eosDevKey,  { authorization: `${firstuser}@active` })
  await contracts.organization.create(seconduser, 'testorg3', "Org 3 - Test, Inc.", eosDevKey, { authorization: `${seconduser}@active` })

  for (let i = 1; i <= orgs.length; i++) {
    const org = orgs[i-1]
    await contracts.accounts.addrep(org, 20*i, { authorization: `${accounts}@active` })
    await contracts.accounts.testsetrs(org, i, { authorization: `${accounts}@active` })
    await contracts.token.transfer(firstuser, org, "400.0000 SEEDS", "Initial supply", { authorization: `${firstuser}@active` })
    await contracts.accounts.testsetcbs(org, 20*i, { authorization: `${accounts}@active` })
    await contracts.token.transfer(org, fifthuser, `${100 * (i+1)}.0000 SEEDS`, '', { authorization: `${org}@active` })
  }

  await sleep(2000)

  console.log('rank cbs')
  await contracts.accounts.rankcbss({ authorization: `${accounts}@active` })
  await contracts.accounts.rankorgcbss({ authorization: `${accounts}@active` })
  await sleep(1000)

  console.log('rank rep')
  await contracts.accounts.rankreps({ authorization: `${accounts}@active` })
  await contracts.accounts.rankorgreps({ authorization: `${accounts}@active` })
  await sleep(1000)

  console.log('rank transactions')
  await contracts.harvest.calctrxpts({ authorization: `${harvest}@active` })
  await sleep(1000)
  await contracts.harvest.ranktxs({ authorization: `${harvest}@active` })
  await contracts.harvest.rankorgtxs({ authorization: `${harvest}@active` })
  await sleep(1000)
  
  console.log('rank planted')
  await contracts.harvest.rankplanteds({ authorization: `${harvest}@active` })
  await sleep(1000)
  
  console.log('calculate contribution score for orgs')
  await contracts.harvest.calccss({ authorization: `${harvest}@active` })
  await sleep(2000)

  let userScores = []
  for (const user of users) { userScores.push(await calcCSPoints(user, accounts)) }
  userScores = userScores.filter(s => s > 0)

  let orgScores = []
  for (const org of orgs) { orgScores.push(await calcCSPoints(org, 'org')) }
  orgScores = orgScores.filter(s => s > 0)

  await checkCSScores(individualHarvestScope, userScores, [0, 0, 0, 0])
  await checkCSScores(organizationScope, orgScores, [0, 0])

  console.log('rank contribution score for orgs')
  await contracts.harvest.rankcss({ authorization: `${harvest}@active` })
  await contracts.harvest.rankorgcss({ authorization: `${harvest}@active` })
  await sleep(2000)

  await checkCSScores(individualHarvestScope, userScores, [0, 25, 50, 75])
  await checkCSScores(organizationScope, orgScores, [0, 50])

})

describe("plant for other user", async assert => {

  if (!isLocal()) {
    console.log("only run unit tests on local - don't reset accounts on mainnet or testnet")
    return
  }

  await sleep(2000)

  const contracts = await Promise.all([
    eos.contract(token),
    eos.contract(accounts),
    eos.contract(harvest),
    eos.contract(settings),
  ]).then(([token, accounts, harvest, settings]) => ({
    token, accounts, harvest, settings
  }))

  console.log('harvest reset')
  await contracts.harvest.reset({ authorization: `${harvest}@active` })

  console.log('accounts reset')
  await contracts.accounts.reset({ authorization: `${accounts}@active` })

  console.log('reset token stats')
  await contracts.token.resetweekly({ authorization: `${token}@active` })

  console.log('join users')
  await contracts.accounts.adduser(firstuser, 'first user', 'individual', { authorization: `${accounts}@active` })
  await contracts.accounts.adduser(seconduser, 'second user', 'individual', { authorization: `${accounts}@active` })

  let memo = "sow "+seconduser

  console.log('plant seeds with memo: ' + memo)

  await contracts.token.transfer(firstuser, harvest, '77.0000 SEEDS', memo, { authorization: `${firstuser}@active` })

  const plantedBalances = await getTableRows({
    code: harvest,
    scope: harvest,
    table: 'balances',
    upper_bound: seconduser,
    lower_bound: seconduser,
    json: true,
  })

  let badMemos = false
  const badMemo = async (badmemo) => {
    try {
      await contracts.token.transfer(firstuser, harvest, '77.0000 SEEDS', badmemo, { authorization: `${firstuser}@active` })
      badMemos = true
    } catch (error) {
      //console.log("error as expected "+ badmemo)
      //console.log(error)
    }  
  }
  //console.log('planted: ' + JSON.stringify(plantedBalances, null, 2))

  await badMemo("foobar");
  await badMemo("ASDASDSDASDSADSDSDSDASDSDSDSSDSDSDSADSDSADSD");
  await badMemo("sow X");
  await badMemo("sow somethingspecial");
  await badMemo("sow seedsuserfoo");
  await badMemo("sow seedsuseraaa foo");

  await badMemo("sow .");
  await badMemo("sow \u03A9\u0122\u9099\u6660");
  await badMemo("sow sadsadsakd;skdjlksajdlaskjd;lkaslaksdj;lkasjdals;kdjsal;kdj;aslKDJ;alskdj;alskdj;alskdj;alskdj;alskdjas;lKDJas;lkdj;alsKDJ;aslkdja;sLKDJas;lkdj");

  assert({
    given: 'user '+firstuser + 'planted for '+seconduser,
    should: 'second user should have planted balance',
    actual: plantedBalances.rows[0],
    expected: {
      "account": seconduser,
      "planted": "77.0000 SEEDS",
      "reward": "0.0000 SEEDS"
    }
  })
  assert({
    given: 'bad memo',
    should: 'cause exception',
    actual: badMemos,
    expected: false
  })

})


describe('Monthly QEV', async assert => {

  if (!isLocal()) {
    console.log("only run unit tests on local - don't reset accounts on mainnet or testnet")
    return
  }

  await sleep(2000)

  const contracts = await Promise.all([
    eos.contract(token),
    eos.contract(accounts),
    eos.contract(harvest),
    eos.contract(settings),
    eos.contract(history)
  ]).then(([token, accounts, harvest, settings, history]) => ({
    token, accounts, harvest, settings, history
  }))

  const day = getBeginningOfDayInSeconds()

  console.log('reset history')
  await contracts.history.reset(history, { authorization: `${history}@active` })
  await contracts.history.deldailytrx(day, { authorization: `${history}@active` })
  
  console.log('reset harvest')
  await contracts.harvest.reset({ authorization: `${harvest}@active` })

  console.log('update circulaing supply')
  await contracts.token.updatecirc({ authorization: `${token}@active` })

  console.log('calculate total monthly qev')
  
  await contracts.history.testtotalqev(120, 100 * 10000, { authorization: `${history}@active` })
  await sleep(100)
  await contracts.harvest.calcmqevs({ authorization: `${harvest}@active` })

  const totalQev = await getTableRows({
    code: harvest,
    scope: harvest,
    table: 'monthlyqevs',
    json: true,
  })

  delete totalQev.rows[0].circulating_supply

  assert({
    given: 'monthly qev calculated',
    should: 'have the correct monthlyqevs entries',
    actual: totalQev.rows,
    expected: [
      { timestamp: day, qualifying_volume: 30000000 }
    ]
  })

})

describe('Mint Rate and Harvest', async assert => {

  if (!isLocal()) {
    console.log("only run unit tests on local - don't reset accounts on mainnet or testnet")
    return
  }

  await sleep(2000)

  let eosDevKey = "EOS6MRyAjQq8ud7hVNYcfnVPJqcVpscN5So8BhtHuGYqET5GDW5CV"

  const contracts = await Promise.all([
    eos.contract(token),
    eos.contract(accounts),
    eos.contract(harvest),
    eos.contract(settings),
    eos.contract(history),
    eos.contract(organization),
    eos.contract(region)
  ]).then(([token, accounts, harvest, settings, history, organization, region]) => ({
    token, accounts, harvest, settings, history, organization, region
  }))

  const day = getBeginningOfDayInSeconds()
  const secondsPerDay =  86400
  const moonCycle = secondsPerDay * 29 + parseInt(secondsPerDay / 2)
  const previousDay = (new Date((day - 3 * moonCycle) * 1000).setUTCHours(0,0,0,0)) / 1000

  const users = [firstuser, seconduser, thirduser, fourthuser]
  const orgs = ['firstorg', 'secondorg', 'thirdorg']

  console.log('reset settings')
  await contracts.settings.reset({ authorization: `${settings}@active` })

  console.log('configure - rgn.cit')
  await contracts.settings.configure("rgn.cit", 1, { authorization: `${settings}@active` })

  console.log('reset history')
  await contracts.history.reset(history, { authorization: `${history}@active` })
  await contracts.history.deldailytrx(day, { authorization: `${history}@active` })
  for (const user of users) {
    await contracts.history.reset(user, { authorization: `${history}@active` })
  }
  for (const org of orgs) {
    await contracts.history.reset(org, { authorization: `${history}@active` })
  }
  
  console.log('reset harvest')
  await contracts.harvest.reset({ authorization: `${harvest}@active` })

  console.log('reset accounts')
  await contracts.accounts.reset({ authorization: `${accounts}@active` })

  console.log('reset orgs')
  await contracts.organization.reset({ authorization: `${organization}@active` })

  console.log('reset rgns')
  await contracts.region.reset({ authorization: `${region}@active` })

  console.log('reset weekly')
  await contracts.token.resetweekly({ authorization: `${token}@active` })

  console.log('configure percentages')
  const percentageForUsers = 0.3
  const percentageForOrgs = 0.2
  const percentageForrgns = 0.3
  const percentageForGlobal = 0.2

  await contracts.settings.configure('hrvst.users', parseInt(percentageForUsers*1000000), { authorization: `${settings}@active` })
  await contracts.settings.configure('hrvst.orgs', parseInt(percentageForOrgs*1000000), { authorization: `${settings}@active` })
  await contracts.settings.configure('hrvst.rgns', parseInt(percentageForrgns*1000000), { authorization: `${settings}@active` })
  await contracts.settings.configure('hrvst.global', parseInt(percentageForGlobal*1000000), { authorization: `${settings}@active` })


  console.log('update circulaing supply')
  await contracts.token.updatecirc({ authorization: `${token}@active` })

  console.log('calculate total monthly qev')
  await contracts.history.testtotalqev(120, 100 * 10000, { authorization: `${history}@active` })
  await sleep(100)
  await contracts.harvest.calcmqevs({ authorization: `${harvest}@active` })

  const getTestBalance = async (user) => {
    const balance = await eos.getCurrencyBalance(names.token, user, 'TESTS')
    return Number.parseFloat(balance[0]) || 0
  }

  const getHarvestBalance = async (rgn, scope='test') => {
    const hbalances = await getTableRows({
      code: region,
      scope: scope,
      table: 'hrvstrgnblnc',
      json: true
    })
    let value = 0.0
    const hbalance = hbalances.rows.filter(r => r.region == rgn)
    if (hbalance.length > 0) {
      value = parseFloat(hbalance[0].balance.split(' ')[0])
    }
    return value
  }

  const checkHarvestValues = (bucket, ranks, totalAmount, actualValues) => {

    const totalRank = ranks.reduce((acc, curr) => acc + curr)
    const fragmentSeeds = totalAmount / totalRank
    const expectedSeeds = ranks.map(rank => {
      const temp = rank * fragmentSeeds
      return parseFloat(temp.toFixed(4))
    })

    const adjustedActualValues = actualValues.map(seeds => parseFloat(seeds.toFixed(4)))
    const assertBalances = adjustedActualValues.map((balance, index) => {
      if (isNaN(balance)) {
        if (isNaN(expectedSeeds[index]) || expectedSeeds[index] == 0) {
          return true
        }
        return false
      }
      if (Math.abs(balance - expectedSeeds[index]) <= 0.0002) { return true }
      return false
    })

    console.log('expected:', expectedSeeds)
    console.log('actual:', adjustedActualValues)

    assert({
      given: `harvest distributed for ${bucket}`,
      should: 'have the correct balances',
      expected: new Array(ranks.length).fill(true),
      actual: assertBalances
    })
    
  }

  console.log('add users')
  for (let index = 0; index < users.length; index++) {
    const user = users[index]
    await contracts.accounts.adduser(user, index+' user', 'individual', { authorization: `${accounts}@active` })
    await contracts.harvest.testcspoints(user, (index+1) * 33, { authorization: `${harvest}@active` })
  }
  await sleep(100)

  console.log('add orgs')
  for (let index = 0; index < orgs.length; index++) {
    const org = orgs[index]
    await contracts.token.transfer(firstuser, organization, '200.0000 SEEDS', 'initial supply', { authorization: `${firstuser}@active` })
    await contracts.organization.create(firstuser, org, `${org} name`, eosDevKey, { authorization: `${firstuser}@active` })
    await contracts.harvest.testcspoints(org, (index+1) * 50, { authorization: `${harvest}@active` })
  }

  console.log('add regions')
  const keypair = await createKeypair();
  await contracts.settings.configure("region.fee", 10000 * 1, { authorization: `${settings}@active` })
  const rgns = ['rgn1.rgn', 'rgn2.rgn']
  for (let index = 0; index < rgns.length; index++) {
    const rgn = rgns[index]
    await contracts.token.transfer(users[index], region, "1.0000 SEEDS", "Initial supply", { authorization: `${users[index]}@active` })
    await contracts.region.create(
      users[index], 
      rgn, 
      'test rgn region',
      '{lat:0.0111,lon:1.3232}', 
      1.1, 
      1.23, 
      keypair.public, 
      { authorization: `${users[index]}@active` })
  }

  await contracts.harvest.rankcss({ authorization: `${harvest}@active` })
  await contracts.harvest.rankorgcss({ authorization: `${harvest}@active` })
  await sleep(2000)

  // ----------------------------------------- //
  const csTable = await getTableRows({
    code: harvest,
    scope: harvest,
    table: 'cspoints',
    json: true,
  })
  console.log(csTable)

  const csOrgTable = await getTableRows({
    code: harvest,
    scope: 'org',
    table: 'cspoints',
    json: true,
  })
  console.log(csOrgTable)

  const regions = await getTableRows({
    code: region,
    scope: region,
    table: 'regions',
    json: true,
  })
  //console.log(regions)
  // ----------------------------------------- //


  const mqevsBefore = await getTableRows({
    code: harvest,
    scope: harvest,
    table: 'monthlyqevs',
    json: true,
  })
  console.log(mqevsBefore)

  const currentCirculatingSupply = mqevsBefore.rows[0].circulating_supply
  const pastCirculatingSupply = currentCirculatingSupply - 5000 * 10000
  const expectedVolumeGrowth = 0.2
  const targetSupply = (1 + expectedVolumeGrowth) * pastCirculatingSupply
  const delta = targetSupply - currentCirculatingSupply
  const expectedMintRate = parseInt(delta / 708)

  await contracts.harvest.testcalcmqev(previousDay, 2500 * 10000, pastCirculatingSupply, { authorization: `${harvest}@active` })

  await contracts.harvest.calcmintrate({ authorization: `${harvest}@active` })

  await contracts.token.updatecirc({ authorization: `${token}@active` })

  const mintRateTable = await getTableRows({
    code: harvest,
    scope: harvest,
    table: 'mintrate',
    json: true,
  })
  delete mintRateTable.rows[0].timestamp

  const mintRate = mintRateTable.rows[0].mint_rate / 10000.0
  console.log('mint rate:', mintRate)
  
  const userBalancesBefore = await Promise.all(users.map(user => getTestBalance(user)))
  const orgBalancesBefore = await Promise.all(orgs.map(org => getTestBalance(org)))
  const rgnBalancesBefore = await Promise.all(rgns.map(rgn => getHarvestBalance(rgn)))
  const globalBalanceBefore = await getTestBalance(globaldho)

  console.log('run harvest')
  await contracts.harvest.runharvest({ authorization: `${harvest}@active` })
  console.log('harvest done')

  await sleep(1000)

  const userBalancesAfter = await Promise.all(users.map(user => getTestBalance(user)))
  const orgBalancesAfter = await Promise.all(orgs.map(org => getTestBalance(org)))
  const rgnBalancesAfter = await Promise.all(rgns.map(rgn => getHarvestBalance(rgn)))
  const globalBalanceAfter = await getTestBalance(globaldho)

  const userHarvest = userBalancesAfter.map((seeds, index) => seeds - userBalancesBefore[index])
  const orgsHarvest = orgBalancesAfter.map((seeds, index) => seeds - orgBalancesBefore[index])
  const rgnsHarvest = rgnBalancesAfter.map((seeds, index) => seeds - rgnBalancesBefore[index])
  const globalHarvest = globalBalanceAfter - globalBalanceBefore

  console.log('users:', userHarvest)
  console.log('orgs:', orgsHarvest)
  console.log('rgns:', rgnsHarvest)
  console.log('global:', globalHarvest)

  console.log('check expected values')
  checkHarvestValues('users', csTable.rows.filter(row => users.includes(row.account)).map(row => row.rank), mintRate * percentageForUsers, userHarvest)
  checkHarvestValues('orgs', csOrgTable.rows.filter(row => orgs.includes(row.account)).map(row => row.rank), mintRate * percentageForOrgs, orgsHarvest)
  checkHarvestValues('rgns', new Array(rgns.length).fill(1), mintRate * percentageForrgns, rgnsHarvest)
  checkHarvestValues('global', [1], mintRate * percentageForGlobal, [globalHarvest])

  const stats = await getTableRows({
    code: token,
    scope: 'TESTS',
    table: 'stat',
    json: true
  })
  console.log('stats', stats)

  assert({
    given: 'mint rate calculated',
    should: 'have the correct values',
    actual: mintRateTable.rows,
    expected: [{
      id: 0,
      mint_rate: expectedMintRate,
      volume_growth: parseInt(expectedVolumeGrowth * 10000)
    }]
  })

  const harvestBalances = await getTableRows({
    code: region,
    scope: 'test',
    table: 'hrvstrgnblnc',
    json: true
  })
  console.log('harvestBalances:', harvestBalances)


})

describe('regions contribution score', async assert => {

  if (!isLocal()) {
    console.log("only run unit tests on local - don't reset accounts on mainnet or testnet")
    return
  }

  await sleep(2000)

  let eosDevKey = "EOS6MRyAjQq8ud7hVNYcfnVPJqcVpscN5So8BhtHuGYqET5GDW5CV"

  const contracts = await Promise.all([
    eos.contract(token),
    eos.contract(accounts),
    eos.contract(harvest),
    eos.contract(settings),
    eos.contract(history),
    eos.contract(organization),
    eos.contract(region)
  ]).then(([token, accounts, harvest, settings, history, organization, region]) => ({
    token, accounts, harvest, settings, history, organization, region
  }))

  const day = getBeginningOfDayInSeconds()
  console.log('reset history')
  await contracts.history.reset(history, { authorization: `${history}@active` })
  await contracts.history.deldailytrx(day, { authorization: `${history}@active` })

  console.log('harvest reset')
  await contracts.harvest.reset({ authorization: `${harvest}@active` })

  console.log('accounts reset')
  await contracts.accounts.reset({ authorization: `${accounts}@active` })

  console.log('reset token stats')
  await contracts.token.resetweekly({ authorization: `${token}@active` })

  console.log('reset rgns')
  await contracts.region.reset({ authorization: `${region}@active` })

  console.log('reset settings')
  await contracts.settings.reset({ authorization: `${settings}@active` })

  // console.log('configure - rgn.cit')
  // await contracts.settings.configure("rgn.cit", 2, { authorization: `${settings}@active` })

  console.log('join users')
  const users = [firstuser, seconduser, thirduser, fourthuser, fifthuser]
  for (let i = 0; i < users.length; i++) {
    const user = users[i]
    await contracts.accounts.adduser(user, i + ' user', 'individual', { authorization: `${accounts}@active` })
    await contracts.accounts.testsetrs(user, 49, { authorization: `${accounts}@active` })
    await contracts.history.reset(user, { authorization: `${history}@active` })
  }

  console.log('add regions')
  const keypair = await createKeypair();
  await contracts.settings.configure("region.fee", 10000 * 1, { authorization: `${settings}@active` })
  const rgns = ['rgn1.rgn', 'rgn2.rgn', 'rgn3.rgn']
  for (let index = 0; index < rgns.length; index++) {
    const rgn = rgns[index]
    await contracts.token.transfer(users[index], region, "1.0000 SEEDS", "Initial supply", { authorization: `${users[index]}@active` })
    await contracts.region.create(
      users[index], 
      rgn, 
      'test rgn region',
      '{lat:0.0111,lon:1.3232}', 
      1.1, 
      1.23, 
      keypair.public, 
      { authorization: `${users[index]}@active` })
  }

  await contracts.region.join('rgn2.rgn', fourthuser,{ authorization: `${fourthuser}@active` })
  await contracts.region.join('rgn3.rgn', fifthuser,{ authorization: `${fifthuser}@active` })

  console.log('transfer')
  for (let i = 0; i < users.length; i++) {
    const user = users[i]
    if (i === 0) {
      await contracts.token.transfer(user, seconduser, '1000.0000 SEEDS', 'supply', { authorization: `${user}@active` })
    } else {
      await contracts.token.transfer(user, firstuser, '1000.0000 SEEDS', 'supply', { authorization: `${user}@active` })
    }
    await sleep(2000)
  }

  console.log('rank transactions')
  await contracts.harvest.calctrxpts({ authorization: `${harvest}@active` })
  await contracts.harvest.ranktxs({ authorization: `${harvest}@active` })

  console.log('calc contribution score')
  await contracts.harvest.calccss({ authorization: `${harvest}@active` })

  console.log('change max limit transactions')
  await contracts.settings.configure('batchsize', 1, { authorization: `${settings}@active` })

  console.log('calc contribution score')
  await contracts.harvest.rankrgncss({ authorization: `${harvest}@active` })
  await sleep(5000)

  const cspointsrgns = await getTableRows({
    code: harvest,
    scope: 'rgn',
    table: 'cspoints',
    json: true
  })

  const cspointsrgnsTemp = await getTableRows({
    code: harvest,
    scope: harvest,
    table: 'regioncstemp',
    json: true
  })

  assert({
    given: 'cs for regions',
    should: 'have the correct ranks',
    actual: cspointsrgns.rows,
    expected: [
<<<<<<< HEAD
      { account: 'bio2.bdc', contribution_points: 41, rank: 0 },
      { account: 'bio3.bdc', contribution_points: 82, rank: 50 }
=======
      { account: 'rgn2.rgn', contribution_points: 77, rank: 0 },
      { account: 'rgn3.rgn', contribution_points: 117, rank: 50 }
>>>>>>> e8367185
    ]
  })

  assert({
    given: 'cs for regions, the table regioncstemp',
    should: 'not have entries',
    actual: cspointsrgnsTemp.rows,
    expected: []
  })

})

<|MERGE_RESOLUTION|>--- conflicted
+++ resolved
@@ -1464,13 +1464,8 @@
     should: 'have the correct ranks',
     actual: cspointsrgns.rows,
     expected: [
-<<<<<<< HEAD
-      { account: 'bio2.bdc', contribution_points: 41, rank: 0 },
-      { account: 'bio3.bdc', contribution_points: 82, rank: 50 }
-=======
       { account: 'rgn2.rgn', contribution_points: 77, rank: 0 },
       { account: 'rgn3.rgn', contribution_points: 117, rank: 50 }
->>>>>>> e8367185
     ]
   })
 
