--- conflicted
+++ resolved
@@ -1106,23 +1106,8 @@
 
   let eosDevKey = "EOS6MRyAjQq8ud7hVNYcfnVPJqcVpscN5So8BhtHuGYqET5GDW5CV"
 
-<<<<<<< HEAD
-  const contracts = await Promise.all([
-    eos.contract(token),
-    eos.contract(accounts),
-    eos.contract(harvest),
-    eos.contract(settings),
-    eos.contract(history),
-    eos.contract(organization),
-    eos.contract(region),
-    eos.contract(dao)
-  ]).then(([token, accounts, harvest, settings, history, organization, region, dao]) => ({
-    token, accounts, harvest, settings, history, organization, region, dao
-  }))
-=======
   console.log("init contracts...")
-  const contracts = await initContracts({ token, accounts, harvest, settings, history, organization, region })
->>>>>>> 4ce13d9b
+  const contracts = await initContracts({ token, accounts, harvest, settings, history, organization, region, dao })
 
   const day = getBeginningOfDayInSeconds()
   const secondsPerDay =  86400
