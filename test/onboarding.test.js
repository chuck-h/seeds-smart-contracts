--- conflicted
+++ resolved
@@ -16,11 +16,7 @@
     return result;
  }
  
-<<<<<<< HEAD
- const randomAccountNameRDC = () => {
-=======
  const randomAccountNamergn = () => {
->>>>>>> 1055116a
     let length = 8
     var result           = '';
     var characters       = 'abcdefghijklmnopqrstuvwxyz1234';
@@ -28,11 +24,7 @@
     for ( var i = 0; i < length; i++ ) {
        result += characters.charAt(Math.floor(Math.random() * charactersLength));
     }
-<<<<<<< HEAD
-    return result + ".rdc";
-=======
     return result + ".rgn";
->>>>>>> 1055116a
   }
   
 const getNumInvites = async () => {
@@ -691,21 +683,13 @@
     
     const contracts = await initContracts({ onboarding, region })
     
-<<<<<<< HEAD
-    const newAccount = randomAccountNameRDC()
-=======
     const newAccount = randomAccountNamergn()
->>>>>>> 1055116a
     console.log("New account "+newAccount)
     const keyPair = await createKeypair()
     console.log("new account keys: "+JSON.stringify(keyPair, null, 2))
     const newAccountPublicKey = keyPair.public
   
-<<<<<<< HEAD
-    await contracts.onboarding.createrdc(firstuser, newAccount, newAccountPublicKey,{ authorization: `${onboarding}@active` })        
-=======
     await contracts.onboarding.createregion(firstuser, newAccount, newAccountPublicKey,{ authorization: `${onboarding}@active` })        
->>>>>>> 1055116a
 
     var hasNewDomain = false
     try {
