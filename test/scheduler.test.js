--- conflicted
+++ resolved
@@ -31,54 +31,6 @@
     await contracts.settings.reset({ authorization: `${settings}@active` })
 
     console.log('configure')
-<<<<<<< HEAD
-    await contracts.scheduler.configop('onperiod', 'forum.seeds', 70000, { authorization: `${scheduler}@active` })
-    await contracts.scheduler.configop('newday', 'forum.seeds', 150000, { authorization: `${scheduler}@active` })
-    await contracts.settings.configure("maxpoints", 100000, { authorization: `${settings}@active` })
-    await contracts.settings.configure("vbp", 70000, { authorization: `${settings}@active` })
-    await contracts.settings.configure("cutoff", 280000, { authorization: `${settings}@active` })
-    await contracts.settings.configure("cutoffz", 5000, { authorization: `${settings}@active` })
-    await contracts.settings.configure("depreciation", 9500, { authorization: `${settings}@active` })
-    await contracts.settings.configure("dps", 2, { authorization: `${settings}@active` })
-
-    console.log('join users')
-    await contracts.accounts.adduser(firstuser, 'first user', 'individual', { authorization: `${accounts}@active` })
-    await contracts.accounts.adduser(seconduser, 'second user', 'individual', { authorization: `${accounts}@active` })
-
-    console.log('add reputation')
-    await contracts.accounts.addrep(firstuser, 10000, { authorization: `${accounts}@active` })
-    await contracts.accounts.addrep(seconduser, 5000, { authorization: `${accounts}@active` })
-
-    console.log('creating posts')
-    await contracts.forum.createpost(firstuser, 1, 'url1', 'body1', { authorization: `${firstuser}@active` })
-    await contracts.forum.createpost(seconduser, 2, 'url2', 'body2', { authorization: `${seconduser}@active` })
-
-    console.log('vote post')
-    await contracts.forum.upvotepost(firstuser, 2, { authorization: `${firstuser}@active` })
-    await contracts.forum.downvotepost(seconduser, 1, { authorization: `${seconduser}@active` })
-
-    await sleep(30)
-    console.log('scheduler execute')
-    await contracts.scheduler.execute([], { authorization: `${firstuser}@active` })
-
-    const repBeforeDepreciation = await getTableRows({
-        code: forum,
-        scope: forum,
-        table: 'forumrep',
-        json: true
-    })
-
-    await sleep(10000)
-    console.log('scheduler execute')
-    await contracts.scheduler.execute([], { authorization: `${seconduser}@active` })
-
-
-    const repAfterDepreciation = await getTableRows({
-        code: forum,
-        scope: forum,
-        table: 'forumrep',
-        json: true
-=======
     await contracts.settings.configure('secndstoexec', 1, { authorization: `${settings}@active` })
 
     console.log('add operations')
@@ -99,7 +51,6 @@
         lower_bound: 'unit.test.1',
         upper_bound: 'unit.test.2',    
         limit: 100
->>>>>>> 51e23dcb
     })
 
     console.log("before "+JSON.stringify(beforeValues, null, 2))
@@ -119,41 +70,14 @@
         limit: 100
     })
 
-<<<<<<< HEAD
-    await sleep(6000)
-    console.log('scheduler execute')
-    await contracts.scheduler.execute([], { authorization: `${firstuser}@active` })
-=======
     console.log("after "+JSON.stringify(afterValues, null, 2))
->>>>>>> 51e23dcb
 
     let delta1 = afterValues.rows[0].value - beforeValues.rows[0].value
     let delta2 = afterValues.rows[1].value - beforeValues.rows[1].value
 
     // TODO: test pause op
 
-<<<<<<< HEAD
-    console.log('try to execute a function of forum without the execute permission')
-    try {
-        await contracts.forum.onperiod([], { authorization: `${firstuser}@active` })
-    }
-    catch(err) {
-        const e = JSON.parse(err)
-        console.log(e.error.details[0].message.replace('assertion failure with message: ', ''))
-    }
-
-    assert({
-        given: 'the function onperiod not ready to be executed',
-        should: 'not execute the function onperiod',
-        actual: repBeforeDepreciation.rows.map(row => row),
-        expected: [
-            { account: 'seedsuseraaa', reputation: -35000 },
-            { account: 'seedsuserbbb', reputation: 70000 }
-        ]
-    })
-=======
     // TODO: test remove op
->>>>>>> 51e23dcb
 
     // TODO: test change op to different op
 
