const { describe } = require('riteway')
const { eos, names, isLocal, getTableRows } = require('../scripts/helper')
const { equals } = require('ramda')

<<<<<<< HEAD
const { scheduler, settings, organization, harvest, accounts, firstuser, token } = names
=======
const { scheduler, settings, organization, firstuser, forum } = names
>>>>>>> 408a8a2d

function sleep(ms) {
  return new Promise(resolve => setTimeout(resolve, ms));
}

var contracts = null

describe('scheduler', async assert => {

    if (!isLocal()) {
        console.log("only run unit tests on local - don't reset on mainnet or testnet")
        return
    }

    contracts = await Promise.all([
        eos.contract(scheduler),
        eos.contract(settings)
    ]).then(([scheduler, settings]) => ({
        scheduler, settings
    }))

    console.log('scheduler reset')
    await contracts.scheduler.reset({ authorization: `${scheduler}@active` })

    console.log('settings reset')
    await contracts.settings.reset({ authorization: `${settings}@active` })

    console.log('configure')
    await contracts.settings.configure('secndstoexec', 1, { authorization: `${settings}@active` })

    console.log('add operations')
    await contracts.scheduler.configop('one', 'test1', 'cycle.seeds', 1, 0, { authorization: `${scheduler}@active` })
    await contracts.scheduler.configop('two', 'test2', 'cycle.seeds', 7, 0, { authorization: `${scheduler}@active` })

    console.log('init test 1')
    await contracts.scheduler.test1({ authorization: `${scheduler}@active` })

    console.log('init test 2')
    await contracts.scheduler.test2({ authorization: `${scheduler}@active` })

    const beforeValues = await getTableRows({
        code: scheduler,
        scope: scheduler,
        table: 'test',
        json: true, 
        lower_bound: 'unit.test.1',
        upper_bound: 'unit.test.2',    
        limit: 100
    })

    console.log("before "+JSON.stringify(beforeValues, null, 2))

    console.log('scheduler execute')
    await contracts.scheduler.start( { authorization: `${scheduler}@active` } )

    await sleep(30 * 1000)

    await contracts.scheduler.stop( { authorization: `${scheduler}@active` } )

    const afterValues = await getTableRows({
        code: scheduler,
        scope: scheduler,
        table: 'test',
        json: true, 
        lower_bound: 'unit.test.1',
        upper_bound: 'unit.test.2',    
        limit: 100
    })

    await sleep(5 * 1000)

    const afterValues2 = await getTableRows({
        code: scheduler,
        scope: scheduler,
        table: 'test',
        json: true, 
        lower_bound: 'unit.test.1',
        upper_bound: 'unit.test.2',    
        limit: 100
    })

    console.log("after "+JSON.stringify(afterValues, null, 2))

    let delta1 = afterValues.rows[0].value - beforeValues.rows[0].value
    let delta2 = afterValues.rows[1].value - beforeValues.rows[1].value

    // TODO: test pause op

    // TODO: test remove op

    // TODO: test change op to different op

    assert({
        given: '1 second delay was executed 30 seonds',
        should: 'be executed close to 30 times (was: '+delta1+')',
        actual: delta1 >= 26 && delta1 <= 28, // NOTE: ACTUALLY 27 => 31 - 4, 4 is the other action
        expected: true
    })

    assert({
        given: '7 second delay was executed 30 seconds',
        should: 'be executed 4 times',
        actual: delta2,
        expected: 5
    })

    assert({
        given: 'stopped',
        should: 'no more executions',
        actual: [afterValues.rows[0].value, afterValues.rows[1].value],
        expected: [afterValues2.rows[0].value, afterValues2.rows[1].value],
    })

    

})

describe('scheduler, organization.cleandaus', async assert => {

      if (!isLocal()) {
        console.log("only run unit tests on local - don't reset on mainnet or testnet")
        return
    }

    contracts = await Promise.all([
        eos.contract(scheduler),
        eos.contract(settings)
    ]).then(([scheduler, settings]) => ({
        scheduler, settings
    }))

    console.log('scheduler reset')
    await contracts.scheduler.reset({ authorization: `${scheduler}@active` })

    console.log('settings reset')
    await contracts.settings.reset({ authorization: `${settings}@active` })

    console.log('add operations')
    await contracts.scheduler.configop('org.clndaus', 'cleandaus', organization, 1, 0, { authorization: `${scheduler}@active` })

    console.log('scheduler execute')
    let canExecute = false
    try {
        await contracts.scheduler.execute( { authorization: `${scheduler}@active` } )
        canExecute = true
    } catch (err) {
        console.log('can not execute cleandaus (unexpected, permission may be needed)')
    }

    await contracts.scheduler.stop( { authorization: `${scheduler}@active` } )

    assert({
        given: 'called execute',
        should: 'be able to execute cleandaus',
        actual: canExecute,
        expected: true
    })

    await sleep(1 * 1000)

})

describe('scheduler, token.resetweekly', async assert => {

    console.log('scheduler reset')
    await contracts.scheduler.reset({ authorization: `${scheduler}@active` })

    console.log('settings reset')
    await contracts.settings.reset({ authorization: `${settings}@active` })

    console.log('add operations')
    await contracts.scheduler.configop('tokn.resetw', 'resetweekly', 'token.seeds', 1, 0, { authorization: `${scheduler}@active` })

    console.log('scheduler execute')
    let canExecute = false
    try {
        await contracts.scheduler.execute({ authorization: `${scheduler}@active` })
        canExecute = true
    } catch (error) {
        console.log('can not execute resetweekly (unexpected, permission may be needed)')
    }
    
    assert({
        given: 'called execute',
        should: 'be able to execute resetweekly',
        actual: canExecute,
        expected: true
    })

    await sleep(1 * 1000)

    await contracts.scheduler.stop( { authorization: `${scheduler}@active` } )

})

<<<<<<< HEAD
=======

>>>>>>> 408a8a2d
describe('scheduler, organization scores', async assert => {

    contracts = await Promise.all([
        eos.contract(scheduler),
<<<<<<< HEAD
        eos.contract(settings),
        eos.contract(accounts),
        eos.contract(organization),
        eos.contract(token)
    ]).then(([scheduler, settings, accounts, organization, token]) => ({
        scheduler, settings, accounts, organization, token
    }))

    let eosDevKey = "EOS6MRyAjQq8ud7hVNYcfnVPJqcVpscN5So8BhtHuGYqET5GDW5CV"

=======
        eos.contract(settings)
    ]).then(([scheduler, settings]) => ({
        scheduler, settings
    }))

>>>>>>> 408a8a2d
    console.log('scheduler reset')
    await contracts.scheduler.reset({ authorization: `${scheduler}@active` })

    console.log('settings reset')
    await contracts.settings.reset({ authorization: `${settings}@active` })

<<<<<<< HEAD
    console.log('accounts reset')
    await contracts.accounts.reset({ authorization: `${accounts}@active` })

    console.log('orgs reset')
    await contracts.organization.reset({ authorization: `${organization}@active` })

    console.log('join users')
    await contracts.accounts.adduser(firstuser, 'first user', 'individual', { authorization: `${accounts}@active` })

    console.log('create balance')
    await contracts.token.transfer(firstuser, organization, "400.0000 SEEDS", "Initial supply", { authorization: `${firstuser}@active` })
    
    console.log('create organization')
    await contracts.organization.create(firstuser, 'firstorg', "Org Number 1", eosDevKey, { authorization: `${firstuser}@active` })

=======
>>>>>>> 408a8a2d
    const opTable = await getTableRows({
        code: scheduler,
        scope: scheduler,
        table: 'operations',
        json: true
    })

    for (const op of opTable.rows) {
        await contracts.scheduler.removeop(op.id, { authorization: `${scheduler}@active` })
        await sleep(200)
    }

    const operations = [
        {
<<<<<<< HEAD
            id: 'org.rankrgen',
            operation: 'rankregens',
            contract: organization
        },
        {
            id: 'org.rankcbs',
            operation: 'rankcbsorgs',
            contract: organization
        },
        {
            id: 'org.screorgs',
            operation: 'scoretrxs',
            contract: organization
        },
        {
            id: 'hrvst.orgtx',
            operation: 'rankorgtxs',
            contract: harvest
=======
            id: 'forum.rank',
            operation: 'rankforums',
            contract: forum
        },
        {
            id: 'forum.give',
            operation: 'givereps',
            contract: forum
>>>>>>> 408a8a2d
        }
    ]

    console.log('add operations')
    for (const op of operations) {
        await contracts.scheduler.configop(op.id, op.operation, op.contract, 1, 0, { authorization: `${scheduler}@active` })
        await sleep(200)
    }
    
    console.log('scheduler execute')
    let canExecute = false
    try {
        for(const op of operations) {
            console.log('to execute:', op.operation)
            await contracts.scheduler.execute({ authorization: `${scheduler}@active` })
            await sleep(300)
            await contracts.scheduler.stop( { authorization: `${scheduler}@active` } )
            await sleep(300)
            await contracts.scheduler.configop(op.id, op.operation, op.contract, 200, 0, { authorization: `${scheduler}@active` })
        }
        canExecute = true
    } catch (error) {
        console.log(error)
        console.log('can not execute (unexpected, permission may be needed)')
        
    }
    assert({
        given: 'called execute',
        should: 'be able to execute organization scores actions',
        actual: canExecute,
        expected: true
    })

    await sleep(1 * 1000)

    await contracts.scheduler.stop( { authorization: `${scheduler}@active` } )

    console.log('scheduler reset')
    await contracts.scheduler.reset({ authorization: `${scheduler}@active` })

})<|MERGE_RESOLUTION|>--- conflicted
+++ resolved
@@ -2,11 +2,7 @@
 const { eos, names, isLocal, getTableRows } = require('../scripts/helper')
 const { equals } = require('ramda')
 
-<<<<<<< HEAD
-const { scheduler, settings, organization, harvest, accounts, firstuser, token } = names
-=======
-const { scheduler, settings, organization, firstuser, forum } = names
->>>>>>> 408a8a2d
+const { scheduler, settings, organization, harvest, accounts, firstuser, token, forum } = names
 
 function sleep(ms) {
   return new Promise(resolve => setTimeout(resolve, ms));
@@ -14,115 +10,115 @@
 
 var contracts = null
 
-describe('scheduler', async assert => {
-
-    if (!isLocal()) {
-        console.log("only run unit tests on local - don't reset on mainnet or testnet")
-        return
-    }
-
-    contracts = await Promise.all([
-        eos.contract(scheduler),
-        eos.contract(settings)
-    ]).then(([scheduler, settings]) => ({
-        scheduler, settings
-    }))
-
-    console.log('scheduler reset')
-    await contracts.scheduler.reset({ authorization: `${scheduler}@active` })
-
-    console.log('settings reset')
-    await contracts.settings.reset({ authorization: `${settings}@active` })
-
-    console.log('configure')
-    await contracts.settings.configure('secndstoexec', 1, { authorization: `${settings}@active` })
-
-    console.log('add operations')
-    await contracts.scheduler.configop('one', 'test1', 'cycle.seeds', 1, 0, { authorization: `${scheduler}@active` })
-    await contracts.scheduler.configop('two', 'test2', 'cycle.seeds', 7, 0, { authorization: `${scheduler}@active` })
-
-    console.log('init test 1')
-    await contracts.scheduler.test1({ authorization: `${scheduler}@active` })
-
-    console.log('init test 2')
-    await contracts.scheduler.test2({ authorization: `${scheduler}@active` })
-
-    const beforeValues = await getTableRows({
-        code: scheduler,
-        scope: scheduler,
-        table: 'test',
-        json: true, 
-        lower_bound: 'unit.test.1',
-        upper_bound: 'unit.test.2',    
-        limit: 100
-    })
-
-    console.log("before "+JSON.stringify(beforeValues, null, 2))
-
-    console.log('scheduler execute')
-    await contracts.scheduler.start( { authorization: `${scheduler}@active` } )
-
-    await sleep(30 * 1000)
-
-    await contracts.scheduler.stop( { authorization: `${scheduler}@active` } )
-
-    const afterValues = await getTableRows({
-        code: scheduler,
-        scope: scheduler,
-        table: 'test',
-        json: true, 
-        lower_bound: 'unit.test.1',
-        upper_bound: 'unit.test.2',    
-        limit: 100
-    })
-
-    await sleep(5 * 1000)
-
-    const afterValues2 = await getTableRows({
-        code: scheduler,
-        scope: scheduler,
-        table: 'test',
-        json: true, 
-        lower_bound: 'unit.test.1',
-        upper_bound: 'unit.test.2',    
-        limit: 100
-    })
-
-    console.log("after "+JSON.stringify(afterValues, null, 2))
-
-    let delta1 = afterValues.rows[0].value - beforeValues.rows[0].value
-    let delta2 = afterValues.rows[1].value - beforeValues.rows[1].value
-
-    // TODO: test pause op
-
-    // TODO: test remove op
-
-    // TODO: test change op to different op
-
-    assert({
-        given: '1 second delay was executed 30 seonds',
-        should: 'be executed close to 30 times (was: '+delta1+')',
-        actual: delta1 >= 26 && delta1 <= 28, // NOTE: ACTUALLY 27 => 31 - 4, 4 is the other action
-        expected: true
-    })
-
-    assert({
-        given: '7 second delay was executed 30 seconds',
-        should: 'be executed 4 times',
-        actual: delta2,
-        expected: 5
-    })
-
-    assert({
-        given: 'stopped',
-        should: 'no more executions',
-        actual: [afterValues.rows[0].value, afterValues.rows[1].value],
-        expected: [afterValues2.rows[0].value, afterValues2.rows[1].value],
-    })
-
-    
-
-})
+// describe('scheduler', async assert => {
+
+//     if (!isLocal()) {
+//         console.log("only run unit tests on local - don't reset on mainnet or testnet")
+//         return
+//     }
+
+//     contracts = await Promise.all([
+//         eos.contract(scheduler),
+//         eos.contract(settings)
+//     ]).then(([scheduler, settings]) => ({
+//         scheduler, settings
+//     }))
+
+//     console.log('scheduler reset')
+//     await contracts.scheduler.reset({ authorization: `${scheduler}@active` })
+
+//     console.log('settings reset')
+//     await contracts.settings.reset({ authorization: `${settings}@active` })
+
+//     console.log('configure')
+//     await contracts.settings.configure('secndstoexec', 1, { authorization: `${settings}@active` })
+
+//     console.log('add operations')
+//     await contracts.scheduler.configop('one', 'test1', 'cycle.seeds', 1, 0, { authorization: `${scheduler}@active` })
+//     await contracts.scheduler.configop('two', 'test2', 'cycle.seeds', 7, 0, { authorization: `${scheduler}@active` })
+
+//     console.log('init test 1')
+//     await contracts.scheduler.test1({ authorization: `${scheduler}@active` })
+
+//     console.log('init test 2')
+//     await contracts.scheduler.test2({ authorization: `${scheduler}@active` })
+
+//     const beforeValues = await getTableRows({
+//         code: scheduler,
+//         scope: scheduler,
+//         table: 'test',
+//         json: true, 
+//         lower_bound: 'unit.test.1',
+//         upper_bound: 'unit.test.2',    
+//         limit: 100
+//     })
+
+//     console.log("before "+JSON.stringify(beforeValues, null, 2))
+
+//     console.log('scheduler execute')
+//     await contracts.scheduler.start( { authorization: `${scheduler}@active` } )
+
+//     await sleep(30 * 1000)
+
+//     await contracts.scheduler.stop( { authorization: `${scheduler}@active` } )
+
+//     const afterValues = await getTableRows({
+//         code: scheduler,
+//         scope: scheduler,
+//         table: 'test',
+//         json: true, 
+//         lower_bound: 'unit.test.1',
+//         upper_bound: 'unit.test.2',    
+//         limit: 100
+//     })
+
+//     await sleep(5 * 1000)
+
+//     const afterValues2 = await getTableRows({
+//         code: scheduler,
+//         scope: scheduler,
+//         table: 'test',
+//         json: true, 
+//         lower_bound: 'unit.test.1',
+//         upper_bound: 'unit.test.2',    
+//         limit: 100
+//     })
+
+//     console.log("after "+JSON.stringify(afterValues, null, 2))
+
+//     let delta1 = afterValues.rows[0].value - beforeValues.rows[0].value
+//     let delta2 = afterValues.rows[1].value - beforeValues.rows[1].value
+
+//     // TODO: test pause op
+
+//     // TODO: test remove op
+
+//     // TODO: test change op to different op
+
+//     assert({
+//         given: '1 second delay was executed 30 seonds',
+//         should: 'be executed close to 30 times (was: '+delta1+')',
+//         actual: delta1 >= 26 && delta1 <= 28, // NOTE: ACTUALLY 27 => 31 - 4, 4 is the other action
+//         expected: true
+//     })
+
+//     assert({
+//         given: '7 second delay was executed 30 seconds',
+//         should: 'be executed 4 times',
+//         actual: delta2,
+//         expected: 5
+//     })
+
+//     assert({
+//         given: 'stopped',
+//         should: 'no more executions',
+//         actual: [afterValues.rows[0].value, afterValues.rows[1].value],
+//         expected: [afterValues2.rows[0].value, afterValues2.rows[1].value],
+//     })
+
+    
+
+// })
 
 describe('scheduler, organization.cleandaus', async assert => {
 
@@ -202,15 +198,10 @@
 
 })
 
-<<<<<<< HEAD
-=======
-
->>>>>>> 408a8a2d
 describe('scheduler, organization scores', async assert => {
 
     contracts = await Promise.all([
         eos.contract(scheduler),
-<<<<<<< HEAD
         eos.contract(settings),
         eos.contract(accounts),
         eos.contract(organization),
@@ -221,20 +212,12 @@
 
     let eosDevKey = "EOS6MRyAjQq8ud7hVNYcfnVPJqcVpscN5So8BhtHuGYqET5GDW5CV"
 
-=======
-        eos.contract(settings)
-    ]).then(([scheduler, settings]) => ({
-        scheduler, settings
-    }))
-
->>>>>>> 408a8a2d
     console.log('scheduler reset')
     await contracts.scheduler.reset({ authorization: `${scheduler}@active` })
 
     console.log('settings reset')
     await contracts.settings.reset({ authorization: `${settings}@active` })
 
-<<<<<<< HEAD
     console.log('accounts reset')
     await contracts.accounts.reset({ authorization: `${accounts}@active` })
 
@@ -250,8 +233,6 @@
     console.log('create organization')
     await contracts.organization.create(firstuser, 'firstorg', "Org Number 1", eosDevKey, { authorization: `${firstuser}@active` })
 
-=======
->>>>>>> 408a8a2d
     const opTable = await getTableRows({
         code: scheduler,
         scope: scheduler,
@@ -266,7 +247,6 @@
 
     const operations = [
         {
-<<<<<<< HEAD
             id: 'org.rankrgen',
             operation: 'rankregens',
             contract: organization
@@ -285,16 +265,6 @@
             id: 'hrvst.orgtx',
             operation: 'rankorgtxs',
             contract: harvest
-=======
-            id: 'forum.rank',
-            operation: 'rankforums',
-            contract: forum
-        },
-        {
-            id: 'forum.give',
-            operation: 'givereps',
-            contract: forum
->>>>>>> 408a8a2d
         }
     ]
 
@@ -331,8 +301,89 @@
     await sleep(1 * 1000)
 
     await contracts.scheduler.stop( { authorization: `${scheduler}@active` } )
-
-    console.log('scheduler reset')
-    await contracts.scheduler.reset({ authorization: `${scheduler}@active` })
-
-})+    await sleep(200)
+
+    console.log('scheduler reset')
+    await contracts.scheduler.reset({ authorization: `${scheduler}@active` })
+    await sleep(300)
+
+})
+
+describe('scheduler, forum', async assert => {
+
+    contracts = await Promise.all([
+        eos.contract(scheduler),
+        eos.contract(settings)
+    ]).then(([scheduler, settings]) => ({
+        scheduler, settings
+    }))
+
+    console.log('scheduler reset')
+    await contracts.scheduler.reset({ authorization: `${scheduler}@active` })
+
+    console.log('settings reset')
+    await contracts.settings.reset({ authorization: `${settings}@active` })
+
+    const opTable = await getTableRows({
+        code: scheduler,
+        scope: scheduler,
+        table: 'operations',
+        json: true
+    })
+
+    for (const op of opTable.rows) {
+        await contracts.scheduler.removeop(op.id, { authorization: `${scheduler}@active` })
+        await sleep(200)
+    }
+
+    const operations = [
+        {
+            id: 'forum.rank',
+            operation: 'rankforums',
+            contract: forum
+        },
+        {
+            id: 'forum.give',
+            operation: 'givereps',
+            contract: forum
+        }
+    ]
+
+    console.log('add operations')
+    for (const op of operations) {
+        await contracts.scheduler.configop(op.id, op.operation, op.contract, 1, 0, { authorization: `${scheduler}@active` })
+        await sleep(200)
+    }
+    
+    console.log('scheduler execute')
+    let canExecute = false
+    try {
+        for(const op of operations) {
+            console.log('to execute:', op.operation)
+            await contracts.scheduler.execute({ authorization: `${scheduler}@active` })
+            await sleep(300)
+            await contracts.scheduler.stop( { authorization: `${scheduler}@active` } )
+            await sleep(300)
+            await contracts.scheduler.configop(op.id, op.operation, op.contract, 200, 0, { authorization: `${scheduler}@active` })
+        }
+        canExecute = true
+    } catch (error) {
+        console.log(error)
+        console.log('can not execute (unexpected, permission may be needed)')
+        
+    }
+    assert({
+        given: 'called execute',
+        should: 'be able to execute organization scores actions',
+        actual: canExecute,
+        expected: true
+    })
+
+    await sleep(1 * 1000)
+
+    await contracts.scheduler.stop( { authorization: `${scheduler}@active` } )
+
+    console.log('scheduler reset')
+    await contracts.scheduler.reset({ authorization: `${scheduler}@active` })
+
+})
