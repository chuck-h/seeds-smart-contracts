--- conflicted
+++ resolved
@@ -29,9 +29,6 @@
   const contract = await eos.contract(token)
   const historyContract = await eos.contract(history)
   const accountsContract = await eos.contract(accounts)
-<<<<<<< HEAD
-    
-=======
   const settingsContract = await eos.contract(settings)
   
   const transfer = () => contract.transfer(firstuser, seconduser, '10.0000 SEEDS', ``, { authorization: `${firstuser}@active` })
@@ -39,7 +36,6 @@
   console.log('configure')
   await settingsContract.reset({ authorization: `${settings}@active` })
 
->>>>>>> 1206b220
   console.log('reset token')
   await contract.resetweekly({ authorization: `${token}@active` })
 
@@ -56,14 +52,9 @@
   await accountsContract.testcitizen(seconduser, { authorization: `${accounts}@active` })
   
   console.log('transfer token')
-<<<<<<< HEAD
-  await contract.transfer(firstuser, seconduser, '10.0000 SEEDS', `0`, { authorization: `${firstuser}@active` })
-
-=======
   await transfer()
   await sleep(500)
   
->>>>>>> 1206b220
   const { rows } = await getTableRows({
     code: history,
     scope: firstuser,
@@ -83,12 +74,8 @@
     }]
   })
 
-<<<<<<< HEAD
-  await contract.transfer(firstuser, seconduser, '10.0000 SEEDS', `1`, { authorization: `${firstuser}@active` })
-=======
   await transfer()
   await sleep(500)
->>>>>>> 1206b220
 
   const stats = await getTableRows({
     code: token,
@@ -137,12 +124,8 @@
   console.log('harvest reset')
   await harvestContract.reset({ authorization: `${harvest}@active` })
 
-<<<<<<< HEAD
-  let limit = 10;
-=======
   let limit = 20
   const transfer = (n) => contract.transfer(firstuser, seconduser, '10.0000 SEEDS', `x${n}`, { authorization: `${firstuser}@active` })
->>>>>>> 1206b220
 
   const balances = [await getBalance(firstuser)]
 
@@ -157,8 +140,6 @@
     await contract.transfer(firstuser, seconduser, '10.0000 SEEDS', limit + "x", { authorization: `${firstuser}@active` })
   }
 
-<<<<<<< HEAD
-=======
   let limitFailWithPlantedBalance = false
   try {
     await transfer()
@@ -168,7 +149,6 @@
     console.log('transfer over limit failed (as expected)')
   }
 
->>>>>>> 1206b220
   balances.push(await getBalance(firstuser))
 
   console.log('harvest reset')
@@ -258,13 +238,8 @@
 
   const contract = await eos.contract(token)
   
-<<<<<<< HEAD
-=======
-  const transfer = () => contract.transfer(firstuser, seconduser, '10.0000 SEEDS', ``, { authorization: `${firstuser}@active` })
-
   console.log('reset token stats')
   await contract.resetweekly({ authorization: `${token}@active` })
->>>>>>> 1206b220
   
   console.log('update circulating')
   await contract.updatecirc({ authorization: `${token}@active` })
