const { describe } = require("riteway")
const { names, getTableRows, isLocal, initContracts } = require("../scripts/helper")
const eosDevKey = "EOS6MRyAjQq8ud7hVNYcfnVPJqcVpscN5So8BhtHuGYqET5GDW5CV"

const { firstuser, seconduser, thirduser, history, accounts, organization, token, settings } = names

function getBeginningOfDayInSeconds () {
  const now = new Date()
  return now.setUTCHours(0, 0, 0, 0) / 1000
}

function sleep(ms) {
  return new Promise(resolve => setTimeout(resolve, ms));
}

describe('make a transaction entry', async assert => {

  if (!isLocal()) {
    console.log("only run unit tests on local - don't reset accounts on mainnet or testnet")
    return
  }
  const contracts = await initContracts({ history, accounts, settings })

  const day = getBeginningOfDayInSeconds()

  console.log('settings reset')
  await contracts.settings.reset({ authorization: `${settings}@active` })

  console.log('history reset')
  await contracts.history.reset(firstuser, { authorization: `${history}@active` })
  await contracts.history.reset(seconduser, { authorization: `${history}@active` })
  await contracts.history.deldailytrx(day, { authorization: `${history}@active` })
  
  console.log('accounts reset')
  await contracts.accounts.reset({ authorization: `${accounts}@active` })
  
  console.log('update status')
  await contracts.accounts.adduser(firstuser, '', 'individual', { authorization: `${accounts}@active` })
  await contracts.accounts.adduser(seconduser, '', 'individual', { authorization: `${accounts}@active` })
  await contracts.accounts.testresident(firstuser, { authorization: `${accounts}@active` })
  await contracts.accounts.testcitizen(seconduser, { authorization: `${accounts}@active` })

  const firstuserRep = 10
  const seconduserRep = 49
  await contracts.accounts.testsetrs(firstuser, firstuserRep, { authorization: `${accounts}@active` })
  await contracts.accounts.testsetrs(seconduser, seconduserRep, { authorization: `${accounts}@active` })

  console.log('add transaction entry')
  await contracts.history.trxentry(firstuser, seconduser, '10.0000 SEEDS', { authorization: `${history}@active` })
  await sleep(2000)

  const { rows } = await getTableRows({
    code: history,
    scope: day,
    table: 'dailytrxs',
    json: true
  })

  const trxPointsTable = await getTableRows({
    code: history,
    scope: firstuser,
    table: 'trxpoints',
    json: true
  })

  const trxPointsTable2 = await getTableRows({
    code: history,
    scope: seconduser,
    table: 'trxpoints',
    json: true
  })

  const qevVolumeTable = await getTableRows({
    code: history,
    scope: firstuser,
    table: 'qevs',
    json: true
  })

  const qevVolumeTable2 = await getTableRows({
    code: history,
    scope: seconduser,
    table: 'qevs',
    json: true
  })

  const totals = await getTableRows({
    code: history,
    scope: history,
    table: 'totals',
    json: true
  })
  
  console.log("transactions result "+JSON.stringify(rows, null, 2))

  let txresult = rows[0]
  const timestamp = txresult.timestamp
  delete txresult.timestamp

  assert({
    given: 'transactions table',
    should: 'have transaction entry',
    actual: txresult,
    expected: {
      id: 0,
      from: firstuser,
      to: seconduser,
      volume: 10 * 10000,
      qualifying_volume: 10 * 10000,
      from_points: 10,
<<<<<<< HEAD
      to_points: 3
=======
      to_points: 0
>>>>>>> 6a4e4d74
    }
  })

  assert({
    given: 'a transaction made by ' + firstuser,
    should: 'have transaction points entry',
    actual: trxPointsTable.rows,
    expected: [
      {
        timestamp: day,
        points: 10
      }
    ]
  })

  assert({
    given: 'a transaction received by ' + seconduser,
    should: 'not have transaction points entry',
    actual: trxPointsTable2.rows,
    expected: []
  })

  assert({
    given: 'a transaction made by ' + firstuser,
    should: 'have qualifying transactions entry',
    actual: qevVolumeTable.rows,
    expected: [
      {
        timestamp: day,
        qualifying_volume: 10 * 10000
      }
    ]
  })

  assert({
    given: 'a transaction received by ' + seconduser,
    should: 'not have qualifying volume entry',
    actual: qevVolumeTable2.rows,
    expected: []
  })

  assert({
    given: 'a transaction sent',
    should: 'have an entry in the totals table',
    actual: totals.rows,
    expected: [
      {
        account: firstuser,
        total_volume: 10 * 10000,
        total_number_of_transactions: 1,
        total_incoming_from_rep_orgs: 0,
        total_outgoing_to_rep_orgs: 0
      }
    ]
  })

})

describe("make a history entry", async (assert) => {

    const contracts = await initContracts({ history })

    console.log('history reset')
    await contracts.history.reset(firstuser, { authorization: `${history}@active` })
    
    console.log('history make entry')
    await contracts.history.historyentry(firstuser, "tracktest", 77,  "vasily", { authorization: `${history}@active` })
    var txTime = parseInt(Math.round(new Date()/1000) / 100)
    console.log("now time "+txTime)

    console.log('check that history table has the entry')
    
    const { rows } = await getTableRows({
        code: history,
        scope: firstuser,
        table: "history",
        json: true
    })

    let timestamp = parseInt(rows[0].timestamp / 100)

    console.log("timestamp "+parseInt(rows[0].timestamp))

    let rowWithoutTimestamp = rows[0]
    delete rowWithoutTimestamp.timestamp
    assert({ 
        given: "action was tracked",
        should: "have table entry",
        actual: rowWithoutTimestamp,
        expected: {
            history_id: 0,
            account: firstuser,
            action: "tracktest",
            amount: 77,
            meta: "vasily",
        }
    })


    assert({ 
        given: "action was tracked",
        should: "timestamp is kinda close",
        actual: timestamp,
        expected: txTime,
    })

  console.log('add resident')
  await contracts.history.addresident(firstuser, { authorization: `${history}@active` })
  
  console.log('add citizen')
  await contracts.history.addcitizen(seconduser, { authorization: `${history}@active` })

  const residents = await getTableRows({
    code: history,
    scope: history,
    table: 'residents',
    json: true
  })
  
  const citizens = await getTableRows({
    code: history,
    scope: history,
    table: 'citizens',
    json: true
  })
  
  assert({
    given: 'add resident entry',
    should: 'have resident row',
    actual: residents.rows[0].account,
    expected: firstuser
  })
  
  assert({
    given: 'add citizen entry',
    should: 'have resident row',
    actual: citizens.rows[0].account,
    expected: seconduser
  })

})

describe('individual transactions', async assert => {

  if (!isLocal()) {
    console.log("only run unit tests on local - don't reset accounts on mainnet or testnet")
    return
  }
  const contracts = await initContracts({ token, history, accounts, settings })

  const day = getBeginningOfDayInSeconds()

  console.log('settings reset')
  await contracts.settings.reset({ authorization: `${settings}@active` })

  console.log('history reset')
  await contracts.history.reset(firstuser, { authorization: `${history}@active` })
  await contracts.history.reset(seconduser, { authorization: `${history}@active` })
  await contracts.history.reset(thirduser, { authorization: `${history}@active` })
  await contracts.history.reset(history, { authorization: `${history}@active` })
  await contracts.history.deldailytrx(day, { authorization: `${history}@active` })

  console.log('token reset weekly')
  await contracts.token.resetweekly({ authorization: `${token}@active` })
  
  console.log('accounts reset')
  await contracts.accounts.reset({ authorization: `${accounts}@active` })
  
  console.log('update status')
  await contracts.accounts.adduser(firstuser, '', 'individual', { authorization: `${accounts}@active` })
  await contracts.accounts.adduser(seconduser, '', 'individual', { authorization: `${accounts}@active` })
  await contracts.accounts.adduser(thirduser, '', 'individual', { authorization: `${accounts}@active` })
  await contracts.accounts.testresident(firstuser, { authorization: `${accounts}@active` })
  await contracts.accounts.testcitizen(seconduser, { authorization: `${accounts}@active` })
  await contracts.accounts.testresident(thirduser, { authorization: `${accounts}@active` })

  const firstuserRep = 1
  const seconduserRep = 49
  const thirduserRep = 99
  await contracts.accounts.testsetrs(firstuser, firstuserRep, { authorization: `${accounts}@active` })
  await contracts.accounts.testsetrs(seconduser, seconduserRep, { authorization: `${accounts}@active` })
  await contracts.accounts.testsetrs(thirduser, thirduserRep, { authorization: `${accounts}@active` })

  const transfer = async (from, to, quantity) => {
    await contracts.token.transfer(from, to, `${quantity}.0000 SEEDS`, 'test', { authorization: `${from}@active` })
    await sleep(2000)
  }

  const getTransactionEntries = async (user) => {
    const dailyTrx = await getTableRows({
      code: history,
      scope: day,
      table: 'dailytrxs',
      json: true
    })
  
    const trxPoints = await getTableRows({
      code: history,
      scope: user,
      table: 'trxpoints',
      json: true
    })
  
    const qevVolume = await getTableRows({
      code: history,
      scope: user,
      table: 'qevs',
      json: true
    })

    return {
      dailyTrx: dailyTrx.rows.map(r => {
        delete r.timestamp
        return r
      }),
      trxPoints: trxPoints.rows,
      qevVolume: qevVolume.rows
    }
  }

  console.log('add transaction entry')
  await transfer(firstuser, seconduser, 200) // trx points = 
  await transfer(firstuser, seconduser, 300)
  await transfer(firstuser, seconduser, 400)

  await contracts.accounts.testsetrs(seconduser, 1, { authorization: `${accounts}@active` })
  await transfer(firstuser, seconduser, 750)

  await transfer(seconduser, firstuser, 200)
  await transfer(seconduser, firstuser, 200)

  await transfer(seconduser, thirduser, 255)
  await transfer(seconduser, thirduser, 300)
  await transfer(seconduser, thirduser, 100)

  await transfer(thirduser, firstuser, 10)

  const infoFirstUser = await getTransactionEntries(firstuser)
  const infoSecondUser = await getTransactionEntries(seconduser)
  const infoThirdUser = await getTransactionEntries(thirduser)
  const historyTotal = await getTransactionEntries(history)

  const totals = await getTableRows({
    code: history,
    scope: history,
    table: 'totals',
    json: true
  })

  assert({
    given: 'transactions made',
    should: 'have daily transaction entries',
    actual: infoFirstUser.dailyTrx,
    expected: [
      {
        id: 2,
        from: firstuser,
        to: seconduser,
        volume: 4000000,
        qualifying_volume: 4000000,
        from_points: 396,
<<<<<<< HEAD
        to_points: 9
=======
        to_points: 0
>>>>>>> 6a4e4d74
      },
      {
        id: 3,
        from: firstuser,
        to: seconduser,
        volume: 7500000,
        qualifying_volume: 7500000,
        from_points: 16,
<<<<<<< HEAD
        to_points: 16
=======
        to_points: 0
>>>>>>> 6a4e4d74
      },
      {
        id: 4,
        from: seconduser,
        to: firstuser,
        volume: 2000000,
        qualifying_volume: 2000000,
        from_points: 5,
<<<<<<< HEAD
        to_points: 5
=======
        to_points: 0
>>>>>>> 6a4e4d74
      },
      {
        id: 5,
        from: seconduser,
        to: firstuser,
        volume: 2000000,
        qualifying_volume: 2000000,
        from_points: 5,
<<<<<<< HEAD
        to_points: 5
=======
        to_points: 0
>>>>>>> 6a4e4d74
      },
      {
        id: 6,
        from: seconduser,
        to: thirduser,
        volume: 2550000,
        qualifying_volume: 2550000,
        from_points: 510,
<<<<<<< HEAD
        to_points: 6
=======
        to_points: 0
>>>>>>> 6a4e4d74
      },
      {
        id: 7,
        from: seconduser,
        to: thirduser,
        volume: 3000000,
        qualifying_volume: 3000000,
        from_points: 600,
<<<<<<< HEAD
        to_points: 7
=======
        to_points: 0
>>>>>>> 6a4e4d74
      },
      {
        id: 8,
        from: thirduser,
        to: firstuser,
        volume: 100000,
        qualifying_volume: 100000,
        from_points: 1,
<<<<<<< HEAD
        to_points: 20
=======
        to_points: 0
>>>>>>> 6a4e4d74
      }
    ]
  })

  assert({
    given: 'transaction made',
    should: 'have the correct entries in trx points tables',
    actual: [
      infoFirstUser.trxPoints,
      infoSecondUser.trxPoints, 
      infoThirdUser.trxPoints 
    ],
    expected: [
      [{ timestamp: day, points: 412 }],
      [{ timestamp: day, points: 1120 }],
      [{ timestamp: day, points: 1 }]
    ]
  })

  assert({
    given: 'transactions made',
    should: 'have the correct entries in qevs tables',
    actual: [ 
      infoFirstUser.qevVolume, 
      infoSecondUser.qevVolume, 
      infoThirdUser.qevVolume, 
      historyTotal.qevVolume 
    ],
    expected: [
      [{ timestamp: day, qualifying_volume: 11500000 }],
      [{ timestamp: day, qualifying_volume: 9550000 }],
      [{ timestamp: day, qualifying_volume: 100000 }],
      [{ timestamp: day, qualifying_volume: 21150000 }]
    ]
  })

  assert({
    given: 'transactions made',
    should: 'have the correct entries in totals table',
    actual: totals.rows,
    expected: [
      {
        account: firstuser,
        total_volume: 16500000,
        total_number_of_transactions: 4,
        total_incoming_from_rep_orgs: 0,
        total_outgoing_to_rep_orgs: 0
      },
      {
        account: seconduser,
        total_volume: 10550000,
        total_number_of_transactions: 5,
        total_incoming_from_rep_orgs: 0,
        total_outgoing_to_rep_orgs: 0
      },
      {
        account: thirduser,
        total_volume: 100000,
        total_number_of_transactions: 1,
        total_incoming_from_rep_orgs: 0,
        total_outgoing_to_rep_orgs: 0
      }
    ]
  })

})


describe('org transaction entry', async assert => {

  if (!isLocal()) {
    console.log("only run unit tests on local - don't reset accounts on mainnet or testnet")
    return
  }

  const day = getBeginningOfDayInSeconds()

  const firstorg = 'testorg111'
  const secondorg = 'testorg222'

  const contracts = await initContracts({ settings, history, accounts, organization, token })
  
  console.log('history reset')
  await contracts.history.reset(firstuser, { authorization: `${history}@active` })
  await contracts.history.reset(seconduser, { authorization: `${history}@active` })
  await contracts.history.reset(thirduser, { authorization: `${history}@active` })
  await contracts.history.reset(firstorg, { authorization: `${history}@active` })
  await contracts.history.reset(secondorg, { authorization: `${history}@active` })
  await contracts.history.deldailytrx(day, { authorization: `${history}@active` })
  
  console.log('accounts reset')
  await contracts.accounts.reset({ authorization: `${accounts}@active` })

  console.log('settings reset')
  await contracts.settings.reset({ authorization: `${settings}@active` })

  console.log('org reset')
  await contracts.organization.reset({ authorization: `${organization}@active` })

  console.log('token reset weekly')
  await contracts.token.resetweekly({ authorization: `${token}@active` })
  
  console.log('create org, users')
  await contracts.accounts.adduser(firstuser, 'Bob', 'individual', { authorization: `${accounts}@active` })
  await contracts.accounts.adduser(seconduser, 'Alice', 'individual', { authorization: `${accounts}@active` })
  await contracts.accounts.testcitizen(firstuser, { authorization: `${accounts}@active` })
  await contracts.accounts.testcitizen(seconduser, { authorization: `${accounts}@active` })
  await contracts.accounts.testsetrs(firstuser, 15, { authorization: `${accounts}@active` })
  await contracts.accounts.testsetrs(seconduser, 2, { authorization: `${accounts}@active` })

  await contracts.token.transfer(firstuser, organization, "400.0000 SEEDS", "Initial supply", { authorization: `${firstuser}@active` })
  await contracts.token.transfer(seconduser, organization, "400.0000 SEEDS", "Initial supply", { authorization: `${seconduser}@active` })

  console.log('create organization')
  await contracts.organization.create(firstuser, firstorg, "Org Number 1", eosDevKey, { authorization: `${firstuser}@active` })
  await contracts.organization.create(seconduser, secondorg, "Org Number 2", eosDevKey, { authorization: `${seconduser}@active` })
  
  await contracts.accounts.testsetrs(firstorg, 60, { authorization: `${accounts}@active` })
  
  const transfer = async (from, to, quantity) => {
    await contracts.token.transfer(from, to, `${quantity}.0000 SEEDS`, 'test', { authorization: `${from}@active` })
    await sleep(2000)
  }

  const getTransactionEntries = async (user) => {
    const dailyTrx = await getTableRows({
      code: history,
      scope: day,
      table: 'dailytrxs',
      json: true
    })
  
    const trxPoints = await getTableRows({
      code: history,
      scope: user,
      table: 'trxpoints',
      json: true
    })
  
    const qevVolume = await getTableRows({
      code: history,
      scope: user,
      table: 'qevs',
      json: true
    })

    return {
      dailyTrx: dailyTrx.rows.map(r => {
        delete r.timestamp
        return r
      }),
      trxPoints: trxPoints.rows,
      qevVolume: qevVolume.rows
    }
  }

  console.log('add transaction entry from user to org')
  await transfer(firstuser, firstorg, 300)
  await transfer(firstuser, firstorg, 200)
  await transfer(firstuser, firstorg, 100)
  await transfer(firstuser, firstorg, 50)

  await transfer(firstorg, seconduser, 1)
  await transfer(firstorg, seconduser, 2)
  await transfer(firstorg, seconduser, 3)
  await transfer(firstorg, seconduser, 1)

  await transfer(firstorg, firstuser, 1)
  await transfer(firstorg, firstuser, 1)
  await transfer(firstorg, firstuser, 1)
  await transfer(firstorg, firstuser, 5)

  await transfer(firstorg, secondorg, 1)

  await transfer(seconduser, firstorg, 1)

  const infoFirstUser = await getTransactionEntries(firstuser)
  const infoFirstOrg = await getTransactionEntries(firstorg)
  const infoSecondUser = await getTransactionEntries(seconduser)
  const infoSecondOrg = await getTransactionEntries(secondorg)

  const totals = await getTableRows({
    code: history,
    scope: history,
    table: 'totals',
    json: true
  })

  assert({
    given: 'transactions made to orgs',
    should: 'have the correct daily transactions',
    actual: infoSecondUser.dailyTrx,
    expected: [
      {
        id: 0,
        from: firstuser,
        to: firstorg,
        volume: 3000000,
        qualifying_volume: 3000000,
        from_points: 364,
        to_points: 91
      },
      {
        id: 1,
        from: firstuser,
        to: firstorg,
        volume: 2000000,
        qualifying_volume: 2000000,
        from_points: 243,
        to_points: 61
      },
      {
        id: 3,
        from: firstorg,
        to: seconduser,
        volume: 20000,
        qualifying_volume: 20000,
        from_points: 1,
<<<<<<< HEAD
        to_points: 3
=======
        to_points: 0
>>>>>>> 6a4e4d74
      },
      {
        id: 4,
        from: firstorg,
        to: seconduser,
        volume: 30000,
        qualifying_volume: 30000,
        from_points: 1,
<<<<<<< HEAD
        to_points: 4
=======
        to_points: 0
>>>>>>> 6a4e4d74
      },
      {
        id: 7,
        from: firstorg,
        to: firstuser,
        volume: 10000,
        qualifying_volume: 10000,
        from_points: 1,
<<<<<<< HEAD
        to_points: 2
=======
        to_points: 0
>>>>>>> 6a4e4d74
      },
      {
        id: 8,
        from: firstorg,
        to: firstuser,
        volume: 50000,
        qualifying_volume: 50000,
        from_points: 2,
<<<<<<< HEAD
        to_points: 7
=======
        to_points: 0
>>>>>>> 6a4e4d74
      },
      {
        id: 9,
        from: firstorg,
        to: secondorg,
        volume: 10000,
        qualifying_volume: 10000,
        from_points: 0,
        to_points: 2
      },
      {
        id: 10,
        from: seconduser,
        to: firstorg,
        volume: 10000,
        qualifying_volume: 10000,
        from_points: 2,
        to_points: 1
      }
    ]
  })

  assert({
    given: 'transfer to org',
    should: 'have correct transaction points',
    actual: [ infoFirstUser.trxPoints, infoFirstOrg.trxPoints, infoSecondUser.trxPoints, infoSecondOrg.trxPoints ],
    expected: [
      [{ timestamp: day, points: 607 }],
      [{ timestamp: day, points: 158 }],
      [{ timestamp: day, points: 2 }],
      [{ timestamp: day, points: 2 }]
    ]
  })

  assert({
    given: 'transfer to org',
    should: 'have correct qualifying volume',
    actual: [ infoFirstUser.qevVolume, infoFirstOrg.qevVolume, infoSecondUser.qevVolume, infoSecondOrg.qevVolume ],
    expected: [
      [{ timestamp: day, qualifying_volume: 5000000 }],
      [{ timestamp: day, qualifying_volume: 120000 }],
      [{ timestamp: day, qualifying_volume: 10000 }],
      []
    ]
  })

  assert({
    given: 'transfer to org',
    should: 'have the correct entries in totals table',
    actual: totals.rows,
    expected: [
      {
        account: firstuser,
        total_volume: 6500000,
        total_number_of_transactions: 4,
        total_incoming_from_rep_orgs: 4,
        total_outgoing_to_rep_orgs: 4
      },
      {
        account: seconduser,
        total_volume: 10000,
        total_number_of_transactions: 1,
        total_incoming_from_rep_orgs: 4,
        total_outgoing_to_rep_orgs: 1
      },
      {
        account: firstorg,
        total_volume: 160000,
        total_number_of_transactions: 9,
        total_incoming_from_rep_orgs: 0,
        total_outgoing_to_rep_orgs: 1
      },
      {
        account: secondorg,
        total_volume: 0,
        total_number_of_transactions: 0,
        total_incoming_from_rep_orgs: 1,
        total_outgoing_to_rep_orgs: 0
      }
    ]
  })
})<|MERGE_RESOLUTION|>--- conflicted
+++ resolved
@@ -108,11 +108,7 @@
       volume: 10 * 10000,
       qualifying_volume: 10 * 10000,
       from_points: 10,
-<<<<<<< HEAD
-      to_points: 3
-=======
       to_points: 0
->>>>>>> 6a4e4d74
     }
   })
 
@@ -374,11 +370,7 @@
         volume: 4000000,
         qualifying_volume: 4000000,
         from_points: 396,
-<<<<<<< HEAD
-        to_points: 9
-=======
-        to_points: 0
->>>>>>> 6a4e4d74
+        to_points: 0
       },
       {
         id: 3,
@@ -387,11 +379,7 @@
         volume: 7500000,
         qualifying_volume: 7500000,
         from_points: 16,
-<<<<<<< HEAD
-        to_points: 16
-=======
-        to_points: 0
->>>>>>> 6a4e4d74
+        to_points: 0
       },
       {
         id: 4,
@@ -400,11 +388,7 @@
         volume: 2000000,
         qualifying_volume: 2000000,
         from_points: 5,
-<<<<<<< HEAD
-        to_points: 5
-=======
-        to_points: 0
->>>>>>> 6a4e4d74
+        to_points: 0
       },
       {
         id: 5,
@@ -413,11 +397,7 @@
         volume: 2000000,
         qualifying_volume: 2000000,
         from_points: 5,
-<<<<<<< HEAD
-        to_points: 5
-=======
-        to_points: 0
->>>>>>> 6a4e4d74
+        to_points: 0
       },
       {
         id: 6,
@@ -426,11 +406,7 @@
         volume: 2550000,
         qualifying_volume: 2550000,
         from_points: 510,
-<<<<<<< HEAD
-        to_points: 6
-=======
-        to_points: 0
->>>>>>> 6a4e4d74
+        to_points: 0
       },
       {
         id: 7,
@@ -439,11 +415,7 @@
         volume: 3000000,
         qualifying_volume: 3000000,
         from_points: 600,
-<<<<<<< HEAD
-        to_points: 7
-=======
-        to_points: 0
->>>>>>> 6a4e4d74
+        to_points: 0
       },
       {
         id: 8,
@@ -452,11 +424,7 @@
         volume: 100000,
         qualifying_volume: 100000,
         from_points: 1,
-<<<<<<< HEAD
-        to_points: 20
-=======
-        to_points: 0
->>>>>>> 6a4e4d74
+        to_points: 0
       }
     ]
   })
@@ -675,11 +643,7 @@
         volume: 20000,
         qualifying_volume: 20000,
         from_points: 1,
-<<<<<<< HEAD
-        to_points: 3
-=======
-        to_points: 0
->>>>>>> 6a4e4d74
+        to_points: 0
       },
       {
         id: 4,
@@ -688,11 +652,7 @@
         volume: 30000,
         qualifying_volume: 30000,
         from_points: 1,
-<<<<<<< HEAD
-        to_points: 4
-=======
-        to_points: 0
->>>>>>> 6a4e4d74
+        to_points: 0
       },
       {
         id: 7,
@@ -701,11 +661,7 @@
         volume: 10000,
         qualifying_volume: 10000,
         from_points: 1,
-<<<<<<< HEAD
-        to_points: 2
-=======
-        to_points: 0
->>>>>>> 6a4e4d74
+        to_points: 0
       },
       {
         id: 8,
@@ -714,11 +670,7 @@
         volume: 50000,
         qualifying_volume: 50000,
         from_points: 2,
-<<<<<<< HEAD
-        to_points: 7
-=======
-        to_points: 0
->>>>>>> 6a4e4d74
+        to_points: 0
       },
       {
         id: 9,
