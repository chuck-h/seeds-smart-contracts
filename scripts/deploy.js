const fs = require('fs')
const path = require('path')
const R = require('ramda')
<<<<<<< HEAD
const { eos, encodeName, accounts, ownerPublicKey, activePublicKey, apiPublicKey, permissions } = require('./helper')
=======
const { eos, isLocal, encodeName, getBalance, accounts, ownerPublicKey, activePublicKey, apiPublicKey, permissions } = require('./helper')
>>>>>>> 10e2ce46

const debug = process.env.DEBUG || false

console.log = ((showMessage) => {
  return (msg) => {
    showMessage('+ ', msg)
  }
})(console.log)

console.error = ((showMessage) => {
  return (msg, err) => {
    if (process.env.DEBUG === 'true' && err) {
      showMessage('- ', msg, err)
    } else {
      showMessage('- ', msg)
    }
  }
})(console.error)

const source = async (name) => {
  const codePath = path.join(__dirname, '../artifacts', name.concat('.wasm'))
  const abiPath = path.join(__dirname, '../artifacts', name.concat('.abi'))

  const code = new Promise(resolve => {
    fs.readFile(codePath, (_, r) => resolve(r))
  })
  const abi = new Promise(resolve => {
    fs.readFile(abiPath, (_, r) => resolve(r))
  })

  return Promise.all([code, abi]).then(([code, abi]) => ({ code, abi }))
}

const createAccount = async ({ account, publicKey, stakes, creator } = {}) => {
  if (!account) return

  try {
    await eos.transaction(async trx => {
      await trx.newaccount({
        creator,
        name: account,
        owner: publicKey,
        active: publicKey
      }, { authorization: `${creator}@owner` })

      await trx.buyrambytes({
        payer: creator,
        receiver: account,
        bytes: stakes.ram
      }, { authorization: `${creator}@owner` })

      await trx.delegatebw({
        from: creator,
        receiver: account,
        stake_net_quantity: stakes.net,
        stake_cpu_quantity: stakes.cpu,
        transfer: 0
      }, { authorization: `${creator}@owner` })
    })
    console.log(`${account} created`)
  } catch (err) {
    console.error(`account ${account} already created\n* error: ` + err + `\n`)
  }
}

const deploy = async ({ name, account }) => {
  try {
    const { code, abi } = await source(name)

    if (!code)
      throw new Error('code not found')

    if (!abi)
      throw new Error('abi not found')

    await eos.setcode({
      account,
      code,
      vmtype: 0,
      vmversion: 0
    }, {
      authorization: `${account}@owner`
    })

    await eos.setabi({
      account,
      abi: JSON.parse(abi)
    }, {
      authorization: `${account}@owner`
    })
    console.log(`${name} deployed to ${account}`)
  } catch (err) {
    console.error(`account ${name} already deployed\n* error: ` + err + `\n`)
  }
}

const changeKeyPermission = async (account, permission, key) => {
  try {
    const { permissions } = await eos.getAccount(account)

    const { parent, required_auth } = permissions.find(p => p.perm_name === permission)

    const { threshold, waits, keys, accounts } = required_auth

    const newPermissions = {
      account,
      permission,
      parent,
      auth: {
        threshold,
        waits,
        accounts,
        keys: [{ key, weight: 1 }]
      }
    }

    await eos.updateauth(newPermissions, { authorization: `${account}@owner` })
    console.log(`private keys updated for ${account}@${permission}`)
  } catch (err) {
    console.error(`failed keys update for ${account}@${permission}\n* error: ` + err + `\n`)
  }
}

const createKeyPermission = async (account, role, parentRole = 'active', key) => {
  try {
    const { permissions } = await eos.getAccount(account)

    const perm = permissions.find(p => p.perm_name === role)

    if (perm) {
      const { parent, required_auth } = perm
      const { keys } = required_auth
  
      if (keys.find(item => item.key === key)) {
        console.log("createKeyPermission key already exists "+key)
        return;
      }  
    }

    await eos.updateauth({
      account,
      permission: role,
      parent: parentRole,
      auth: {
        threshold: 1,
        waits: [],
        accounts: [],
        keys: [{
          key,
          weight: 1
        }]
      }
    }, { authorization: `${account}@owner` })
    console.log(`permission setup on ${account}@${role}(/${parentRole}) for ${key}`)
  } catch (err) {
    console.error(`failed permission setup\n* error: ` + err + `\n`)
  }
}

const allowAction = async (account, role, action) => {
  try {
    await eos.linkauth({
      account,
      code: account,
      type: action,
      requirement: role
    }, { authorization: `${account}@owner` })
    console.log(`linkauth of ${account}@${action} for ${role}`)
  } catch (err) {
    console.error(`failed allow action\n* error: ` + err + `\n`)
  }
}

const addActorPermission = async (target, targetRole, actor, actorRole) => {
  try {
    const { parent, required_auth: { threshold, waits, keys, accounts } } =
      (await eos.getAccount(target))
        .permissions.find(p => p.perm_name == targetRole)

    const existingPermission = accounts.find(({ permission }) =>
      permission.actor == actor && permission.permission == actorRole
    )

    if (existingPermission)
      return console.error(`permission ${actor}@${actorRole} already exists for ${target}@${targetRole}`)

    const permissions = {
      account: target,
      permission: targetRole,
      parent,
      auth: {
        threshold,
        waits,
        accounts: [
          ...accounts,
          {
            permission: {
              actor,
              permission: actorRole
            },
            weight: 1
          }
        ],
        keys: [
          ...keys
        ]
      }
    }

    await eos.updateauth(permissions, { authorization: `${target}@owner` })
    console.log(`permission created on ${target}@${targetRole} for ${actor}@${actorRole}`)
  } catch (err) {
    console.error(`failed permission update on ${target} for ${actor}\n* error: ` + err + `\n`)
  }
}

const createCoins = async (token) => {
  const { account, issuer, supply } = token

  const contract = await eos.contract(account)

  try {
    await contract.create({
      issuer: issuer,
      initial_supply: supply
    }, { authorization: `${account}@active` })

    await contract.issue({
      to: issuer,
      quantity: supply,
      memo: ''
    }, { authorization: `${issuer}@active` })
    
    console.log(`coins successfully minted at ${account} (${supply})`)
  } catch (err) {
    console.error(`coins already created at ${account}\n* error: ` + err + "\n")
  }
}

const transferCoins = async (token, recipient) => {
  const contract = await eos.contract(token)

  try {
    await contract.transfer({
      from: token.issuer,
      to: recipient.account,
      quantity: recipient.quantity,
      memo: ''
    }, { authorization: `${token.issuer}@active` })
    
    console.log(`sent ${recipient.quantity} from ${token.issuer} to ${recipient.account}`)
  } catch (err) {
    console.error(`cannot transfer from ${token.issuer} to ${recipient.account} (${recipient.quantity})\n* error: ` + err + `\n`)
  }
}

const reset = async ({ account }) => {

  if (!isLocal()) {
    console.log("Don't reset contracts on testnet or mainnet!")
    return
  }

  const contract = await eos.contract(account)
  
  try {
    console.log(`will reset contract ${account}`)
    await contract.reset({ authorization: `${account}@active` })
    console.log(`reset contract ${account}`)
  } catch (err) {
    console.error(`cannot reset contract ${account}\n* error: ` + err + `\n`)

  }
}

const resetByName = async ( contractName ) => {
  try {
    await reset(accounts[contractName])
  } catch (err) {
    console.error(`cannot resetByName contract ${contractName}\n* error: ` + err + `\n`)
  }
}

const isExistingAccount = async (account) => {
  let exists = false

  try {
    await eos.getAccount(account)
    exists = true
  } catch (err) {
    exists = false
  }

  return exists
}

const isActionPermission = permission => permission.action
const isActorPermission = permission => permission.actor && !permission.key
const isKeyPermission = permission => permission.key && !permission.actor

const updatePermissions = async () => {

  console.log("Updating permissions...")

  for (let current = 0; current < permissions.length; current++) {
    const permission = permissions[current]

    if (isActionPermission(permission)) {
      const { target, action } = permission
      const [ targetAccount, targetRole ] = target.split('@')

      await allowAction(targetAccount, targetRole, action)
    } else if (isActorPermission(permission)) {
      const { target, actor } = permission
      const [ targetAccount, targetRole ] = target.split('@')
      const [ actorAccount, actorRole ] = actor.split('@')

      await addActorPermission(targetAccount, targetRole, actorAccount, actorRole)
    } else if (isKeyPermission(permission)) {
      const { target, parent, key } = permission
      const [ targetAccount, targetRole ] = target.split('@')

      await createKeyPermission(targetAccount, targetRole, parent, key)
    } else {
      console.log(`invalid permission #${current}`)
    }
  }  
}

const initContracts = async () => {
  const ownerExists = await isExistingAccount(accounts.owner.account)

  if (!ownerExists) {
    console.log(`owner ${accounts.owner.account} should exist before deployment`)
    return
  }

  await createAccount(accounts.token)
  await deploy(accounts.token)
  await createCoins(accounts.token)

  const accountNames = Object.keys(accounts)
  for (let current = 0; current < accountNames.length; current++) {
    const accountName = accountNames[current]
    const account = accounts[accountName]

    await createAccount(account)

    if (account.type === 'contract') {
      await deploy(account)
    }

    if (account.quantity && Number.parseFloat(account.quantity) > 0) {
      await transferCoins(accounts.token, account)
    }
  }

  await updatePermissions()
  
  await reset(accounts.settings)
}

module.exports = { initContracts, updatePermissions, resetByName }<|MERGE_RESOLUTION|>--- conflicted
+++ resolved
@@ -1,11 +1,7 @@
 const fs = require('fs')
 const path = require('path')
 const R = require('ramda')
-<<<<<<< HEAD
-const { eos, encodeName, accounts, ownerPublicKey, activePublicKey, apiPublicKey, permissions } = require('./helper')
-=======
 const { eos, isLocal, encodeName, getBalance, accounts, ownerPublicKey, activePublicKey, apiPublicKey, permissions } = require('./helper')
->>>>>>> 10e2ce46
 
 const debug = process.env.DEBUG || false
 
