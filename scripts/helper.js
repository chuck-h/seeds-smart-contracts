require('dotenv').config()

const Eos = require('eosjs')
const R = require('ramda')
const ecc = require('eosjs-ecc')

const networks = {
  mainnet: 'aca376f206b8fc25a6ed44dbdc66547c36c6c33e3a119ffbeaef943642f0e906',
  jungle: 'e70aaab8997e1dfce58fbfac80cbbb8fecec7b99cf982a9444273cbc64c41473',
  kylin: '5fff1dae8dc8e2fc4d5b23b2c7665c97f9e9d8edf2b6485a86ba311c25639191',
  local: 'cf057bbfb72640471fd910bcb67639c22df9f92470936cddc1ade0e2f2e7dc4f',
  telosTestnet: '1eaa0824707c8c16bd25145493bf062aecddfeb56c736f6ba6397f3195f33c9f',
  telosMainnet: '4667b205c6838ef70ff7988f6e8257e8be0e1284a2f59699054a018f743b1d11'
}

const networkDisplayName = {
  mainnet: '???',
  jungle: 'Jungle',
  kylin: 'Kylin',
  local: 'Local',
  telosTestnet: 'Telos Testnet',
  telosMainnet: 'Telos Mainnet'
}

const endpoints = {
  local: 'http://127.0.0.1:8888',
  kylin: 'http://kylin.fn.eosbixin.com',
  telosTestnet: 'https://test.hypha.earth',
  telosMainnet: 'https://node.hypha.earth'
}

const ownerAccounts = {
  local: 'owner',
  kylin: 'seedsowner11',
  telosTestnet: 'seeds',
  telosMainnet: 'seed.seeds'
}

const {
  EOSIO_NETWORK,
  EOSIO_API_ENDPOINT,
  EOSIO_CHAIN_ID
} = process.env

const chainId = EOSIO_CHAIN_ID || networks[EOSIO_NETWORK] || networks.local
const httpEndpoint = EOSIO_API_ENDPOINT || endpoints[EOSIO_NETWORK] || endpoints.local
const owner = ownerAccounts[EOSIO_NETWORK] || ownerAccounts.local

const netName = EOSIO_NETWORK != undefined ? (networkDisplayName[EOSIO_NETWORK] || "INVALID NETWORK: "+EOSIO_NETWORK) : "Local"
console.log(""+netName)

const publicKeys = {
  [networks.local]: ['EOS6MRyAjQq8ud7hVNYcfnVPJqcVpscN5So8BhtHuGYqET5GDW5CV', 'EOS6MRyAjQq8ud7hVNYcfnVPJqcVpscN5So8BhtHuGYqET5GDW5CV'],
  [networks.telosMainnet]: ['EOS6kp3dm9Ug5D3LddB8kCMqmHg2gxKpmRvTNJ6bDFPiop93sGyLR', 'EOS6kp3dm9Ug5D3LddB8kCMqmHg2gxKpmRvTNJ6bDFPiop93sGyLR'],
  [networks.telosTestnet]: ['EOS8MHrY9xo9HZP4LvZcWEpzMVv1cqSLxiN2QMVNy8naSi1xWZH29', 'EOS8C9tXuPMkmB6EA7vDgGtzA99k1BN6UxjkGisC1QKpQ6YV7MFqm']
  // NOTE: Testnet seems to use EOS8C9tXuPMkmB6EA7vDgGtzA99k1BN6UxjkGisC1QKpQ6YV7MFqm for onwer and active - verify
}
const [ ownerPublicKey, activePublicKey ] = publicKeys[chainId]

const apiKeys = {
  [networks.local]: 'EOS6MRyAjQq8ud7hVNYcfnVPJqcVpscN5So8BhtHuGYqET5GDW5CV',
  [networks.telosMainnet]: 'EOS7YXUpe1EyMAqmuFWUheuMaJoVuY3qTD33WN4TrXbEt8xSKrdH9',
  [networks.telosTestnet]: 'EOS7YXUpe1EyMAqmuFWUheuMaJoVuY3qTD33WN4TrXbEt8xSKrdH9'
}
const apiPublicKey = apiKeys[chainId]


const payForCPUKeys = {
  [networks.local]: 'EOS6MRyAjQq8ud7hVNYcfnVPJqcVpscN5So8BhtHuGYqET5GDW5CV',
  [networks.telosMainnet]: 'EOS8gu3qzDsieAC7ni7o9vdKKnUjQXMEXN1NQNjFFs6M2u2kEyTvz',
  [networks.telosTestnet]: 'EOS8CE5iqFh5XNfJygGZjm7FtKRSLEHFHfioXF6VLmoQSAMSrzzXE'
}

const payForCPUPublicKey = payForCPUKeys[chainId]

const applicationKeys = {
  [networks.local]: 'EOS7HXZn1yhQJAiHbUXeEnPTVHoZLgAScNNELAyvWxoqQJzcLbbjq',
  [networks.telosMainnet]: 'EOS7HXZn1yhQJAiHbUXeEnPTVHoZLgAScNNELAyvWxoqQJzcLbbjq',
  [networks.telosTestnet]: 'EOS7HXZn1yhQJAiHbUXeEnPTVHoZLgAScNNELAyvWxoqQJzcLbbjq'
}
const applicationPublicKey = applicationKeys[chainId]

const exchangeKeys = {
  [networks.local]: 'EOS6MRyAjQq8ud7hVNYcfnVPJqcVpscN5So8BhtHuGYqET5GDW5CV', // normal dev key
  [networks.telosMainnet]: 'EOS75DmTxcnpvhjNekfKQzLrfwo44muPN6YPPX49vYPot4Qmo5cTo', 
  [networks.telosTestnet]: 'EOS8C9tXuPMkmB6EA7vDgGtzA99k1BN6UxjkGisC1QKpQ6YV7MFqm' 
}

const exchangePublicKey = exchangeKeys[chainId]

const freePublicKey = 'EOS8UAPG5qSWetotJjZizQKbXm8dkRF2BGFyZdub8GbeRbeXeDrt9'

const account = (accountName, quantity = '0.0000 SEEDS', pubkey = activePublicKey) => ({
  type: 'account',
  account: accountName,
  creator: owner,
  publicKey: pubkey,
  stakes: {
    cpu: '1.0000 TLOS',
    net: '1.0000 TLOS',
    ram: 10000
  },
  quantity
})

const contract = (accountName, contractName, quantity = '0.0000 SEEDS') => ({
  ...account(accountName, quantity),
  type: 'contract',
  name: contractName,
  stakes: {
    cpu: '1.0000 TLOS',
    net: '1.0000 TLOS',
    ram: 700000
  }
})

const testnetUserPubkey = "EOS8M3bWwv7jvDGpS2avYRiYh2BGJxt5VhfjXhbyAhFXmPtrSd591"

const token = (accountName, issuer, supply) => ({
  ...contract(accountName, 'token'),
  type: 'token',
  issuer,
  supply
})

const bdc = 'bdc'

const accountsMetadata = (network) => {
  if (network == networks.local) {
    return {
      owner: account(owner),
      bdc: account(bdc),
      firstuser: account('seedsuseraaa', '10000000.0000 SEEDS'),
      seconduser: account('seedsuserbbb', '10000000.0000 SEEDS'),
      thirduser: account('seedsuserccc', '5000000.0000 SEEDS'),
      fourthuser: account('seedsuserxxx', '10000000.0000 SEEDS'),
      fifthuser: account('seedsuseryyy', '10000000.0000 SEEDS'),
      sixthuser: account('seedsuserzzz', '5000000.0000 SEEDS'),

      // on main net first bank has 525000000 seeds but we use 25M above for our test accounts
      campaignbank: account('gift.seeds',  '500000000.0000 SEEDS'),
      milestonebank: account('milest.seeds', '75000000.0000 SEEDS'),
      thirdbank: account('hypha.seeds',  '300000000.0000 SEEDS'),
      alliancesbank: account('allies.seeds','180000000.0000 SEEDS'),
      ambassadorsandreferralsbank: account('refer.seeds',  '120000000.0000 SEEDS'),
      sixthbank: account('bank.seeds',   '300000000.0000 SEEDS'),
      bank: account('system.seeds'),
      global: account('gdho.seeds'),
      history: contract('histry.seeds', 'history'),
      accounts: contract('accts.seeds', 'accounts'),
      harvest: contract('harvst.seeds', 'harvest'),
      settings: contract('settgs.seeds', 'settings'),
      proposals: contract('funds.seeds', 'proposals'),
      referendums: contract('rules.seeds', 'referendums'),
      token: token('token.seeds', owner, '1500000000.0000 SEEDS'),
      testtoken: token('token.seeds', owner, '1500000000.0000 TESTS'),
      policy: contract('policy.seeds', 'policy'),
      onboarding: contract('join.seeds', 'onboarding'),
      acctcreator: contract('free.seeds', 'acctcreator'),
      exchange: contract('tlosto.seeds', 'exchange'),
      escrow: contract('escrow.seeds', 'escrow'),
      forum: contract('forum.seeds', 'forum'),
      scheduler: contract('cycle.seeds', 'scheduler'),
      organization: contract('orgs.seeds', 'organization'),
      bioregion: contract('bio.seeds', 'bioregion'),
      msig: contract('msig.seeds', 'msig'),
      guardians: contract('guard.seeds', 'guardians'),
    }
  } else if (network == networks.telosMainnet) {
    return {
      owner: account(owner),
      bdc: account(bdc),
      campaignbank: account('gift.seeds',  '525000000.0000 SEEDS'),
      milestonebank: account('milest.seeds', '75000000.0000 SEEDS'),
      thirdbank: account('hypha.seeds',  '300000000.0000 SEEDS'),
      alliancesbank: account('allies.seeds','180000000.0000 SEEDS'),
      ambassadorsandreferralsbank: account('refer.seeds',  '120000000.0000 SEEDS'),
      sixthbank: account('bank.seeds',   '300000000.0000 SEEDS'),
      bank: account('system.seeds'),
      history: contract('histry.seeds', 'history'),
      accounts: contract('accts.seeds', 'accounts'),
      harvest: contract('harvst.seeds', 'harvest'),
      settings: contract('settgs.seeds', 'settings'),
      proposals: contract('funds.seeds', 'proposals'),
      referendums: contract('rules.seeds', 'referendums'),
      token: token('token.seeds', owner, '1500000000.0000 SEEDS'),
      policy: contract('policy.seeds', 'policy'),
      onboarding: contract('join.seeds', 'onboarding'),
      acctcreator: contract('free.seeds', 'acctcreator'),
      exchange: contract('tlosto.seeds', 'exchange'),
      escrow: contract('escrow.seeds', 'escrow'),
      forum: contract('forum.seeds', 'forum'),
      scheduler: contract('cycle.seeds', 'scheduler'),
      organization: contract('orgs.seeds', 'organization'),
      bioregion: contract('bio.seeds', 'bioregion'),
      msig: contract('msig.seeds', 'msig'),
      guardians: contract('guard.seeds', 'guardians'),
    }
  } else if (network == networks.telosTestnet) {
    return {
      firstuser: account('seedsuseraaa', '10000000.0000 SEEDS'),
      seconduser: account('seedsuserbbb', '10000000.0000 SEEDS'),
      thirduser: account('seedsuserccc', '5000000.0000 SEEDS'),

      fourthuser: account('seedsuserxxx', '10000000.0000 SEEDS', testnetUserPubkey),
      fifthuser: account('seedsuseryyy', '10000000.0000 SEEDS', testnetUserPubkey),
      sixthuser: account('seedsuserzzz', '5000000.0000 SEEDS', testnetUserPubkey),

      owner: account(owner),
      bdc: account(bdc),
      // on main net first bank has 525000000 seeds but we use 25M above for our test accounts
      campaignbank: account('gift.seeds',  '500000000.0000 SEEDS'),
      milestonebank: account('milest.seeds', '75000000.0000 SEEDS'),
      thirdbank: account('hypha.seeds',  '300000000.0000 SEEDS'),
      alliancesbank: account('allies.seeds','180000000.0000 SEEDS'),
      ambassadorsandreferralsbank: account('refer.seeds',  '120000000.0000 SEEDS'),
      sixthbank: account('bank.seeds',   '300000000.0000 SEEDS'),
      bank: account('system.seeds'),
      history: contract('histry.seeds', 'history'),
      accounts: contract('accts.seeds', 'accounts'),
      harvest: contract('harvst.seeds', 'harvest'),
      settings: contract('settgs.seeds', 'settings'),
      proposals: contract('funds.seeds', 'proposals'),
      referendums: contract('rules.seeds', 'referendums'),
      token: token('token.seeds', owner, '1500000000.0000 SEEDS'),
      policy: contract('policy.seeds', 'policy'),
      onboarding: contract('join.seeds', 'onboarding'),
      acctcreator: contract('free.seeds', 'acctcreator'),
      exchange: contract('tlosto.seeds', 'exchange'),
      escrow: contract('escrow.seeds', 'escrow'),
      forum: contract('forum.seeds', 'forum'),
      scheduler: contract('cycle.seeds', 'scheduler'),
      organization: contract('orgs.seeds', 'organization'),
      bioregion: contract('bio.seeds', 'bioregion'),
      msig: contract('msig.seeds', 'msig'),
      guardians: contract('guard.seeds', 'guardians'),
    }
  } else if (network == networks.kylin) {
    throw new Error('Kylin deployment currently disabled')
  } else {
    throw new Error(`${network} deployment not supported`)
  }
}

const accounts = accountsMetadata(chainId)
const names = R.mapObjIndexed((item) => item.account, accounts)
const allContracts = []
const allContractNames = []
const allAccounts = []
const allBankAccountNames = []
for (let [key, value] of Object.entries(names)) {
  if (accounts[key].type=="contract" || accounts[key].type=="token") {
    allContracts.push(key)
    allContractNames.push(value)
  } else {
    if (value.indexOf(".seeds") != -1) {
      allAccounts.push(key)
      allBankAccountNames.push(value)
    }
  }
}
allContracts.sort()
allContractNames.sort()
allAccounts.sort()
allBankAccountNames.sort()

var permissions = [{
  target: `${accounts.campaignbank.account}@active`,
  actor: `${accounts.proposals.account}@active`
}, {
  target: `${accounts.milestonebank.account}@active`,
  actor: `${accounts.proposals.account}@active`
}, {
  target: `${accounts.alliancesbank.account}@active`,
  actor: `${accounts.proposals.account}@active`
}, {
  target: `${accounts.ambassadorsandreferralsbank.account}@active`,
  actor: `${accounts.accounts.account}@active`
}, {
  target: `${accounts.global.account}@active`,
  actor: `${accounts.harvest.account}@active`
}, {
  target: `${accounts.exchange.account}@active`,
  actor: `${accounts.exchange.account}@eosio.code`
}, {
  target: `${accounts.accounts.account}@owner`,
  actor: `${accounts.accounts.account}@eosio.code`
}, {
  target: `${accounts.accounts.account}@active`,
  actor: `${accounts.accounts.account}@eosio.code`
}, {
  target: `${accounts.accounts.account}@active`,
  actor: `${accounts.accounts.account}@eosio.code`
}, {
  target: `${accounts.harvest.account}@active`,
  actor: `${accounts.harvest.account}@eosio.code`
}, {
  target: `${accounts.proposals.account}@active`,
  actor: `${accounts.proposals.account}@eosio.code`
}, {
  target: `${accounts.bank.account}@active`,
  actor: `${accounts.harvest.account}@active`
}, {
  target: `${accounts.proposals.account}@active`,
  actor: `${accounts.accounts.account}@active`
}, {
  target: `${accounts.accounts.account}@active`,
  actor: `${accounts.proposals.account}@eosio.code`
}, {
  target: `${accounts.bank.account}@active`,
  actor: `${accounts.proposals.account}@active`
}, {
  target: `${accounts.referendums.account}@active`,
  actor: `${accounts.referendums.account}@eosio.code`
}, {
  target: `${accounts.settings.account}@active`,
  actor: `${accounts.referendums.account}@active`
}, {
  target: `${accounts.history.account}@active`,
  actor: `${accounts.harvest.account}@active`
}, {
  target: `${accounts.harvest.account}@active`,
  actor: `${accounts.history.account}@eosio.code`
}, {
  target: `${accounts.token.account}@active`,
  actor: `${accounts.token.account}@eosio.code`
}, {
  target: `${accounts.history.account}@active`,
  actor: `${accounts.accounts.account}@active`
}, {
  target: `${accounts.accounts.account}@api`,
  key: apiPublicKey,
  parent: 'active'
}, {
  target: `${accounts.exchange.account}@purchase`,
  key: exchangePublicKey,
  parent: 'active'
}, {
  target: `${accounts.accounts.account}@api`,
  action: 'addrep'
}, {
  target: `${accounts.accounts.account}@api`,
  action: 'subrep'
}, {
  target: `${accounts.harvest.account}@setorgtxpt`,
  actor: `${accounts.history.account}@eosio.code`,
  parent: 'active',
  type: 'createActorPermission'
}, {
  target: `${accounts.harvest.account}@setorgtxpt`,
  action: 'setorgtxpt'
}, {
  target: `${accounts.history.account}@orgtxpoints`,
  actor: `${accounts.organization.account}@eosio.code`,
  parent: 'active',
  type: 'createActorPermission'
}, {
  target: `${accounts.history.account}@orgtxpoints`,
  action: 'orgtxpoints'
}, {
  target: `${accounts.accounts.account}@api`,
  action: 'addref'
}, {
  target: `${accounts.exchange.account}@purchase`,
  action: 'newpayment'
}, {
  target: `${accounts.onboarding.account}@active`,
  actor: `${accounts.onboarding.account}@eosio.code`
}, {
  target: `${accounts.onboarding.account}@owner`,
  actor: `${accounts.onboarding.account}@eosio.code`
}, {
  target: `${accounts.accounts.account}@active`,
  actor: `${accounts.onboarding.account}@active`,
}, {
  target: `${accounts.onboarding.account}@active`,
  actor: `${accounts.organization.account}@active`,
}, {
  target: `${accounts.onboarding.account}@active`,
  actor: `${accounts.bioregion.account}@active`,
}, {
  target: `${accounts.onboarding.account}@application`,
  key: applicationPublicKey,
  parent: 'active'
}, {
  target: `${accounts.onboarding.account}@application`,
  action: 'numtrx'
}, {
  target: `${accounts.onboarding.account}@application`,
  action: 'accept'
}, {
  target: `${accounts.guardians.account}@application`,
  key: applicationPublicKey,
  parent: 'active'
}, {
  target: `${accounts.guardians.account}@application`,
  action: 'claim'
}, {
  target: `${accounts.history.account}@active`,
  actor: `${accounts.token.account}@active`
}, {
  target: `${accounts.acctcreator.account}@active`,
  actor: `${accounts.acctcreator.account}@eosio.code`
}, {
  target: `${accounts.acctcreator.account}@free`,
  key: freePublicKey,
  parent: 'active'
}, {
  target: `${accounts.acctcreator.account}@free`,
  action: 'create'
}, {
  target: `${accounts.scheduler.account}@active`,
  actor: `${accounts.scheduler.account}@eosio.code`
}, {
  target: `${accounts.organization.account}@active`,
  actor: `${accounts.organization.account}@eosio.code`
}, {
  target: `${accounts.forum.account}@active`,
  actor: `${accounts.forum.account}@eosio.code`
}, {
  target: `${accounts.forum.account}@execute`,
  key: activePublicKey,
  parent: 'active'
}, {
  target: `${accounts.scheduler.account}@execute`,
  key: activePublicKey,
  parent: 'active'
}, {
  target: `${accounts.forum.account}@execute`,
  actor: `${accounts.scheduler.account}@active`
}, {
  target: `${accounts.forum.account}@execute`,
  action: 'onperiod'
}, {
  target: `${accounts.proposals.account}@execute`,
  key: activePublicKey,
  parent: 'active'
}, {
  target: `${accounts.proposals.account}@execute`,
  action: 'onperiod'
}, {
  target: `${accounts.accounts.account}@execute`,
  key: activePublicKey,
  parent: 'active'
}, {
  target: `${accounts.accounts.account}@execute`,
  action: 'rankreps'
}, {
  target: `${accounts.accounts.account}@execute`,
  action: 'rankcbss'
}, {
  target: `${accounts.accounts.account}@execute`,
  target: `${accounts.token.account}@execute`,
  key: activePublicKey,
  parent: 'active'
}, {
  target: `${accounts.token.account}@execute`,
  action: 'resetweekly'
}, {
  target: `${accounts.token.account}@execute`,
  actor: `${accounts.scheduler.account}@active`
}, {
  target: `${accounts.forum.account}@execute`,
  action: 'newday'
}, {
  target: `${accounts.harvest.account}@execute`,
  key: activePublicKey,
  parent: 'active'
}, {
  target: `${accounts.exchange.account}@execute`,
  key: activePublicKey,
  parent: 'active'
}, {
  target: `${accounts.harvest.account}@execute`,
  actor: `${accounts.scheduler.account}@active`
}, {
  target: `${accounts.accounts.account}@execute`,
  actor: `${accounts.scheduler.account}@active`
}, {
  target: `${accounts.bdc.account}@owner`,
  actor: `${accounts.onboarding.account}@eosio.code`
}, {
  target: `${accounts.bioregion.account}@active`,
  actor: `${accounts.bioregion.account}@eosio.code`
}, {
  target: `${accounts.exchange.account}@execute`,
  actor: `${accounts.scheduler.account}@active`
}, {
  target: `${accounts.scheduler.account}@execute`,
  actor: `${accounts.scheduler.account}@active`
}, {
  target: `${accounts.harvest.account}@execute`, 
  action: 'ranktxs'
}, {
  target: `${accounts.harvest.account}@execute`, 
  action: 'rankplanteds'
}, {
  target: `${accounts.harvest.account}@execute`,
  action: 'calccss'
}, {
  target: `${accounts.harvest.account}@execute`,
  action: 'rankcss'
}, {
  target: `${accounts.harvest.account}@execute`,
  action: 'calctrxpts'
}, {
  target: `${accounts.exchange.account}@execute`,
  action: 'onperiod'
}, {
  target: `${accounts.scheduler.account}@execute`,
  action: 'test1'
}, {
  target: `${accounts.scheduler.account}@execute`,
  action: 'test2'
}, {
  target: `${accounts.referendums.account}@execute`, // TODO these active keys are not needed?!
  key: activePublicKey,
  parent: 'active'
}, {
  target: `${accounts.referendums.account}@execute`,
  actor: `${accounts.scheduler.account}@active`
}, {
  target: `${accounts.proposals.account}@execute`,
  actor: `${accounts.scheduler.account}@active`
}, {
  target: `${accounts.token.account}@execute`,
  key: activePublicKey,
  parent: 'active'
}, {
  target: `${accounts.token.account}@execute`,
  actor: `${accounts.scheduler.account}@active`
}, {
  target: `${accounts.token.account}@execute`,
  action: 'resetweekly'
}, {
  target: `${accounts.onboarding.account}@application`,
  action: 'acceptnew'
}, {
  target: `${accounts.onboarding.account}@application`,
  action: 'acceptexist'
}, {
  target: `${accounts.harvest.account}@payforcpu`,
  key: payForCPUPublicKey,
  parent: 'active'
}, {
  target: `${accounts.harvest.account}@payforcpu`,
  action: 'payforcpu'
}, {
  target: `${accounts.escrow.account}@active`,
  actor: `${accounts.escrow.account}@eosio.code`
}, {
  target: `${accounts.organization.account}@execute`,
  key: activePublicKey,
  parent: 'active'
}, {
  target: `${accounts.organization.account}@execute`,
  action: 'cleandaus'
}, { 
  target: `${accounts.organization.account}@execute`,
  actor: `${accounts.scheduler.account}@active`
}, {
  target: `${accounts.organization.account}@active`,
  actor: `${accounts.accounts.account}@active`
}, {
  target: `${accounts.organization.account}@execute`,
  action: 'scoretrxs'
}, {
  target: `${accounts.organization.account}@execute`,
  action: 'rankregens'
}, {
  target: `${accounts.organization.account}@execute`,
  action: 'rankcbsorgs'
}, {
  target: `${accounts.harvest.account}@execute`,
  action: 'rankorgtxs'
}, {
  target: `${accounts.proposals.account}@execute`,
  action: 'decayvoices'
}, {
  target: `${accounts.accounts.account}@active`,
  actor: `${accounts.forum.account}@active`
}, {
  target: `${accounts.forum.account}@execute`,
  action: 'rankforums'
}, {
  target: `${accounts.forum.account}@execute`,
  action: 'givereps'
}, {
  target: `${accounts.harvest.account}@execute`,
  action: 'calcmqevs'
}, {
  target: `${accounts.harvest.account}@execute`,
  action: 'calcmintrate'
}, {
<<<<<<< HEAD
  target: `${accounts.token.account}@minttst`,
  key: activePublicKey,
  parent: 'active'
}, {
  target: `${accounts.token.account}@minttst`,
  action: 'minttest'
}, { 
  target: `${accounts.token.account}@minttst`,
  actor: `${accounts.harvest.account}@active`
=======
  target: `${accounts.harvest.account}@active`,
  actor: `${accounts.organization.account}@active`
>>>>>>> ef25713c
}]

const isTestnet = chainId == networks.telosTestnet
const isLocalNet = chainId == networks.local

if (isTestnet || isLocalNet) {
  //console.log("Adding TESTNET permissions")
  const testnetDevelopmentKey = 'EOS7WSioF5yu8yoKEvnaryCJBSSqgdEiPLxHxGwYnvQXbYddTrUts'
  permissions.push({
      target: `${accounts.proposals.account}@testnetdev`,
      key: testnetDevelopmentKey,
      parent: 'active'
  })
  // Note: This overrides @execute permission on onperiod - this means that on testnet, the proposals contract 
  // doesn't work with the scheduler
  permissions.push({
      target: `${accounts.proposals.account}@testnetdev`,
      action: 'onperiod'
  })
}

const keyProviders = {
  [networks.local]: [process.env.LOCAL_PRIVATE_KEY, process.env.LOCAL_PRIVATE_KEY, process.env.APPLICATION_KEY],
  [networks.telosMainnet]: [process.env.TELOS_MAINNET_OWNER_KEY, process.env.TELOS_MAINNET_ACTIVE_KEY, process.env.APPLICATION_KEY, process.env.EXCHANGE_KEY,process.env.PAY_FOR_CPU_MAINNET_KEY,process.env.SCRIPT_KEY],
  [networks.telosTestnet]: [process.env.TELOS_TESTNET_OWNER_KEY, process.env.TELOS_TESTNET_ACTIVE_KEY, process.env.APPLICATION_KEY]
}

const keyProvider = keyProviders[chainId]


if (keyProvider.length == 0 || keyProvider[0] == null) {
  console.log("ERROR: Invalid Key Provider: "+JSON.stringify(keyProvider, null, 2))
}

const config = {
  keyProvider,
  httpEndpoint,
  chainId
}

const eos = Eos(config)

const getEOSWithEndpoint = (ep) => {
  const config = {
    keyProvider,
    httpEndpoint: ep,
    chainId
  }
  return Eos(config)
}

const encodeName = Eos.modules.format.encodeName
const decodeName = Eos.modules.format.decodeName
const getTableRows = eos.getTableRows

const getTelosBalance = async (user) => {
  const balance = await eos.getCurrencyBalance(names.tlostoken, user, 'TLOS')
  return Number.parseInt(balance[0])
}

const getBalance = async (user) => {
  const balance = await eos.getCurrencyBalance(names.token, user, 'SEEDS')
  return Number.parseInt(balance[0])
}

const getBalanceFloat = async (user) => {
  const balance = await eos.getCurrencyBalance(names.token, user, 'SEEDS')
  var float = parseInt(Math.round(parseFloat(balance[0]) * 10000)) / 10000.0;

  return float;
}

const initContracts = (accounts) =>
  Promise.all(
    Object.values(accounts).map(
      account => eos.contract(account)
    )
  ).then(
    contracts => Object.assign({}, ...Object.keys(accounts).map(
      (account, index) => ({
        [account]: contracts[index]
      })
    ))
  )
  
const sha256 = Eos.modules.ecc.sha256

const isLocal = () => { return chainId == networks.local }

const ramdom64ByteHexString = async () => {
  let privateKey = await ecc.randomKey()
  const encoded = Buffer.from(privateKey).toString('hex').substring(0, 64); 
  return encoded
}
const fromHexString = hexString => new Uint8Array(hexString.match(/.{1,2}/g).map(byte => parseInt(byte, 16)))

const createKeypair = async () => {
  let private = await ecc.randomKey()
  let public = await ecc.privateToPublic(private)
  return{ private, public }
}

module.exports = {
  eos, getEOSWithEndpoint, encodeName, decodeName, getBalance, getBalanceFloat, getTableRows, initContracts,
  accounts, names, ownerPublicKey, activePublicKey, apiPublicKey, permissions, sha256, isLocal, ramdom64ByteHexString, createKeypair,
  testnetUserPubkey, getTelosBalance, fromHexString, allContractNames, allContracts, allBankAccountNames
}
<|MERGE_RESOLUTION|>--- conflicted
+++ resolved
@@ -592,7 +592,6 @@
   target: `${accounts.harvest.account}@execute`,
   action: 'calcmintrate'
 }, {
-<<<<<<< HEAD
   target: `${accounts.token.account}@minttst`,
   key: activePublicKey,
   parent: 'active'
@@ -601,11 +600,12 @@
   action: 'minttest'
 }, { 
   target: `${accounts.token.account}@minttst`,
-  actor: `${accounts.harvest.account}@active`
-=======
+  actor: `${accounts.harvest.account}@eosio.code`,
+  parent: 'active',
+  type: 'createActorPermission'
+}, {
   target: `${accounts.harvest.account}@active`,
   actor: `${accounts.organization.account}@active`
->>>>>>> ef25713c
 }]
 
 const isTestnet = chainId == networks.telosTestnet
