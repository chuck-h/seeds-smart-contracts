--- conflicted
+++ resolved
@@ -182,14 +182,10 @@
       gratitude: contract('gratz.seeds', 'gratitude'),
       pouch: contract('pouch.seeds', 'pouch'),
       service: contract('hello.seeds', 'service'),
-<<<<<<< HEAD
-      quests: contract('quests.seeds', 'quests')
-=======
+      quests: contract('quests.seeds', 'quests'),
       pool: contract('pool.seeds', 'pool'),
       dao: contract('dao.seeds', 'dao'),
       startoken: contract('star.seeds', 'startoken'),
-
->>>>>>> 5887760b
     }
   } else if (network == networks.telosMainnet) {
     return {
@@ -227,6 +223,7 @@
       gratitude: contract('gratz.seeds', 'gratitude'),
       pouch: contract('pouch.seeds', 'pouch'),
       service: contract('hello.seeds', 'service'),
+      quests: contract('quests.seeds', 'quests'),
       pool: contract('pool.seeds', 'pool'),
       dao: contract('dao.seeds', 'dao'),
       startoken: contract('star.seeds', 'startoken'),
@@ -275,6 +272,7 @@
       gratitude: contract('gratz.seeds', 'gratitude'),
       pouch: contract('pouch.seeds', 'pouch'),
       service: contract('hello.seeds', 'service'),
+      quests: contract('quests.seeds', 'quests'),
       pool: contract('pool.seeds', 'pool'),
       dao: contract('dao.seeds', 'dao'),
       startoken: contract('star.seeds', 'startoken'),
@@ -651,23 +649,22 @@
 }, {
   target: `${accounts.service.account}@invite`,
   action: 'createinvite'
-}, {
-<<<<<<< HEAD
-  // target: `${accounts.bank.account}@active`,
-  // actor: `${accounts.pouch.account}@active`
 },{
   target: `${accounts.quests.account}@active`,
   actor: `${accounts.quests.account}@eosio.code`
 }, {
+  // TODO REVIEW
   target: `${accounts.campaignbank.account}@active`,
   actor: `${accounts.quests.account}@active`
 }, {
+  // TODO REVIEW: Make more specific
   target: `${accounts.proposals.account}@active`,
   actor: `${accounts.quests.account}@active`
 }, {
+  // TODO REVIEW: Make more specific
   target: `${accounts.accounts.account}@active`,
   actor: `${accounts.quests.account}@active`
-=======
+}, {
   target: `${accounts.accounts.account}@execute`,
   action: 'rankorgreps'
 }, {
@@ -757,7 +754,6 @@
 },{
   target: `${accounts.settings.account}@referendum`,
   action: 'conffloat'
->>>>>>> 5887760b
 }]
 
 const isTestnet = chainId == networks.telosTestnet
@@ -900,10 +896,5 @@
   keyProvider, httpEndpoint,
   eos, getEOSWithEndpoint, encodeName, decodeName, getBalance, getBalanceFloat, getTableRows, initContracts,
   accounts, names, ownerPublicKey, activePublicKey, apiPublicKey, permissions, sha256, isLocal, ramdom64ByteHexString, createKeypair,
-<<<<<<< HEAD
-  testnetUserPubkey, getTelosBalance, fromHexString, allContractNames, allContracts, allBankAccountNames, sleep
-}
-=======
   testnetUserPubkey, getTelosBalance, fromHexString, allContractNames, allContracts, allBankAccountNames, sleep, asset
-}
->>>>>>> 5887760b
+}