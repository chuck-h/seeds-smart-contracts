--- conflicted
+++ resolved
@@ -779,23 +779,8 @@
   return new Promise(resolve => setTimeout(resolve, ms));
 }
 
-<<<<<<< HEAD
-const eoslime = require('eoslime').init({ url: httpEndpoint, chainId })
-
-const eoslimeAccounts = {}
-
-for (let [key, value] of Object.entries(names)) {
-  eoslimeAccounts[`${key}Account`] = eoslime.Account.load(key, keyProvider[1])
-}
-
-module.exports = {
-  eos, getEOSWithEndpoint, encodeName, decodeName, getBalance, getBalanceFloat, getTableRows, initContracts,
-  accounts, names, ownerPublicKey, activePublicKey, apiPublicKey, permissions, sha256, isLocal, ramdom64ByteHexString, createKeypair,
-  testnetUserPubkey, getTelosBalance, fromHexString, allContractNames, allContracts, allBankAccountNames, sleep, eoslimeAccounts
-=======
 module.exports = {
   eos, getEOSWithEndpoint, encodeName, decodeName, getBalance, getBalanceFloat, getTableRows, initContracts,
   accounts, names, ownerPublicKey, activePublicKey, apiPublicKey, permissions, sha256, isLocal, ramdom64ByteHexString, createKeypair,
   testnetUserPubkey, getTelosBalance, fromHexString, allContractNames, allContracts, allBankAccountNames, sleep
->>>>>>> 3217a0ab
-}
+}