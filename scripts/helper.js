require('dotenv').config()

const Eos = require('./eosjs-port')
const R = require('ramda')

// Note: For some reason local chain ID is different on docker vs. local install of eosio
const dockerLocalChainID = 'cf057bbfb72640471fd910bcb67639c22df9f92470936cddc1ade0e2f2e7dc4f'
const eosioLocalChainID = '8a34ec7df1b8cd06ff4a8abbaa7cc50300823350cadc59ab296cb00d104d2b8f'

const networks = {
  mainnet: 'aca376f206b8fc25a6ed44dbdc66547c36c6c33e3a119ffbeaef943642f0e906',
  jungle: 'e70aaab8997e1dfce58fbfac80cbbb8fecec7b99cf982a9444273cbc64c41473',
  kylin: '5fff1dae8dc8e2fc4d5b23b2c7665c97f9e9d8edf2b6485a86ba311c25639191',
  // local: process.env.COMPILER === 'local' ? eosioLocalChainID : dockerLocalChainID,
  local: 'cf057bbfb72640471fd910bcb67639c22df9f92470936cddc1ade0e2f2e7dc4f',
  telosTestnet: '1eaa0824707c8c16bd25145493bf062aecddfeb56c736f6ba6397f3195f33c9f',
  telosMainnet: '4667b205c6838ef70ff7988f6e8257e8be0e1284a2f59699054a018f743b1d11'
}

const networkDisplayName = {
  mainnet: '???',
  jungle: 'Jungle',
  kylin: 'Kylin',
  local: 'Local',
  telosTestnet: 'Telos Testnet',
  telosMainnet: 'Telos Mainnet'
}

const endpoints = {
  local: 'http://127.0.0.1:8888',
  kylin: 'http://kylin.fn.eosbixin.com',
  telosTestnet: 'https://api-test.telosfoundation.io',
  telosMainnet: 'https://api.telosfoundation.io'
}

const ownerAccounts = {
  local: 'owner',
  kylin: 'seedsowner11',
  telosTestnet: 'seeds',
  telosMainnet: 'seed.seeds'
}

const {
  EOSIO_NETWORK,
  EOSIO_API_ENDPOINT,
  EOSIO_CHAIN_ID
} = process.env

const chainId = EOSIO_CHAIN_ID || networks[EOSIO_NETWORK] || networks.local
const httpEndpoint = EOSIO_API_ENDPOINT || endpoints[EOSIO_NETWORK] || endpoints.local
const owner = ownerAccounts[EOSIO_NETWORK] || ownerAccounts.local

const netName = EOSIO_NETWORK != undefined ? (networkDisplayName[EOSIO_NETWORK] || "INVALID NETWORK: "+EOSIO_NETWORK) : "Local"
console.log(""+netName)

const publicKeys = {
  [networks.local]: ['EOS6MRyAjQq8ud7hVNYcfnVPJqcVpscN5So8BhtHuGYqET5GDW5CV', 'EOS6MRyAjQq8ud7hVNYcfnVPJqcVpscN5So8BhtHuGYqET5GDW5CV'],
  [networks.telosMainnet]: ['EOS6kp3dm9Ug5D3LddB8kCMqmHg2gxKpmRvTNJ6bDFPiop93sGyLR', 'EOS6kp3dm9Ug5D3LddB8kCMqmHg2gxKpmRvTNJ6bDFPiop93sGyLR'],
  [networks.telosTestnet]: ['EOS8MHrY9xo9HZP4LvZcWEpzMVv1cqSLxiN2QMVNy8naSi1xWZH29', 'EOS8C9tXuPMkmB6EA7vDgGtzA99k1BN6UxjkGisC1QKpQ6YV7MFqm']
  // NOTE: Testnet seems to use EOS8C9tXuPMkmB6EA7vDgGtzA99k1BN6UxjkGisC1QKpQ6YV7MFqm for onwer and active - verify
}
const [ ownerPublicKey, activePublicKey ] = publicKeys[chainId]

const apiKeys = {
  [networks.local]: 'EOS6MRyAjQq8ud7hVNYcfnVPJqcVpscN5So8BhtHuGYqET5GDW5CV',
  [networks.telosMainnet]: 'EOS7YXUpe1EyMAqmuFWUheuMaJoVuY3qTD33WN4TrXbEt8xSKrdH9',
  [networks.telosTestnet]: 'EOS7YXUpe1EyMAqmuFWUheuMaJoVuY3qTD33WN4TrXbEt8xSKrdH9'
}
const apiPublicKey = apiKeys[chainId]

const inviteApiKeys = {
  [networks.local]: 'EOS6MRyAjQq8ud7hVNYcfnVPJqcVpscN5So8BhtHuGYqET5GDW5CV',
  [networks.telosMainnet]: 'EOS87Wy26MWLJgQYPCzb8aRe9ezjXRDrigkKZMvhHJy27td5F7nZ5',
  [networks.telosTestnet]: 'EOS8PC16tnMUkUxeuQHWmEWkAtoz6GvvHVWnehk1HPQSYBV4ujT6v'
}
const inviteApiKey = inviteApiKeys[chainId]


const payForCPUKeys = {
  [networks.local]: 'EOS6MRyAjQq8ud7hVNYcfnVPJqcVpscN5So8BhtHuGYqET5GDW5CV',
  [networks.telosMainnet]: 'EOS8gu3qzDsieAC7ni7o9vdKKnUjQXMEXN1NQNjFFs6M2u2kEyTvz',
  [networks.telosTestnet]: 'EOS8CE5iqFh5XNfJygGZjm7FtKRSLEHFHfioXF6VLmoQSAMSrzzXE'
}

const payForCPUPublicKey = payForCPUKeys[chainId]

const applicationKeys = {
  [networks.local]: 'EOS6MRyAjQq8ud7hVNYcfnVPJqcVpscN5So8BhtHuGYqET5GDW5CV',  // 'EOS7HXZn1yhQJAiHbUXeEnPTVHoZLgAScNNELAyvWxoqQJzcLbbjq',
  [networks.telosMainnet]: 'EOS7HXZn1yhQJAiHbUXeEnPTVHoZLgAScNNELAyvWxoqQJzcLbbjq',
  [networks.telosTestnet]: 'EOS7HXZn1yhQJAiHbUXeEnPTVHoZLgAScNNELAyvWxoqQJzcLbbjq'
}
const applicationPublicKey = applicationKeys[chainId]

const exchangeKeys = {
  [networks.local]: 'EOS6MRyAjQq8ud7hVNYcfnVPJqcVpscN5So8BhtHuGYqET5GDW5CV', // normal dev key
  [networks.telosMainnet]: 'EOS75DmTxcnpvhjNekfKQzLrfwo44muPN6YPPX49vYPot4Qmo5cTo', 
  [networks.telosTestnet]: 'EOS8C9tXuPMkmB6EA7vDgGtzA99k1BN6UxjkGisC1QKpQ6YV7MFqm' 
}

const exchangePublicKey = exchangeKeys[chainId]

const freePublicKey = 'EOS8UAPG5qSWetotJjZizQKbXm8dkRF2BGFyZdub8GbeRbeXeDrt9'

const account = (accountName, quantity = '0.0000 SEEDS', pubkey = activePublicKey) => ({
  type: 'account',
  account: accountName,
  creator: owner,
  publicKey: pubkey,
  stakes: {
    cpu: '1.0000 TLOS',
    net: '1.0000 TLOS',
    ram: 10000
  },
  quantity
})

const contract = (accountName, contractName, quantity = '0.0000 SEEDS') => ({
  ...account(accountName, quantity),
  type: 'contract',
  name: contractName,
  stakes: {
    cpu: '1.0000 TLOS',
    net: '1.0000 TLOS',
    ram: 700000
  }
})

const testnetUserPubkey = "EOS8M3bWwv7jvDGpS2avYRiYh2BGJxt5VhfjXhbyAhFXmPtrSd591"

const token = (accountName, issuer, supply) => ({
  ...contract(accountName, 'token'),
  type: 'token',
  issuer,
  supply
})

const rgn = 'rgn'

const accountsMetadata = (network) => {
  if (network == networks.local) {
    return {
      owner: account(owner),
      rgn: account(rgn),
      firstuser: account('seedsuseraaa', '10000000.0000 SEEDS'),
      seconduser: account('seedsuserbbb', '10000000.0000 SEEDS'),
      thirduser: account('seedsuserccc', '5000000.0000 SEEDS'),
      fourthuser: account('seedsuserxxx', '10000000.0000 SEEDS'),
      fifthuser: account('seedsuseryyy', '10000000.0000 SEEDS'),
      sixthuser: account('seedsuserzzz', '5000.0000 SEEDS'),
      constitutionalGuardians: account('cg.seeds', '1.0000 SEEDS'),
      orguser: account('org1', '100.0000 SEEDS'),
      hyphabank: account('seeds.hypha', '100.0000 SEEDS'),
      

      // on main net first bank has 525000000 seeds but we use 25M above for our test accounts
      campaignbank: account('gift.seeds',  '500000000.0000 SEEDS'),
      milestonebank: account('milest.seeds', '75000000.0000 SEEDS'),
      thirdbank: account('hypha.seeds',  '300000000.0000 SEEDS'),
      alliancesbank: account('allies.seeds','180000000.0000 SEEDS'),
      ambassadorsandreferralsbank: account('refer.seeds',  '120000000.0000 SEEDS'),
      sixthbank: account('bank.seeds',   '300000000.0000 SEEDS'),
      bank: account('system.seeds'),
      globaldho: account('gdho.seeds'),
      history: contract('histry.seeds', 'history'),
      accounts: contract('accts.seeds', 'accounts'),
      harvest: contract('harvst.seeds', 'harvest'),
      settings: contract('settgs.seeds', 'settings'),
      proposals: contract('funds.seeds', 'proposals'),
      referendums: contract('rules.seeds', 'referendums'),
      token: token('token.seeds', owner, '1500000000.0000 SEEDS'),
      testtoken: token('token.seeds', owner, '1500000000.0000 TESTS'),
      policy: contract('policy.seeds', 'policy'),
      onboarding: contract('join.seeds', 'onboarding'),
      acctcreator: contract('free.seeds', 'acctcreator'),
      exchange: contract('tlosto.seeds', 'exchange'),
      escrow: contract('escrow.seeds', 'escrow'),
      forum: contract('forum.seeds', 'forum'),
      scheduler: contract('cycle.seeds', 'scheduler'),
      organization: contract('orgs.seeds', 'organization'),
      region: contract('region.seeds', 'region'),
      msig: contract('msig.seeds', 'msig'),
      guardians: contract('guard.seeds', 'guardians'),
      gratitude: contract('gratz.seeds', 'gratitude'),
      pouch: contract('pouch.seeds', 'pouch'),
      service: contract('hello.seeds', 'service'),
<<<<<<< HEAD
      pool: contract('pool.seeds', 'pool'),
      dao: contract('dao.seeds', 'dao')
=======
      quests: contract('quests.seeds', 'quests'),
      pool: contract('pool.seeds', 'pool'),
      dao: contract('dao.seeds', 'dao'),
      startoken: contract('star.seeds', 'startoken'),
>>>>>>> c16963e5
    }
  } else if (network == networks.telosMainnet) {
    return {
      owner: account(owner),
      rgn: account(rgn),
      campaignbank: account('gift.seeds',  '525000000.0000 SEEDS'),
      milestonebank: account('milest.seeds', '75000000.0000 SEEDS'),
      thirdbank: account('hypha.seeds',  '300000000.0000 SEEDS'),
      alliancesbank: account('allies.seeds','180000000.0000 SEEDS'),
      ambassadorsandreferralsbank: account('refer.seeds',  '120000000.0000 SEEDS'),
      sixthbank: account('bank.seeds',   '300000000.0000 SEEDS'),
      bank: account('system.seeds'),
      globaldho: account('gdho.seeds'),
      testtoken: token('token.seeds', owner, '1500000000.0000 TESTS'),
      constitutionalGuardians: account('cg.seeds', '1.0000 SEEDS'),

      history: contract('histry.seeds', 'history'),
      accounts: contract('accts.seeds', 'accounts'),
      harvest: contract('harvst.seeds', 'harvest'),
      settings: contract('settgs.seeds', 'settings'),
      proposals: contract('funds.seeds', 'proposals'),
      referendums: contract('rules.seeds', 'referendums'),
      token: token('token.seeds', owner, '1500000000.0000 SEEDS'),
      policy: contract('policy.seeds', 'policy'),
      onboarding: contract('join.seeds', 'onboarding'),
      acctcreator: contract('free.seeds', 'acctcreator'),
      exchange: contract('tlosto.seeds', 'exchange'),
      escrow: contract('escrow.seeds', 'escrow'),
      forum: contract('forum.seeds', 'forum'),
      scheduler: contract('cycle.seeds', 'scheduler'),
      organization: contract('orgs.seeds', 'organization'),
      region: contract('region.seeds', 'region'),
      msig: contract('msig.seeds', 'msig'),
      guardians: contract('guard.seeds', 'guardians'),
      gratitude: contract('gratz.seeds', 'gratitude'),
      pouch: contract('pouch.seeds', 'pouch'),
      service: contract('hello.seeds', 'service'),
<<<<<<< HEAD
      pool: contract('pool.seeds', 'pool'),
      dao: contract('dao.seeds', 'dao')
=======
      quests: contract('quests.seeds', 'quests'),
      pool: contract('pool.seeds', 'pool'),
      dao: contract('dao.seeds', 'dao'),
      startoken: contract('star.seeds', 'startoken'),
>>>>>>> c16963e5
    }
  } else if (network == networks.telosTestnet) {
    return {
      firstuser: account('seedsuseraaa', '10000000.0000 SEEDS'),
      seconduser: account('seedsuserbbb', '10000000.0000 SEEDS'),
      thirduser: account('seedsuserccc', '5000000.0000 SEEDS'),
      fourthuser: account('seedsuserxxx', '10000000.0000 SEEDS', testnetUserPubkey),
      fifthuser: account('seedsuseryyy', '10000000.0000 SEEDS', testnetUserPubkey),
      sixthuser: account('seedsuserzzz', '5000.0000 SEEDS', testnetUserPubkey),
      constitutionalGuardians: account('cg.seeds', '1.0000 SEEDS'),

      owner: account(owner),
      rgn: account(rgn),

      campaignbank: account('gift.seeds',  '500000000.0000 SEEDS'),
      milestonebank: account('milest.seeds', '75000000.0000 SEEDS'),
      thirdbank: account('hypha.seeds',  '300000000.0000 SEEDS'),
      alliancesbank: account('allies.seeds','180000000.0000 SEEDS'),
      ambassadorsandreferralsbank: account('refer.seeds',  '120000000.0000 SEEDS'),
      sixthbank: account('bank.seeds',   '300000000.0000 SEEDS'),
      bank: account('system.seeds'),
      globaldho: account('gdho.seeds'),

      history: contract('histry.seeds', 'history'),
      accounts: contract('accts.seeds', 'accounts'),
      harvest: contract('harvst.seeds', 'harvest'),
      settings: contract('settgs.seeds', 'settings'),
      proposals: contract('funds.seeds', 'proposals'),
      referendums: contract('rules.seeds', 'referendums'),
      token: token('token.seeds', owner, '1500000000.0000 SEEDS'),
      testtoken: token('token.seeds', owner, '1500000000.0000 TESTS'),
      policy: contract('policy.seeds', 'policy'),
      onboarding: contract('join.seeds', 'onboarding'),
      acctcreator: contract('free.seeds', 'acctcreator'),
      exchange: contract('tlosto.seeds', 'exchange'),
      escrow: contract('escrow.seeds', 'escrow'),
      forum: contract('forum.seeds', 'forum'),
      scheduler: contract('cycle.seeds', 'scheduler'),
      organization: contract('orgs.seeds', 'organization'),
      region: contract('region.seeds', 'region'),
      msig: contract('msig.seeds', 'msig'),
      guardians: contract('guard.seeds', 'guardians'),
      gratitude: contract('gratz.seeds', 'gratitude'),
      pouch: contract('pouch.seeds', 'pouch'),
      service: contract('hello.seeds', 'service'),
<<<<<<< HEAD
      pool: contract('pool.seeds', 'pool'),
      dao: contract('dao.seeds', 'dao')
=======
      quests: contract('quests.seeds', 'quests'),
      pool: contract('pool.seeds', 'pool'),
      dao: contract('dao.seeds', 'dao'),
      startoken: contract('star.seeds', 'startoken'),
>>>>>>> c16963e5
    }
  } else if (network == networks.kylin) {
    throw new Error('Kylin deployment currently disabled')
  } else {
    throw new Error(`${network} deployment not supported`)
  }
}

const accounts = accountsMetadata(chainId)
const names = R.mapObjIndexed((item) => item.account, accounts)
const allContracts = []
const allContractNames = []
const allAccounts = []
const allBankAccountNames = []
for (let [key, value] of Object.entries(names)) {
  if (accounts[key].type=="contract" || accounts[key].type=="token") {
    allContracts.push(key)
    allContractNames.push(value)
  } else {
    if (value.indexOf(".seeds") != -1) {
      allAccounts.push(key)
      allBankAccountNames.push(value)
    }
  }
}
allContracts.sort()
allContractNames.sort()
allAccounts.sort()
allBankAccountNames.sort()

var permissions = [{
  target: `${accounts.campaignbank.account}@active`,
  actor: `${accounts.proposals.account}@eosio.code`
}, {
  target: `${accounts.milestonebank.account}@active`,
  actor: `${accounts.proposals.account}@eosio.code`
}, {
  target: `${accounts.alliancesbank.account}@active`,
  actor: `${accounts.proposals.account}@eosio.code`
}, {
  target: `${accounts.ambassadorsandreferralsbank.account}@active`,
  actor: `${accounts.accounts.account}@eosio.code`
}, {
  target: `${accounts.globaldho.account}@active`,
  actor: `${accounts.harvest.account}@eosio.code`
}, {
  target: `${accounts.exchange.account}@active`,
  actor: `${accounts.exchange.account}@eosio.code`
}, {
  target: `${accounts.accounts.account}@owner`, // probably don't need this
  actor: `${accounts.accounts.account}@eosio.code`
}, {
  target: `${accounts.accounts.account}@active`,
  actor: `${accounts.accounts.account}@eosio.code`
}, {
  target: `${accounts.harvest.account}@active`,
  actor: `${accounts.harvest.account}@eosio.code`
}, {
  target: `${accounts.proposals.account}@active`,
  actor: `${accounts.proposals.account}@eosio.code`
}, {
  target: `${accounts.bank.account}@active`,
  actor: `${accounts.harvest.account}@eosio.code`
}, {
  target: `${accounts.proposals.account}@active`,
  actor: `${accounts.accounts.account}@active`
}, {
  target: `${accounts.accounts.account}@active`,
  actor: `${accounts.proposals.account}@eosio.code`
}, {
  target: `${accounts.bank.account}@active`,
  actor: `${accounts.proposals.account}@eosio.code`
}, {
  target: `${accounts.referendums.account}@active`,
  actor: `${accounts.referendums.account}@eosio.code`
}, {
  target: `${accounts.settings.account}@active`,
  actor: `${accounts.referendums.account}@eosio.code`
}, {
  target: `${accounts.history.account}@active`,
  actor: `${accounts.harvest.account}@active`
}, {
  target: `${accounts.harvest.account}@active`,
  actor: `${accounts.history.account}@eosio.code`
}, {
  target: `${accounts.token.account}@active`,
  actor: `${accounts.token.account}@eosio.code`
}, {
  target: `${accounts.history.account}@active`,
  actor: `${accounts.accounts.account}@active`
}, {
  target: `${accounts.accounts.account}@api`,
  key: apiPublicKey,
  parent: 'active'
}, {
  target: `${accounts.exchange.account}@purchase`,
  key: exchangePublicKey,
  parent: 'active'
}, {
  target: `${accounts.exchange.account}@update`,
  key: exchangePublicKey,
  parent: 'active'
}, {
  target: `${accounts.accounts.account}@api`,
  action: 'subrep'
}, {
  target: `${accounts.harvest.account}@setorgtxpt`,
  actor: `${accounts.history.account}@eosio.code`,
  parent: 'active',
  type: 'createActorPermission'
}, {
  target: `${accounts.harvest.account}@setorgtxpt`,
  action: 'setorgtxpt'
}, {
  target: `${accounts.accounts.account}@api`,
  action: 'addref'
}, {
  target: `${accounts.exchange.account}@purchase`,
  action: 'newpayment'
}, {
  target: `${accounts.exchange.account}@update`,
  action: 'updatetlos'
}, {
  target: `${accounts.onboarding.account}@active`,
  actor: `${accounts.onboarding.account}@eosio.code`
}, {
  target: `${accounts.onboarding.account}@owner`, // should be active
  actor: `${accounts.onboarding.account}@eosio.code`
}, {
  target: `${accounts.accounts.account}@active`,
  actor: `${accounts.onboarding.account}@active`,
}, {
  target: `${accounts.onboarding.account}@active`,
  actor: `${accounts.organization.account}@active`,
}, {
  target: `${accounts.onboarding.account}@active`,
  actor: `${accounts.region.account}@active`,
}, {
  target: `${accounts.onboarding.account}@application`,
  key: applicationPublicKey,
  parent: 'active'
}, {
  target: `${accounts.onboarding.account}@application`,
  action: 'numtrx'
}, {
  target: `${accounts.onboarding.account}@application`,
  action: 'accept'
}, {
  target: `${accounts.guardians.account}@application`,
  key: applicationPublicKey,
  parent: 'active'
}, {
  target: `${accounts.guardians.account}@application`,
  action: 'claim'
}, {
  target: `${accounts.history.account}@active`,
  actor: `${accounts.token.account}@active`
}, {
  target: `${accounts.acctcreator.account}@active`,
  actor: `${accounts.acctcreator.account}@eosio.code`
}, {
  target: `${accounts.acctcreator.account}@free`,
  key: freePublicKey,
  parent: 'active'
}, {
  target: `${accounts.acctcreator.account}@free`,
  action: 'create'
}, {
  target: `${accounts.scheduler.account}@active`,
  actor: `${accounts.scheduler.account}@eosio.code`
}, {
  target: `${accounts.organization.account}@active`,
  actor: `${accounts.organization.account}@eosio.code`
}, {
  target: `${accounts.forum.account}@active`,
  actor: `${accounts.forum.account}@eosio.code`
}, {
  target: `${accounts.forum.account}@execute`,
  key: activePublicKey,
  parent: 'active'
}, {
  target: `${accounts.scheduler.account}@execute`,
  key: activePublicKey,
  parent: 'active'
}, {
  target: `${accounts.forum.account}@execute`,
  actor: `${accounts.scheduler.account}@active`
}, {
  target: `${accounts.forum.account}@execute`,
  action: 'onperiod'
}, {
  target: `${accounts.proposals.account}@execute`,
  key: activePublicKey,
  parent: 'active'
}, {
  target: `${accounts.proposals.account}@execute`,
  action: 'onperiod'
}, {
  target: `${accounts.accounts.account}@execute`,
  key: activePublicKey,
  parent: 'active'
}, {
  target: `${accounts.accounts.account}@execute`,
  action: 'rankreps'
}, {
  target: `${accounts.accounts.account}@execute`,
  action: 'rankcbss'
}, {
  target: `${accounts.forum.account}@execute`,
  action: 'newday'
}, {
  target: `${accounts.harvest.account}@execute`,
  key: activePublicKey,
  parent: 'active'
}, {
  target: `${accounts.exchange.account}@execute`,
  key: activePublicKey,
  parent: 'active'
}, {
  target: `${accounts.harvest.account}@execute`,
  actor: `${accounts.scheduler.account}@active`
}, {
  target: `${accounts.accounts.account}@execute`,
  actor: `${accounts.scheduler.account}@active`
}, {
  target: `${accounts.rgn.account}@owner`,
  actor: `${accounts.onboarding.account}@eosio.code`
}, {
  target: `${accounts.region.account}@active`,
  actor: `${accounts.region.account}@eosio.code`
}, {
  target: `${accounts.exchange.account}@execute`,
  actor: `${accounts.scheduler.account}@active`
}, {
  target: `${accounts.scheduler.account}@execute`,
  actor: `${accounts.scheduler.account}@active`
}, {
  target: `${accounts.harvest.account}@execute`, 
  action: 'ranktxs'
}, {
  target: `${accounts.harvest.account}@execute`, 
  action: 'rankplanteds'
}, {
  target: `${accounts.harvest.account}@execute`,
  action: 'calccss'
}, {
  target: `${accounts.harvest.account}@execute`,
  action: 'rankcss'
}, {
  target: `${accounts.harvest.account}@execute`,
  action: 'calctrxpts'
}, {
  target: `${accounts.exchange.account}@execute`,
  action: 'onperiod'
}, {
  target: `${accounts.exchange.account}@execute`,
  action: 'incprice'
}, {
  target: `${accounts.scheduler.account}@execute`,
  action: 'test1'
}, {
  target: `${accounts.scheduler.account}@execute`,
  action: 'test2'
}, {
  target: `${accounts.referendums.account}@execute`, // TODO these active keys are not needed?!
  key: activePublicKey,
  parent: 'active'
}, {
  target: `${accounts.referendums.account}@execute`,
  actor: `${accounts.scheduler.account}@active`
}, {
  target: `${accounts.proposals.account}@execute`,
  actor: `${accounts.scheduler.account}@active`
}, {
  target: `${accounts.token.account}@execute`,
  actor: `${accounts.scheduler.account}@active`,
  parent: 'active',
  type: 'createActorPermission'
}, {
  target: `${accounts.token.account}@execute`,
  action: 'resetweekly',
}, {
  target: `${accounts.onboarding.account}@application`,
  action: 'acceptnew'
}, {
  target: `${accounts.onboarding.account}@application`,
  action: 'acceptexist'
}, {
  target: `${accounts.harvest.account}@payforcpu`,
  key: payForCPUPublicKey,
  parent: 'active'
}, {
  target: `${accounts.harvest.account}@payforcpu`,
  action: 'payforcpu'
}, {
  target: `${accounts.escrow.account}@active`,
  actor: `${accounts.escrow.account}@eosio.code`
}, {
  target: `${accounts.organization.account}@execute`,
  key: activePublicKey,
  parent: 'active'
}, {
  target: `${accounts.organization.account}@execute`,
  action: 'cleandaus'
}, { 
  target: `${accounts.organization.account}@execute`,
  actor: `${accounts.scheduler.account}@active`
}, {
  target: `${accounts.organization.account}@active`,
  actor: `${accounts.accounts.account}@active`
}, {
  target: `${accounts.organization.account}@execute`,
  action: 'scoretrxs'
}, {
  target: `${accounts.organization.account}@execute`,
  action: 'rankregens'
}, {
  target: `${accounts.organization.account}@execute`,
  action: 'rankcbsorgs'
}, {
  target: `${accounts.harvest.account}@execute`,
  action: 'rankorgtxs'
}, {
  target: `${accounts.proposals.account}@execute`,
  action: 'decayvoices'
}, {
  target: `${accounts.accounts.account}@active`,
  actor: `${accounts.forum.account}@active`
}, {
  target: `${accounts.forum.account}@execute`,
  action: 'rankforums'
}, {
  target: `${accounts.forum.account}@execute`,
  action: 'givereps'
}, {
  target: `${accounts.harvest.account}@execute`,
  action: 'calcmqevs'
}, {
  target: `${accounts.harvest.account}@execute`,
  action: 'calcmintrate'
}, {
  target: `${accounts.harvest.account}@execute`,
  action: 'runharvest'
}, {
  target: `${accounts.token.account}@minthrvst`,
  actor: `${accounts.harvest.account}@eosio.code`,
  parent: 'active',
  type: 'createActorPermission'
}, {
  target: `${accounts.token.account}@minthrvst`,
  action: 'minthrvst'
}, { 
  target: `${accounts.harvest.account}@active`,
  actor: `${accounts.organization.account}@active`
}, {
  target: `${accounts.harvest.account}@execute`,
  action: 'rankrgncss'
}, {
  target: `${accounts.gratitude.account}@active`,
  actor: `${accounts.gratitude.account}@eosio.code`
},{
  target: `${accounts.pouch.account}@active`,
  actor: `${accounts.pouch.account}@eosio.code`
}, {
  target: `${accounts.service.account}@active`,
  actor: `${accounts.service.account}@eosio.code`
}, {
  target: `${accounts.service.account}@invite`,
  key: inviteApiKey,
  parent: 'active'
}, {
  target: `${accounts.service.account}@invite`,
  action: 'createinvite'
},{
  target: `${accounts.quests.account}@active`,
  actor: `${accounts.quests.account}@eosio.code`
}, {
  target: `${accounts.campaignbank.account}@active`,
  actor: `${accounts.quests.account}@active`
}, {
  target: `${accounts.proposals.account}@questvote`,
  actor: `${accounts.quests.account}@eosio.code`,
  parent: 'active',
  type: 'createActorPermission'
}, {
  target: `${accounts.proposals.account}@questvote`,
  action: 'questvote'
}, { 
  target: `${accounts.accounts.account}@questrep`,
  actor: `${accounts.quests.account}@eosio.code`,
  parent: 'active',
  type: 'createActorPermission'
}, {
  target: `${accounts.accounts.account}@questrep`,
  action: 'addrep'
}, { 
  target: `${accounts.accounts.account}@execute`,
  action: 'rankorgreps'
}, {
  target: `${accounts.accounts.account}@execute`,
  action: 'rankorgcbss'
}, {
  target: `${accounts.harvest.account}@execute`,
  action: 'rankorgcss'
}, {
  target: `${accounts.onboarding.account}@active`,
  actor: `${accounts.proposals.account}@active`
}, {
  target: `${accounts.proposals.account}@active`,
  actor: `${accounts.onboarding.account}@active`,
}, { 
  target: `${accounts.proposals.account}@active`,
  actor: `${accounts.escrow.account}@active`
}, {
  target: `${accounts.accounts.account}@addcbs`,
  actor: `${accounts.history.account}@eosio.code`,
  parent: 'active',
  type: 'createActorPermission'
}, {
  target: `${accounts.accounts.account}@addcbs`,
  action: 'addcbs'
}, {
  target: `${accounts.pool.account}@active`,
  actor: `${accounts.pool.account}@eosio.code`
}, {
  target: `${accounts.pool.account}@hrvst.pool`,
  actor: `${accounts.harvest.account}@eosio.code`,
  parent: 'active',
  type: 'createActorPermission'
}, {
  target: `${accounts.pool.account}@hrvst.pool`,
  action: 'payouts'
}, {
  target: `${accounts.organization.account}@execute`,
  action: 'calcmappuses'
}, {
  target: `${accounts.organization.account}@execute`,
  action: 'rankappuses'
}, {
  target: `${accounts.msig.account}@owner`,
  actor: `${accounts.msig.account}@eosio.code`
}, {
  target: `${accounts.msig.account}@active`,
  actor: `${accounts.msig.account}@eosio.code`
}, {
  target: `${accounts.onboarding.account}@execute`,
  actor: `${accounts.scheduler.account}@eosio.code`,
  parent: 'active',
  type: 'createActorPermission'
}, {
  target: `${accounts.onboarding.account}@execute`,
  action: 'chkcleanup'
}, {
  target: `${accounts.history.account}@active`,
  actor: `${accounts.history.account}@eosio.code`
}, {
  target: `${accounts.history.account}@execute`,
  actor: `${accounts.scheduler.account}@eosio.code`,
  parent: 'active',
  type: 'createActorPermission'
}, {
  target: `${accounts.history.account}@execute`,
  action: 'cleanptrxs'
}, {
  target: `${accounts.dao.account}@active`,
  actor: `${accounts.dao.account}@eosio.code`
}, {
  target: `${accounts.accounts.account}@addrep`,
  actor: `${accounts.dao.account}@eosio.code`,
  parent: 'api',
  type: 'createActorPermission'
}, {
  target: `${accounts.accounts.account}@addrep`,
  action: 'addrep'
}, {
  target: `${accounts.settings.account}@referendum`,
  actor: `${accounts.dao.account}@eosio.code`,
  parent: 'active',
  type: 'createActorPermission'
}, {
  target: `${accounts.settings.account}@referendum`,
  action: 'configure'
},{
  target: `${accounts.settings.account}@referendum`,
  action: 'conffloat'
<<<<<<< HEAD
},{
  target: `${accounts.campaignbank.account}@active`,
  actor: `${accounts.dao.account}@eosio.code`
}, {
  target: `${accounts.milestonebank.account}@active`,
  actor: `${accounts.dao.account}@eosio.code`
}, {
  target: `${accounts.alliancesbank.account}@active`,
  actor: `${accounts.dao.account}@eosio.code`
},{
  target: `${accounts.bank.account}@active`,
  actor: `${accounts.dao.account}@eosio.code`
},{
  target: `${accounts.escrow.account}@active`,
  actor: `${accounts.dao.account}@eosio.code`
},{
  target: `${accounts.dao.account}@active`,
  actor: `${accounts.escrow.account}@eosio.code`
},{
  target: `${accounts.dao.account}@active`,
  actor: `${accounts.onboarding.account}@eosio.code`
},{
  target: `${accounts.onboarding.account}@active`,
  actor: `${accounts.dao.account}@eosio.code`
=======
>>>>>>> c16963e5
}]

const isTestnet = chainId == networks.telosTestnet
const isLocalNet = chainId == networks.local

if (isTestnet || isLocalNet) {
  //console.log("Adding TESTNET permissions")
  const testnetDevelopmentKey = 'EOS7WSioF5yu8yoKEvnaryCJBSSqgdEiPLxHxGwYnvQXbYddTrUts'
  permissions.push({
      target: `${accounts.proposals.account}@testnetdev`,
      key: testnetDevelopmentKey,
      parent: 'active'
  })
  // Note: This overrides @execute permission on onperiod - this means that on testnet, the proposals contract 
  // doesn't work with the scheduler
  permissions.push({
      target: `${accounts.proposals.account}@testnetdev`,
      action: 'onperiod'
  })
}

const keyProviders = {
  [networks.local]: [process.env.LOCAL_PRIVATE_KEY, process.env.LOCAL_PRIVATE_KEY, process.env.APPLICATION_KEY],
  [networks.telosMainnet]: [process.env.TELOS_MAINNET_OWNER_KEY, process.env.TELOS_MAINNET_ACTIVE_KEY, process.env.APPLICATION_KEY, process.env.EXCHANGE_KEY,process.env.PAY_FOR_CPU_MAINNET_KEY,process.env.SCRIPT_KEY],
  [networks.telosTestnet]: [process.env.TELOS_TESTNET_OWNER_KEY, process.env.TELOS_TESTNET_ACTIVE_KEY, process.env.APPLICATION_KEY]
}

const keyProvider = keyProviders[chainId]


if (keyProvider.length == 0 || keyProvider[0] == null) {
  console.log("ERROR: Invalid Key Provider: "+JSON.stringify(keyProvider, null, 2))
}

const isLocal = () => { return chainId == networks.local }

const config = {
  keyProvider,
  httpEndpoint,
  chainId
}

const eos = new Eos(config, isLocal)

setTimeout(async ()=>{
  let info = await eos.getInfo({})
  if (info.chain_id != chainId) {
    console.error("Fix this by setting local chain ID to "+info.chain_id)
    console.error('Chain ID mismatch, signing will not work - \nactual Chain ID: "+info.chain_id + "\nexpected Chain ID: "+chainId')
    throw new Error("Chain ID mismatch")
  }
})

const getEOSWithEndpoint = (ep) => {
  const config = {
    keyProvider,
    httpEndpoint: ep,
    chainId
  }
  return new Eos(config, isLocal)
}

// ===========================================================================
// This methods not exist anymore, but they aren't used throughout the project
const encodeName = null // Eos.modules.format.encodeName
const decodeName = null // Eos.modules.format.decodeName
// ===========================================================================

const getTableRows = eos.getTableRows

const getTelosBalance = async (user) => {
  const balance = await eos.getCurrencyBalance(names.tlostoken, user, 'TLOS')
  return Number.parseInt(balance[0])
}

const getBalance = async (user) => {
  const balance = await eos.getCurrencyBalance(names.token, user, 'SEEDS')
  return Number.parseInt(balance[0])
}

const getBalanceFloat = async (user) => {
  const balance = await eos.getCurrencyBalance(names.token, user, 'SEEDS')
  var float = parseInt(Math.round(parseFloat(balance[0]) * 10000)) / 10000.0;

  return float;
}

const initContracts = (accounts) =>
  Promise.all(
    Object.values(accounts).map(
      account => eos.contract(account)
    )
  ).then(
    contracts => Object.assign({}, ...Object.keys(accounts).map(
      (account, index) => ({
        [account]: contracts[index]
      })
    ))
  )
  
const ecc = require('eosjs-ecc')
const sha256 = ecc.sha256

const ramdom64ByteHexString = async () => {
  let privateKey = await ecc.randomKey()
  const encoded = Buffer.from(privateKey).toString('hex').substring(0, 64); 
  return encoded
}
const fromHexString = hexString => new Uint8Array(hexString.match(/.{1,2}/g).map(byte => parseInt(byte, 16)))

const createKeypair = async () => {
  let private = await ecc.randomKey()
  let public = await Eos.getEcc().privateToPublic(private)
  return{ private, public }
}

const sleep = async (ms) => {
  return new Promise(resolve => setTimeout(resolve, ms));
}

function asset (quantity) {
  if (typeof quantity == 'object') {
    if (quantity.symbol) {
      return quantity
    }
    return null
  }
  const [amount, symbol] = quantity.split(' ')
  const indexDecimal = amount.indexOf('.')
  const precision = amount.substring(indexDecimal + 1).length
  return {
    amount: parseFloat(amount),
    symbol,
    precision,
    toString: quantity
  }
}

module.exports = {
  keyProvider, httpEndpoint,
  eos, getEOSWithEndpoint, encodeName, decodeName, getBalance, getBalanceFloat, getTableRows, initContracts,
  accounts, names, ownerPublicKey, activePublicKey, apiPublicKey, permissions, sha256, isLocal, ramdom64ByteHexString, createKeypair,
  testnetUserPubkey, getTelosBalance, fromHexString, allContractNames, allContracts, allBankAccountNames, sleep, asset
}<|MERGE_RESOLUTION|>--- conflicted
+++ resolved
@@ -11,8 +11,7 @@
   mainnet: 'aca376f206b8fc25a6ed44dbdc66547c36c6c33e3a119ffbeaef943642f0e906',
   jungle: 'e70aaab8997e1dfce58fbfac80cbbb8fecec7b99cf982a9444273cbc64c41473',
   kylin: '5fff1dae8dc8e2fc4d5b23b2c7665c97f9e9d8edf2b6485a86ba311c25639191',
-  // local: process.env.COMPILER === 'local' ? eosioLocalChainID : dockerLocalChainID,
-  local: 'cf057bbfb72640471fd910bcb67639c22df9f92470936cddc1ade0e2f2e7dc4f',
+  local: process.env.COMPILER === 'local' ? eosioLocalChainID : dockerLocalChainID,
   telosTestnet: '1eaa0824707c8c16bd25145493bf062aecddfeb56c736f6ba6397f3195f33c9f',
   telosMainnet: '4667b205c6838ef70ff7988f6e8257e8be0e1284a2f59699054a018f743b1d11'
 }
@@ -85,7 +84,7 @@
 const payForCPUPublicKey = payForCPUKeys[chainId]
 
 const applicationKeys = {
-  [networks.local]: 'EOS6MRyAjQq8ud7hVNYcfnVPJqcVpscN5So8BhtHuGYqET5GDW5CV',  // 'EOS7HXZn1yhQJAiHbUXeEnPTVHoZLgAScNNELAyvWxoqQJzcLbbjq',
+  [networks.local]: 'EOS7HXZn1yhQJAiHbUXeEnPTVHoZLgAScNNELAyvWxoqQJzcLbbjq',
   [networks.telosMainnet]: 'EOS7HXZn1yhQJAiHbUXeEnPTVHoZLgAScNNELAyvWxoqQJzcLbbjq',
   [networks.telosTestnet]: 'EOS7HXZn1yhQJAiHbUXeEnPTVHoZLgAScNNELAyvWxoqQJzcLbbjq'
 }
@@ -183,15 +182,10 @@
       gratitude: contract('gratz.seeds', 'gratitude'),
       pouch: contract('pouch.seeds', 'pouch'),
       service: contract('hello.seeds', 'service'),
-<<<<<<< HEAD
-      pool: contract('pool.seeds', 'pool'),
-      dao: contract('dao.seeds', 'dao')
-=======
       quests: contract('quests.seeds', 'quests'),
       pool: contract('pool.seeds', 'pool'),
       dao: contract('dao.seeds', 'dao'),
       startoken: contract('star.seeds', 'startoken'),
->>>>>>> c16963e5
     }
   } else if (network == networks.telosMainnet) {
     return {
@@ -229,15 +223,10 @@
       gratitude: contract('gratz.seeds', 'gratitude'),
       pouch: contract('pouch.seeds', 'pouch'),
       service: contract('hello.seeds', 'service'),
-<<<<<<< HEAD
-      pool: contract('pool.seeds', 'pool'),
-      dao: contract('dao.seeds', 'dao')
-=======
       quests: contract('quests.seeds', 'quests'),
       pool: contract('pool.seeds', 'pool'),
       dao: contract('dao.seeds', 'dao'),
       startoken: contract('star.seeds', 'startoken'),
->>>>>>> c16963e5
     }
   } else if (network == networks.telosTestnet) {
     return {
@@ -283,15 +272,10 @@
       gratitude: contract('gratz.seeds', 'gratitude'),
       pouch: contract('pouch.seeds', 'pouch'),
       service: contract('hello.seeds', 'service'),
-<<<<<<< HEAD
-      pool: contract('pool.seeds', 'pool'),
-      dao: contract('dao.seeds', 'dao')
-=======
       quests: contract('quests.seeds', 'quests'),
       pool: contract('pool.seeds', 'pool'),
       dao: contract('dao.seeds', 'dao'),
       startoken: contract('star.seeds', 'startoken'),
->>>>>>> c16963e5
     }
   } else if (network == networks.kylin) {
     throw new Error('Kylin deployment currently disabled')
@@ -777,7 +761,6 @@
 },{
   target: `${accounts.settings.account}@referendum`,
   action: 'conffloat'
-<<<<<<< HEAD
 },{
   target: `${accounts.campaignbank.account}@active`,
   actor: `${accounts.dao.account}@eosio.code`
@@ -802,8 +785,6 @@
 },{
   target: `${accounts.onboarding.account}@active`,
   actor: `${accounts.dao.account}@eosio.code`
-=======
->>>>>>> c16963e5
 }]
 
 const isTestnet = chainId == networks.telosTestnet
