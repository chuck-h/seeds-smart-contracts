--- conflicted
+++ resolved
@@ -119,26 +119,6 @@
   } else if (network == networks.telosMainnet) {
     return {
       owner: account(owner),
-<<<<<<< HEAD
-      history: contract('seedshistorx', 'history'),
-      firstbank: account('giftingseeds', '272222222.2200 SEEDS'),
-      secondbank: account('mlstoneseeds', '38888888.8900 SEEDS'),
-      thirdbank: account('hyphasseedsx', '155555555.5500 SEEDS'),
-      fourthbank: account('partnerseeds', '93333333.3300 SEEDS'),
-      fifthbank: account('refrralseeds', '62222222.2200 SEEDS'),
-      sixthbank: account('theseedsbank', '155555555.5500 SEEDS'),
-      bank: account('seedsbanksys'),
-      accounts: contract('seedsaccntsx', 'accounts'),
-      harvest: contract('seedshrvestx', 'harvest'),
-      settings: contract('seedsettingx', 'settings'),
-      proposals: contract('seedsprpslsx', 'proposals'),
-      invites: contract('seedsinvitex', 'invites'),
-      referendums: contract('seedsrfrndmx', 'referendums'),
-      token: token('seedstokennx', owner, '777777777.7600 SEEDS'),
-      policy: contract('seedspolicyx', 'policy'),
-      onboarding: contract('seedsjoinusx', 'onboarding'),
-      acctcreator: contract('seedfreeacct', 'acctcreator')
-=======
       firstbank: account('gifts.seeds',  '525000000.0000 SEEDS'),
       secondbank: account('milest.seeds', '75000000.0000 SEEDS'),
       thirdbank: account('hypha.seeds',  '300000000.0000 SEEDS'),
@@ -157,7 +137,6 @@
       policy: contract('policy.seeds', 'policy'),
       onboarding: contract('join.seeds', 'onboarding'),
       acctcreator: contract('free.seeds', 'acctcreator')
->>>>>>> e4ac16af
     }
   } else if (network == networks.telosTestnet) {
     return {
