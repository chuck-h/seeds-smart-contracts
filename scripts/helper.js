--- conflicted
+++ resolved
@@ -302,16 +302,14 @@
   target: `${accounts.acctcreator.account}@free`,
   action: 'create'
 }, {
-<<<<<<< HEAD
   target: `${accounts.organization.account}@active`,
   actor: `${accounts.organization.account}@eosio.code`
-=======
+},
   target: `${accounts.onboarding.account}@application`,
   action: 'acceptnew'
 }, {
   target: `${accounts.onboarding.account}@application`,
   action: 'acceptexist'
->>>>>>> 4df497c4
 }]
 
 const keyProviders = {
