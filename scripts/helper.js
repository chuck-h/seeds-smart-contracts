--- conflicted
+++ resolved
@@ -187,11 +187,8 @@
       pool: contract('pool.seeds', 'pool'),
       dao: contract('dao.seeds', 'dao'),
       startoken: contract('star.seeds', 'startoken'),
-<<<<<<< HEAD
-      tokensmaster: contract('modls.seeds', 'tokensmaster'),
-=======
+      tokensmaster: contract('tmastr.seeds', 'tokensmaster'),
       rainbows: contract('rainbo.seeds','rainbows'),
->>>>>>> df5aa9fe
       sale: contract('sale.hypha', 'sale'),
     }
   } else if (network == networks.telosMainnet) {
@@ -234,11 +231,8 @@
       pool: contract('pool.seeds', 'pool'),
       dao: contract('dao.seeds', 'dao'),
       startoken: contract('star.seeds', 'startoken'),
-<<<<<<< HEAD
-      tokensmaster: contract('modls.seeds', 'tokensmaster'),
-=======
+      tokensmaster: contract('tmastr.seeds', 'tokensmaster'),
       rainbows: contract('rainbo.seeds','rainbows'),
->>>>>>> df5aa9fe
       sale: contract('sale.hypha', 'sale'),
     }
   } else if (network == networks.telosTestnet) {
@@ -289,11 +283,8 @@
       pool: contract('pool.seeds', 'pool'),
       dao: contract('dao.seeds', 'dao'),
       startoken: contract('star.seeds', 'startoken'),
-<<<<<<< HEAD
-      tokensmaster: contract('modls.seeds', 'tokensmaster'),
-=======
+      tokensmaster: contract('tmastr.seeds', 'tokensmaster'),
       rainbows: contract('rainbo.seeds','rainbows'),
->>>>>>> df5aa9fe
       sale: contract('sale.hypha', 'sale'),
     }
   } else {
