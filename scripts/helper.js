require('dotenv').config()

const Eos = require('./eosjs-port')
const R = require('ramda')

// Note: For some reason local chain ID is different on docker vs. local install of eosio
const dockerLocalChainID = 'cf057bbfb72640471fd910bcb67639c22df9f92470936cddc1ade0e2f2e7dc4f'
const eosioLocalChainID = '8a34ec7df1b8cd06ff4a8abbaa7cc50300823350cadc59ab296cb00d104d2b8f'

const networks = {
  mainnet: 'aca376f206b8fc25a6ed44dbdc66547c36c6c33e3a119ffbeaef943642f0e906',
  jungle: 'e70aaab8997e1dfce58fbfac80cbbb8fecec7b99cf982a9444273cbc64c41473',
  kylin: '5fff1dae8dc8e2fc4d5b23b2c7665c97f9e9d8edf2b6485a86ba311c25639191',
  local: process.env.COMPILER === 'local' ? eosioLocalChainID : dockerLocalChainID,
  telosTestnet: '1eaa0824707c8c16bd25145493bf062aecddfeb56c736f6ba6397f3195f33c9f',
  telosMainnet: '4667b205c6838ef70ff7988f6e8257e8be0e1284a2f59699054a018f743b1d11'
}

const networkDisplayName = {
  mainnet: '???',
  jungle: 'Jungle',
  kylin: 'Kylin',
  local: 'Local',
  telosTestnet: 'Telos Testnet',
  telosMainnet: 'Telos Mainnet'
}

const endpoints = {
  local: 'http://127.0.0.1:8888',
  kylin: 'http://kylin.fn.eosbixin.com',
  telosTestnet: 'https://test.hypha.earth',
  telosMainnet: 'https://api.telosfoundation.io'
}

const ownerAccounts = {
  local: 'owner',
  kylin: 'seedsowner11',
  telosTestnet: 'seeds',
  telosMainnet: 'seed.seeds'
}

const {
  EOSIO_NETWORK,
  EOSIO_API_ENDPOINT,
  EOSIO_CHAIN_ID
} = process.env

const chainId = EOSIO_CHAIN_ID || networks[EOSIO_NETWORK] || networks.local
const httpEndpoint = EOSIO_API_ENDPOINT || endpoints[EOSIO_NETWORK] || endpoints.local
const owner = ownerAccounts[EOSIO_NETWORK] || ownerAccounts.local

const netName = EOSIO_NETWORK != undefined ? (networkDisplayName[EOSIO_NETWORK] || "INVALID NETWORK: "+EOSIO_NETWORK) : "Local"
console.log(""+netName)

const publicKeys = {
  [networks.local]: ['EOS6MRyAjQq8ud7hVNYcfnVPJqcVpscN5So8BhtHuGYqET5GDW5CV', 'EOS6MRyAjQq8ud7hVNYcfnVPJqcVpscN5So8BhtHuGYqET5GDW5CV'],
  [networks.telosMainnet]: ['EOS6kp3dm9Ug5D3LddB8kCMqmHg2gxKpmRvTNJ6bDFPiop93sGyLR', 'EOS6kp3dm9Ug5D3LddB8kCMqmHg2gxKpmRvTNJ6bDFPiop93sGyLR'],
  [networks.telosTestnet]: ['EOS8MHrY9xo9HZP4LvZcWEpzMVv1cqSLxiN2QMVNy8naSi1xWZH29', 'EOS8C9tXuPMkmB6EA7vDgGtzA99k1BN6UxjkGisC1QKpQ6YV7MFqm']
  // NOTE: Testnet seems to use EOS8C9tXuPMkmB6EA7vDgGtzA99k1BN6UxjkGisC1QKpQ6YV7MFqm for onwer and active - verify
}
const [ ownerPublicKey, activePublicKey ] = publicKeys[chainId]

const apiKeys = {
  [networks.local]: 'EOS6MRyAjQq8ud7hVNYcfnVPJqcVpscN5So8BhtHuGYqET5GDW5CV',
  [networks.telosMainnet]: 'EOS7YXUpe1EyMAqmuFWUheuMaJoVuY3qTD33WN4TrXbEt8xSKrdH9',
  [networks.telosTestnet]: 'EOS7YXUpe1EyMAqmuFWUheuMaJoVuY3qTD33WN4TrXbEt8xSKrdH9'
}
const apiPublicKey = apiKeys[chainId]

const inviteApiKeys = {
  [networks.local]: 'EOS6MRyAjQq8ud7hVNYcfnVPJqcVpscN5So8BhtHuGYqET5GDW5CV',
  [networks.telosMainnet]: 'EOS87Wy26MWLJgQYPCzb8aRe9ezjXRDrigkKZMvhHJy27td5F7nZ5',
  [networks.telosTestnet]: 'EOS8PC16tnMUkUxeuQHWmEWkAtoz6GvvHVWnehk1HPQSYBV4ujT6v'
}
const inviteApiKey = inviteApiKeys[chainId]


const payForCPUKeys = {
  [networks.local]: 'EOS6MRyAjQq8ud7hVNYcfnVPJqcVpscN5So8BhtHuGYqET5GDW5CV',
  [networks.telosMainnet]: 'EOS8gu3qzDsieAC7ni7o9vdKKnUjQXMEXN1NQNjFFs6M2u2kEyTvz',
  [networks.telosTestnet]: 'EOS8CE5iqFh5XNfJygGZjm7FtKRSLEHFHfioXF6VLmoQSAMSrzzXE'
}

const payForCPUPublicKey = payForCPUKeys[chainId]

const applicationKeys = {
  [networks.local]: 'EOS7HXZn1yhQJAiHbUXeEnPTVHoZLgAScNNELAyvWxoqQJzcLbbjq',
  [networks.telosMainnet]: 'EOS7HXZn1yhQJAiHbUXeEnPTVHoZLgAScNNELAyvWxoqQJzcLbbjq',
  [networks.telosTestnet]: 'EOS7HXZn1yhQJAiHbUXeEnPTVHoZLgAScNNELAyvWxoqQJzcLbbjq'
}
const applicationPublicKey = applicationKeys[chainId]

const exchangeKeys = {
  [networks.local]: 'EOS6MRyAjQq8ud7hVNYcfnVPJqcVpscN5So8BhtHuGYqET5GDW5CV', // normal dev key
  [networks.telosMainnet]: 'EOS75DmTxcnpvhjNekfKQzLrfwo44muPN6YPPX49vYPot4Qmo5cTo', 
  [networks.telosTestnet]: 'EOS8C9tXuPMkmB6EA7vDgGtzA99k1BN6UxjkGisC1QKpQ6YV7MFqm' 
}

const exchangePublicKey = exchangeKeys[chainId]

const freePublicKey = 'EOS8UAPG5qSWetotJjZizQKbXm8dkRF2BGFyZdub8GbeRbeXeDrt9'

const account = (accountName, quantity = '0.0000 SEEDS', pubkey = activePublicKey) => ({
  type: 'account',
  account: accountName,
  creator: owner,
  publicKey: pubkey,
  stakes: {
    cpu: '1.0000 TLOS',
    net: '1.0000 TLOS',
    ram: 10000
  },
  quantity
})

const contract = (accountName, contractName, quantity = '0.0000 SEEDS') => ({
  ...account(accountName, quantity),
  type: 'contract',
  name: contractName,
  stakes: {
    cpu: '1.0000 TLOS',
    net: '1.0000 TLOS',
    ram: 700000
  }
})

const testnetUserPubkey = "EOS8M3bWwv7jvDGpS2avYRiYh2BGJxt5VhfjXhbyAhFXmPtrSd591"

const token = (accountName, issuer, supply) => ({
  ...contract(accountName, 'token'),
  type: 'token',
  issuer,
  supply
})

const rgn = 'rgn'

const accountsMetadata = (network) => {
  if (network == networks.local) {
    return {
      owner: account(owner),
      rgn: account(rgn),
      firstuser: account('seedsuseraaa', '10000000.0000 SEEDS'),
      seconduser: account('seedsuserbbb', '10000000.0000 SEEDS'),
      thirduser: account('seedsuserccc', '5000000.0000 SEEDS'),
      fourthuser: account('seedsuserxxx', '10000000.0000 SEEDS'),
      fifthuser: account('seedsuseryyy', '10000000.0000 SEEDS'),
      sixthuser: account('seedsuserzzz', '5000.0000 SEEDS'),
      constitutionalGuardians: account('cg.seeds', '1.0000 SEEDS'),
      orguser: account('org1', '100.0000 SEEDS'),
      hyphabank: account('seeds.hypha', '100.0000 SEEDS'),
      

      // on main net first bank has 525000000 seeds but we use 25M above for our test accounts
      campaignbank: account('gift.seeds',  '500000000.0000 SEEDS'),
      milestonebank: account('milest.seeds', '75000000.0000 SEEDS'),
      thirdbank: account('hypha.seeds',  '300000000.0000 SEEDS'),
      alliancesbank: account('allies.seeds','180000000.0000 SEEDS'),
      ambassadorsandreferralsbank: account('refer.seeds',  '120000000.0000 SEEDS'),
      sixthbank: account('bank.seeds',   '300000000.0000 SEEDS'),
      bank: account('system.seeds'),
      globaldho: account('gdho.seeds'),
      history: contract('histry.seeds', 'history'),
      accounts: contract('accts.seeds', 'accounts'),
      harvest: contract('harvst.seeds', 'harvest'),
      settings: contract('settgs.seeds', 'settings'),
      proposals: contract('funds.seeds', 'proposals'),
      referendums: contract('rules.seeds', 'referendums'),
      token: token('token.seeds', owner, '1500000000.0000 SEEDS'),
      testtoken: token('token.seeds', owner, '1500000000.0000 TESTS'),
      policy: contract('policy.seeds', 'policy'),
      onboarding: contract('join.seeds', 'onboarding'),
      acctcreator: contract('free.seeds', 'acctcreator'),
      exchange: contract('tlosto.seeds', 'exchange'),
      escrow: contract('escrow.seeds', 'escrow'),
      forum: contract('forum.seeds', 'forum'),
      scheduler: contract('cycle.seeds', 'scheduler'),
      organization: contract('orgs.seeds', 'organization'),
      region: contract('region.seeds', 'region'),
      msig: contract('msig.seeds', 'msig'),
      guardians: contract('guard.seeds', 'guardians'),
      gratitude: contract('gratz.seeds', 'gratitude'),
      pouch: contract('pouch.seeds', 'pouch'),
      service: contract('hello.seeds', 'service'),
      pool: contract('pool.seeds', 'pool')
    }
  } else if (network == networks.telosMainnet) {
    return {
      owner: account(owner),
      rgn: account(rgn),
      campaignbank: account('gift.seeds',  '525000000.0000 SEEDS'),
      milestonebank: account('milest.seeds', '75000000.0000 SEEDS'),
      thirdbank: account('hypha.seeds',  '300000000.0000 SEEDS'),
      alliancesbank: account('allies.seeds','180000000.0000 SEEDS'),
      ambassadorsandreferralsbank: account('refer.seeds',  '120000000.0000 SEEDS'),
      sixthbank: account('bank.seeds',   '300000000.0000 SEEDS'),
      bank: account('system.seeds'),
      globaldho: account('gdho.seeds'),
      testtoken: token('token.seeds', owner, '1500000000.0000 TESTS'),
      constitutionalGuardians: account('cg.seeds', '1.0000 SEEDS'),

      history: contract('histry.seeds', 'history'),
      accounts: contract('accts.seeds', 'accounts'),
      harvest: contract('harvst.seeds', 'harvest'),
      settings: contract('settgs.seeds', 'settings'),
      proposals: contract('funds.seeds', 'proposals'),
      referendums: contract('rules.seeds', 'referendums'),
      token: token('token.seeds', owner, '1500000000.0000 SEEDS'),
      policy: contract('policy.seeds', 'policy'),
      onboarding: contract('join.seeds', 'onboarding'),
      acctcreator: contract('free.seeds', 'acctcreator'),
      exchange: contract('tlosto.seeds', 'exchange'),
      escrow: contract('escrow.seeds', 'escrow'),
      forum: contract('forum.seeds', 'forum'),
      scheduler: contract('cycle.seeds', 'scheduler'),
      organization: contract('orgs.seeds', 'organization'),
      region: contract('region.seeds', 'region'),
      msig: contract('msig.seeds', 'msig'),
      guardians: contract('guard.seeds', 'guardians'),
      gratitude: contract('gratz.seeds', 'gratitude'),
      pouch: contract('pouch.seeds', 'pouch'),
      service: contract('hello.seeds', 'service'),
      pool: contract('pool.seeds', 'pool')
    }
  } else if (network == networks.telosTestnet) {
    return {
      firstuser: account('seedsuseraaa', '10000000.0000 SEEDS'),
      seconduser: account('seedsuserbbb', '10000000.0000 SEEDS'),
      thirduser: account('seedsuserccc', '5000000.0000 SEEDS'),
      fourthuser: account('seedsuserxxx', '10000000.0000 SEEDS', testnetUserPubkey),
      fifthuser: account('seedsuseryyy', '10000000.0000 SEEDS', testnetUserPubkey),
      sixthuser: account('seedsuserzzz', '5000.0000 SEEDS', testnetUserPubkey),
      constitutionalGuardians: account('cg.seeds', '1.0000 SEEDS'),

      owner: account(owner),
      rgn: account(rgn),

      campaignbank: account('gift.seeds',  '500000000.0000 SEEDS'),
      milestonebank: account('milest.seeds', '75000000.0000 SEEDS'),
      thirdbank: account('hypha.seeds',  '300000000.0000 SEEDS'),
      alliancesbank: account('allies.seeds','180000000.0000 SEEDS'),
      ambassadorsandreferralsbank: account('refer.seeds',  '120000000.0000 SEEDS'),
      sixthbank: account('bank.seeds',   '300000000.0000 SEEDS'),
      bank: account('system.seeds'),
      globaldho: account('gdho.seeds'),

      history: contract('histry.seeds', 'history'),
      accounts: contract('accts.seeds', 'accounts'),
      harvest: contract('harvst.seeds', 'harvest'),
      settings: contract('settgs.seeds', 'settings'),
      proposals: contract('funds.seeds', 'proposals'),
      referendums: contract('rules.seeds', 'referendums'),
      token: token('token.seeds', owner, '1500000000.0000 SEEDS'),
      testtoken: token('token.seeds', owner, '1500000000.0000 TESTS'),
      policy: contract('policy.seeds', 'policy'),
      onboarding: contract('join.seeds', 'onboarding'),
      acctcreator: contract('free.seeds', 'acctcreator'),
      exchange: contract('tlosto.seeds', 'exchange'),
      escrow: contract('escrow.seeds', 'escrow'),
      forum: contract('forum.seeds', 'forum'),
      scheduler: contract('cycle.seeds', 'scheduler'),
      organization: contract('orgs.seeds', 'organization'),
      region: contract('region.seeds', 'region'),
      msig: contract('msig.seeds', 'msig'),
      guardians: contract('guard.seeds', 'guardians'),
      gratitude: contract('gratz.seeds', 'gratitude'),
      pouch: contract('pouch.seeds', 'pouch'),
      service: contract('hello.seeds', 'service'),
      pool: contract('pool.seeds', 'pool')
    }
  } else if (network == networks.kylin) {
    throw new Error('Kylin deployment currently disabled')
  } else {
    throw new Error(`${network} deployment not supported`)
  }
}

const accounts = accountsMetadata(chainId)
const names = R.mapObjIndexed((item) => item.account, accounts)
const allContracts = []
const allContractNames = []
const allAccounts = []
const allBankAccountNames = []
for (let [key, value] of Object.entries(names)) {
  if (accounts[key].type=="contract" || accounts[key].type=="token") {
    allContracts.push(key)
    allContractNames.push(value)
  } else {
    if (value.indexOf(".seeds") != -1) {
      allAccounts.push(key)
      allBankAccountNames.push(value)
    }
  }
}
allContracts.sort()
allContractNames.sort()
allAccounts.sort()
allBankAccountNames.sort()

var permissions = [{
  target: `${accounts.campaignbank.account}@active`,
  actor: `${accounts.proposals.account}@eosio.code`
}, {
  target: `${accounts.milestonebank.account}@active`,
  actor: `${accounts.proposals.account}@eosio.code`
}, {
  target: `${accounts.alliancesbank.account}@active`,
  actor: `${accounts.proposals.account}@eosio.code`
}, {
  target: `${accounts.ambassadorsandreferralsbank.account}@active`,
  actor: `${accounts.accounts.account}@eosio.code`
}, {
  target: `${accounts.globaldho.account}@active`,
  actor: `${accounts.harvest.account}@eosio.code`
}, {
  target: `${accounts.exchange.account}@active`,
  actor: `${accounts.exchange.account}@eosio.code`
}, {
  target: `${accounts.accounts.account}@owner`, // probably don't need this
  actor: `${accounts.accounts.account}@eosio.code`
}, {
  target: `${accounts.accounts.account}@active`,
  actor: `${accounts.accounts.account}@eosio.code`
}, {
  target: `${accounts.harvest.account}@active`,
  actor: `${accounts.harvest.account}@eosio.code`
}, {
  target: `${accounts.proposals.account}@active`,
  actor: `${accounts.proposals.account}@eosio.code`
}, {
  target: `${accounts.bank.account}@active`,
  actor: `${accounts.harvest.account}@eosio.code`
}, {
  target: `${accounts.proposals.account}@active`,
  actor: `${accounts.accounts.account}@active`
}, {
  target: `${accounts.accounts.account}@active`,
  actor: `${accounts.proposals.account}@eosio.code`
}, {
  target: `${accounts.bank.account}@active`,
  actor: `${accounts.proposals.account}@eosio.code`
}, {
  target: `${accounts.referendums.account}@active`,
  actor: `${accounts.referendums.account}@eosio.code`
}, {
  target: `${accounts.settings.account}@active`,
  actor: `${accounts.referendums.account}@eosio.code`
}, {
  target: `${accounts.history.account}@active`,
  actor: `${accounts.harvest.account}@active`
}, {
  target: `${accounts.harvest.account}@active`,
  actor: `${accounts.history.account}@eosio.code`
}, {
  target: `${accounts.token.account}@active`,
  actor: `${accounts.token.account}@eosio.code`
}, {
  target: `${accounts.history.account}@active`,
  actor: `${accounts.accounts.account}@active`
}, {
  target: `${accounts.accounts.account}@api`,
  key: apiPublicKey,
  parent: 'active'
}, {
  target: `${accounts.exchange.account}@purchase`,
  key: exchangePublicKey,
  parent: 'active'
}, {
  target: `${accounts.exchange.account}@update`,
  key: exchangePublicKey,
  parent: 'active'
}, {
  target: `${accounts.accounts.account}@api`,
  action: 'addrep'
}, {
  target: `${accounts.accounts.account}@api`,
  action: 'subrep'
}, {
  target: `${accounts.harvest.account}@setorgtxpt`,
  actor: `${accounts.history.account}@eosio.code`,
  parent: 'active',
  type: 'createActorPermission'
}, {
  target: `${accounts.harvest.account}@setorgtxpt`,
  action: 'setorgtxpt'
}, {
  target: `${accounts.accounts.account}@api`,
  action: 'addref'
}, {
  target: `${accounts.exchange.account}@purchase`,
  action: 'newpayment'
}, {
  target: `${accounts.exchange.account}@update`,
  action: 'updatetlos'
}, {
  target: `${accounts.onboarding.account}@active`,
  actor: `${accounts.onboarding.account}@eosio.code`
}, {
  target: `${accounts.onboarding.account}@owner`, // should be active
  actor: `${accounts.onboarding.account}@eosio.code`
}, {
  target: `${accounts.accounts.account}@active`,
  actor: `${accounts.onboarding.account}@active`,
}, {
  target: `${accounts.onboarding.account}@active`,
  actor: `${accounts.organization.account}@active`,
}, {
  target: `${accounts.onboarding.account}@active`,
  actor: `${accounts.region.account}@active`,
}, {
  target: `${accounts.onboarding.account}@application`,
  key: applicationPublicKey,
  parent: 'active'
}, {
  target: `${accounts.onboarding.account}@application`,
  action: 'numtrx'
}, {
  target: `${accounts.onboarding.account}@application`,
  action: 'accept'
}, {
  target: `${accounts.guardians.account}@application`,
  key: applicationPublicKey,
  parent: 'active'
}, {
  target: `${accounts.guardians.account}@application`,
  action: 'claim'
}, {
  target: `${accounts.history.account}@active`,
  actor: `${accounts.token.account}@active`
}, {
  target: `${accounts.acctcreator.account}@active`,
  actor: `${accounts.acctcreator.account}@eosio.code`
}, {
  target: `${accounts.acctcreator.account}@free`,
  key: freePublicKey,
  parent: 'active'
}, {
  target: `${accounts.acctcreator.account}@free`,
  action: 'create'
}, {
  target: `${accounts.scheduler.account}@active`,
  actor: `${accounts.scheduler.account}@eosio.code`
}, {
  target: `${accounts.organization.account}@active`,
  actor: `${accounts.organization.account}@eosio.code`
}, {
  target: `${accounts.forum.account}@active`,
  actor: `${accounts.forum.account}@eosio.code`
}, {
  target: `${accounts.forum.account}@execute`,
  key: activePublicKey,
  parent: 'active'
}, {
  target: `${accounts.scheduler.account}@execute`,
  key: activePublicKey,
  parent: 'active'
}, {
  target: `${accounts.forum.account}@execute`,
  actor: `${accounts.scheduler.account}@active`
}, {
  target: `${accounts.forum.account}@execute`,
  action: 'onperiod'
}, {
  target: `${accounts.proposals.account}@execute`,
  key: activePublicKey,
  parent: 'active'
}, {
  target: `${accounts.proposals.account}@execute`,
  action: 'onperiod'
}, {
  target: `${accounts.accounts.account}@execute`,
  key: activePublicKey,
  parent: 'active'
}, {
  target: `${accounts.accounts.account}@execute`,
  action: 'rankreps'
}, {
  target: `${accounts.accounts.account}@execute`,
  action: 'rankcbss'
}, {
  target: `${accounts.forum.account}@execute`,
  action: 'newday'
}, {
  target: `${accounts.harvest.account}@execute`,
  key: activePublicKey,
  parent: 'active'
}, {
  target: `${accounts.exchange.account}@execute`,
  key: activePublicKey,
  parent: 'active'
}, {
  target: `${accounts.harvest.account}@execute`,
  actor: `${accounts.scheduler.account}@active`
}, {
  target: `${accounts.accounts.account}@execute`,
  actor: `${accounts.scheduler.account}@active`
}, {
  target: `${accounts.rgn.account}@owner`,
  actor: `${accounts.onboarding.account}@eosio.code`
}, {
  target: `${accounts.region.account}@active`,
  actor: `${accounts.region.account}@eosio.code`
}, {
  target: `${accounts.exchange.account}@execute`,
  actor: `${accounts.scheduler.account}@active`
}, {
  target: `${accounts.scheduler.account}@execute`,
  actor: `${accounts.scheduler.account}@active`
}, {
  target: `${accounts.harvest.account}@execute`, 
  action: 'ranktxs'
}, {
  target: `${accounts.harvest.account}@execute`, 
  action: 'rankplanteds'
}, {
  target: `${accounts.harvest.account}@execute`,
  action: 'calccss'
}, {
  target: `${accounts.harvest.account}@execute`,
  action: 'rankcss'
}, {
  target: `${accounts.harvest.account}@execute`,
  action: 'calctrxpts'
}, {
  target: `${accounts.exchange.account}@execute`,
  action: 'onperiod'
}, {
  target: `${accounts.exchange.account}@execute`,
  action: 'incprice'
}, {
  target: `${accounts.scheduler.account}@execute`,
  action: 'test1'
}, {
  target: `${accounts.scheduler.account}@execute`,
  action: 'test2'
}, {
  target: `${accounts.referendums.account}@execute`, // TODO these active keys are not needed?!
  key: activePublicKey,
  parent: 'active'
}, {
  target: `${accounts.referendums.account}@execute`,
  actor: `${accounts.scheduler.account}@active`
}, {
  target: `${accounts.proposals.account}@execute`,
  actor: `${accounts.scheduler.account}@active`
}, {
  target: `${accounts.token.account}@execute`,
  actor: `${accounts.scheduler.account}@active`,
  parent: 'active',
  type: 'createActorPermission'
}, {
  target: `${accounts.token.account}@execute`,
  action: 'resetweekly',
}, {
  target: `${accounts.onboarding.account}@application`,
  action: 'acceptnew'
}, {
  target: `${accounts.onboarding.account}@application`,
  action: 'acceptexist'
}, {
  target: `${accounts.harvest.account}@payforcpu`,
  key: payForCPUPublicKey,
  parent: 'active'
}, {
  target: `${accounts.harvest.account}@payforcpu`,
  action: 'payforcpu'
}, {
  target: `${accounts.escrow.account}@active`,
  actor: `${accounts.escrow.account}@eosio.code`
}, {
  target: `${accounts.organization.account}@execute`,
  key: activePublicKey,
  parent: 'active'
}, {
  target: `${accounts.organization.account}@execute`,
  action: 'cleandaus'
}, { 
  target: `${accounts.organization.account}@execute`,
  actor: `${accounts.scheduler.account}@active`
}, {
  target: `${accounts.organization.account}@active`,
  actor: `${accounts.accounts.account}@active`
}, {
  target: `${accounts.organization.account}@execute`,
  action: 'scoretrxs'
}, {
  target: `${accounts.organization.account}@execute`,
  action: 'rankregens'
}, {
  target: `${accounts.organization.account}@execute`,
  action: 'rankcbsorgs'
}, {
  target: `${accounts.harvest.account}@execute`,
  action: 'rankorgtxs'
}, {
  target: `${accounts.proposals.account}@execute`,
  action: 'decayvoices'
}, {
  target: `${accounts.accounts.account}@active`,
  actor: `${accounts.forum.account}@active`
}, {
  target: `${accounts.forum.account}@execute`,
  action: 'rankforums'
}, {
  target: `${accounts.forum.account}@execute`,
  action: 'givereps'
}, {
  target: `${accounts.harvest.account}@execute`,
  action: 'calcmqevs'
}, {
  target: `${accounts.harvest.account}@execute`,
  action: 'calcmintrate'
}, {
  target: `${accounts.harvest.account}@execute`,
  action: 'runharvest'
}, {
  target: `${accounts.token.account}@minthrvst`,
  actor: `${accounts.harvest.account}@eosio.code`,
  parent: 'active',
  type: 'createActorPermission'
}, {
  target: `${accounts.token.account}@minthrvst`,
  action: 'minthrvst'
}, { 
  target: `${accounts.harvest.account}@active`,
  actor: `${accounts.organization.account}@active`
}, {
  target: `${accounts.harvest.account}@execute`,
  action: 'rankrgncss'
}, {
  target: `${accounts.gratitude.account}@active`,
  actor: `${accounts.gratitude.account}@eosio.code`
},{
  target: `${accounts.pouch.account}@active`,
  actor: `${accounts.pouch.account}@eosio.code`
}, {
  target: `${accounts.service.account}@active`,
  actor: `${accounts.service.account}@eosio.code`
}, {
  target: `${accounts.service.account}@invite`,
  key: inviteApiKey,
  parent: 'active'
}, {
  target: `${accounts.service.account}@invite`,
  action: 'createinvite'
}, {
  target: `${accounts.accounts.account}@execute`,
  action: 'rankorgreps'
}, {
  target: `${accounts.accounts.account}@execute`,
  action: 'rankorgcbss'
}, {
  target: `${accounts.harvest.account}@execute`,
  action: 'rankorgcss'
}, {
  target: `${accounts.onboarding.account}@active`,
  actor: `${accounts.proposals.account}@active`
}, {
  target: `${accounts.proposals.account}@active`,
  actor: `${accounts.onboarding.account}@active`,
}, { 
  target: `${accounts.proposals.account}@active`,
  actor: `${accounts.escrow.account}@active`
}, {
  target: `${accounts.accounts.account}@addcbs`,
  actor: `${accounts.history.account}@eosio.code`,
  parent: 'active',
  type: 'createActorPermission'
}, {
  target: `${accounts.accounts.account}@addcbs`,
  action: 'addcbs'
}, {
  target: `${accounts.pool.account}@active`,
  actor: `${accounts.pool.account}@eosio.code`
}, {
  target: `${accounts.pool.account}@hrvst.pool`,
  actor: `${accounts.harvest.account}@eosio.code`,
  parent: 'active',
  type: 'createActorPermission'
}, {
  target: `${accounts.pool.account}@hrvst.pool`,
  action: 'payouts'
}, {
  target: `${accounts.organization.account}@execute`,
  action: 'calcmappuses'
}, {
  target: `${accounts.organization.account}@execute`,
  action: 'rankappuses'
}, {
<<<<<<< HEAD
  target: `${accounts.accounts.account}@active`,
  actor: `${accounts.referendums.account}@eosio.code`
}]
=======
  target: `${accounts.msig.account}@owner`,
  actor: `${accounts.msig.account}@eosio.code`
}, {
  target: `${accounts.msig.account}@active`,
  actor: `${accounts.msig.account}@eosio.code`
}, {
  target: `${accounts.onboarding.account}@execute`,
  actor: `${accounts.scheduler.account}@eosio.code`,
  parent: 'active',
  type: 'createActorPermission'
}, {
  target: `${accounts.onboarding.account}@execute`,
  action: 'chkcleanup'
}, {
  target: `${accounts.history.account}@active`,
  actor: `${accounts.history.account}@eosio.code`
}, {
  target: `${accounts.history.account}@execute`,
  actor: `${accounts.scheduler.account}@eosio.code`,
  parent: 'active',
  type: 'createActorPermission'
}, {
  target: `${accounts.history.account}@execute`,
  action: 'cleanptrxs'
}
]
>>>>>>> b25892af

const isTestnet = chainId == networks.telosTestnet
const isLocalNet = chainId == networks.local

if (isTestnet || isLocalNet) {
  //console.log("Adding TESTNET permissions")
  const testnetDevelopmentKey = 'EOS7WSioF5yu8yoKEvnaryCJBSSqgdEiPLxHxGwYnvQXbYddTrUts'
  permissions.push({
      target: `${accounts.proposals.account}@testnetdev`,
      key: testnetDevelopmentKey,
      parent: 'active'
  })
  // Note: This overrides @execute permission on onperiod - this means that on testnet, the proposals contract 
  // doesn't work with the scheduler
  permissions.push({
      target: `${accounts.proposals.account}@testnetdev`,
      action: 'onperiod'
  })
}

const keyProviders = {
  [networks.local]: [process.env.LOCAL_PRIVATE_KEY, process.env.LOCAL_PRIVATE_KEY, process.env.APPLICATION_KEY],
  [networks.telosMainnet]: [process.env.TELOS_MAINNET_OWNER_KEY, process.env.TELOS_MAINNET_ACTIVE_KEY, process.env.APPLICATION_KEY, process.env.EXCHANGE_KEY,process.env.PAY_FOR_CPU_MAINNET_KEY,process.env.SCRIPT_KEY],
  [networks.telosTestnet]: [process.env.TELOS_TESTNET_OWNER_KEY, process.env.TELOS_TESTNET_ACTIVE_KEY, process.env.APPLICATION_KEY]
}

const keyProvider = keyProviders[chainId]


if (keyProvider.length == 0 || keyProvider[0] == null) {
  console.log("ERROR: Invalid Key Provider: "+JSON.stringify(keyProvider, null, 2))
}

const isLocal = () => { return chainId == networks.local }

const config = {
  keyProvider,
  httpEndpoint,
  chainId
}

const eos = new Eos(config, isLocal)

setTimeout(async ()=>{
  let info = await eos.getInfo({})
  if (info.chain_id != chainId) {
    console.error("Fix this by setting local chain ID to "+info.chain_id)
    console.error('Chain ID mismatch, signing will not work - \nactual Chain ID: "+info.chain_id + "\nexpected Chain ID: "+chainId')
    throw new Error("Chain ID mismatch")
  }
})

const getEOSWithEndpoint = (ep) => {
  const config = {
    keyProvider,
    httpEndpoint: ep,
    chainId
  }
  return new Eos(config, isLocal)
}

// ===========================================================================
// This methods not exist anymore, but they aren't used throughout the project
const encodeName = null // Eos.modules.format.encodeName
const decodeName = null // Eos.modules.format.decodeName
// ===========================================================================

const getTableRows = eos.getTableRows

const getTelosBalance = async (user) => {
  const balance = await eos.getCurrencyBalance(names.tlostoken, user, 'TLOS')
  return Number.parseInt(balance[0])
}

const getBalance = async (user) => {
  const balance = await eos.getCurrencyBalance(names.token, user, 'SEEDS')
  return Number.parseInt(balance[0])
}

const getBalanceFloat = async (user) => {
  const balance = await eos.getCurrencyBalance(names.token, user, 'SEEDS')
  var float = parseInt(Math.round(parseFloat(balance[0]) * 10000)) / 10000.0;

  return float;
}

const initContracts = (accounts) =>
  Promise.all(
    Object.values(accounts).map(
      account => eos.contract(account)
    )
  ).then(
    contracts => Object.assign({}, ...Object.keys(accounts).map(
      (account, index) => ({
        [account]: contracts[index]
      })
    ))
  )
  
const ecc = require('eosjs-ecc')
const sha256 = ecc.sha256

const ramdom64ByteHexString = async () => {
  let privateKey = await ecc.randomKey()
  const encoded = Buffer.from(privateKey).toString('hex').substring(0, 64); 
  return encoded
}
const fromHexString = hexString => new Uint8Array(hexString.match(/.{1,2}/g).map(byte => parseInt(byte, 16)))

const createKeypair = async () => {
  let private = await ecc.randomKey()
  let public = await Eos.getEcc().privateToPublic(private)
  return{ private, public }
}

const sleep = async (ms) => {
  return new Promise(resolve => setTimeout(resolve, ms));
}

function asset (quantity) {
  if (typeof quantity == 'object') {
    if (quantity.symbol) {
      return quantity
    }
    return null
  }
  const [amount, symbol] = quantity.split(' ')
  const indexDecimal = amount.indexOf('.')
  const precision = amount.substring(indexDecimal + 1).length
  return {
    amount: parseFloat(amount),
    symbol,
    precision,
    toString: quantity
  }
}

module.exports = {
  keyProvider, httpEndpoint,
  eos, getEOSWithEndpoint, encodeName, decodeName, getBalance, getBalanceFloat, getTableRows, initContracts,
  accounts, names, ownerPublicKey, activePublicKey, apiPublicKey, permissions, sha256, isLocal, ramdom64ByteHexString, createKeypair,
  testnetUserPubkey, getTelosBalance, fromHexString, allContractNames, allContracts, allBankAccountNames, sleep, asset
}
<|MERGE_RESOLUTION|>--- conflicted
+++ resolved
@@ -687,11 +687,6 @@
   target: `${accounts.organization.account}@execute`,
   action: 'rankappuses'
 }, {
-<<<<<<< HEAD
-  target: `${accounts.accounts.account}@active`,
-  actor: `${accounts.referendums.account}@eosio.code`
-}]
-=======
   target: `${accounts.msig.account}@owner`,
   actor: `${accounts.msig.account}@eosio.code`
 }, {
@@ -716,9 +711,10 @@
 }, {
   target: `${accounts.history.account}@execute`,
   action: 'cleanptrxs'
-}
-]
->>>>>>> b25892af
+}, {
+  target: `${accounts.accounts.account}@active`,
+  actor: `${accounts.referendums.account}@eosio.code`
+}]
 
 const isTestnet = chainId == networks.telosTestnet
 const isLocalNet = chainId == networks.local
