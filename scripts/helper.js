--- conflicted
+++ resolved
@@ -684,13 +684,12 @@
   target: `${accounts.organization.account}@execute`,
   action: 'rankappuses'
 }, {
-<<<<<<< HEAD
   target: `${accounts.msig.account}@owner`,
   actor: `${accounts.msig.account}@eosio.code`
 }, {
   target: `${accounts.msig.account}@active`,
   actor: `${accounts.msig.account}@eosio.code`
-=======
+}, {
   target: `${accounts.onboarding.account}@execute`,
   actor: `${accounts.scheduler.account}@eosio.code`,
   parent: 'active',
@@ -698,7 +697,6 @@
 }, {
   target: `${accounts.onboarding.account}@execute`,
   action: 'chkcleanup'
->>>>>>> 0c1c187d
 }, {
   target: `${accounts.history.account}@active`,
   actor: `${accounts.history.account}@eosio.code`
