require('dotenv').config()

const Eos = require('eosjs')
const R = require('ramda')
const ecc = require('eosjs-ecc')

const networks = {
  mainnet: 'aca376f206b8fc25a6ed44dbdc66547c36c6c33e3a119ffbeaef943642f0e906',
  jungle: 'e70aaab8997e1dfce58fbfac80cbbb8fecec7b99cf982a9444273cbc64c41473',
  kylin: '5fff1dae8dc8e2fc4d5b23b2c7665c97f9e9d8edf2b6485a86ba311c25639191',
  local: 'cf057bbfb72640471fd910bcb67639c22df9f92470936cddc1ade0e2f2e7dc4f',
  telosTestnet: '1eaa0824707c8c16bd25145493bf062aecddfeb56c736f6ba6397f3195f33c9f',
  telosMainnet: '4667b205c6838ef70ff7988f6e8257e8be0e1284a2f59699054a018f743b1d11'
}

const networkDisplayName = {
  mainnet: '???',
  jungle: 'Jungle',
  kylin: 'Kylin',
  local: 'Local',
  telosTestnet: 'Telos Testnet',
  telosMainnet: 'Telos Mainnet'
}

const endpoints = {
  local: 'http://0.0.0.0:8888',
  kylin: 'http://kylin.fn.eosbixin.com',
  telosTestnet: 'https://testnet.eos.miami',
  telosMainnet: 'https://node.hypha.earth'
}

const ownerAccounts = {
  local: 'owner',
  kylin: 'seedsowner11',
  telosTestnet: 'seeds',
  telosMainnet: 'seed.seeds'
}

const {
  EOSIO_NETWORK,
  EOSIO_API_ENDPOINT,
  EOSIO_CHAIN_ID
} = process.env

const chainId = EOSIO_CHAIN_ID || networks[EOSIO_NETWORK] || networks.local
const httpEndpoint = EOSIO_API_ENDPOINT || endpoints[EOSIO_NETWORK] || endpoints.local
const owner = ownerAccounts[EOSIO_NETWORK] || ownerAccounts.local

const netName = EOSIO_NETWORK != undefined ? (networkDisplayName[EOSIO_NETWORK] || "INVALID NETWORK: "+EOSIO_NETWORK) : "Local"
console.log(""+netName)

const publicKeys = {
  [networks.local]: ['EOS6MRyAjQq8ud7hVNYcfnVPJqcVpscN5So8BhtHuGYqET5GDW5CV', 'EOS6MRyAjQq8ud7hVNYcfnVPJqcVpscN5So8BhtHuGYqET5GDW5CV'],
  [networks.telosMainnet]: ['EOS6H8Xd2iKMa3KEF4JAQLbHAxkQcyrYgWXjrRJMsY5yEr2Ws7DCj', 'EOS6H8Xd2iKMa3KEF4JAQLbHAxkQcyrYgWXjrRJMsY5yEr2Ws7DCj'],
  [networks.telosTestnet]: ['EOS8MHrY9xo9HZP4LvZcWEpzMVv1cqSLxiN2QMVNy8naSi1xWZH29', 'EOS8C9tXuPMkmB6EA7vDgGtzA99k1BN6UxjkGisC1QKpQ6YV7MFqm']
}
const [ ownerPublicKey, activePublicKey ] = publicKeys[chainId]

const apiKeys = {
  [networks.local]: 'EOS6MRyAjQq8ud7hVNYcfnVPJqcVpscN5So8BhtHuGYqET5GDW5CV',
  [networks.telosMainnet]: 'EOS7YXUpe1EyMAqmuFWUheuMaJoVuY3qTD33WN4TrXbEt8xSKrdH9',
  [networks.telosTestnet]: 'EOS7YXUpe1EyMAqmuFWUheuMaJoVuY3qTD33WN4TrXbEt8xSKrdH9'
}
const apiPublicKey = apiKeys[chainId]


const payForCPUKeys = {
  [networks.local]: 'EOS6MRyAjQq8ud7hVNYcfnVPJqcVpscN5So8BhtHuGYqET5GDW5CV',
  [networks.telosMainnet]: 'EOS8gu3qzDsieAC7ni7o9vdKKnUjQXMEXN1NQNjFFs6M2u2kEyTvz',
  [networks.telosTestnet]: 'EOS8CE5iqFh5XNfJygGZjm7FtKRSLEHFHfioXF6VLmoQSAMSrzzXE'
}

const payForCPUPublicKey = payForCPUKeys[chainId]

const applicationKeys = {
  [networks.local]: 'EOS7HXZn1yhQJAiHbUXeEnPTVHoZLgAScNNELAyvWxoqQJzcLbbjq',
  [networks.telosMainnet]: 'EOS7HXZn1yhQJAiHbUXeEnPTVHoZLgAScNNELAyvWxoqQJzcLbbjq',
  [networks.telosTestnet]: 'EOS7HXZn1yhQJAiHbUXeEnPTVHoZLgAScNNELAyvWxoqQJzcLbbjq'
}
const applicationPublicKey = applicationKeys[chainId]

const freePublicKey = 'EOS8UAPG5qSWetotJjZizQKbXm8dkRF2BGFyZdub8GbeRbeXeDrt9'

<<<<<<< HEAD
// NO OLVIDES QUE ESTO ES PROVICIONAL
const schedulePublicKey = 'EOS5f45t7iFEvcm12hf8h5thF7qTrGdyxJ3mTmGuDStS7W5kt8keL'
const periodPublicKey = 'EOS8AHTuDN2TH9WdVmSrDcsKA5BtvVC8uPFuNaHsrBYyiBXEtDKkE'

const account = (accountName, quantity = '0.0000 SEEDS') => ({
=======
const account = (accountName, quantity = '0.0000 SEEDS', pubkey = activePublicKey) => ({
>>>>>>> 10e2ce46
  type: 'account',
  account: accountName,
  creator: owner,
  publicKey: pubkey,
  stakes: {
    cpu: '1.0000 TLOS',
    net: '1.0000 TLOS',
    ram: 10000
  },
  quantity
})

const contract = (accountName, contractName, quantity = '0.0000 SEEDS') => ({
  ...account(accountName, quantity),
  type: 'contract',
  name: contractName,
  stakes: {
    cpu: '1.0000 TLOS',
    net: '1.0000 TLOS',
    ram: 700000
  }
})

const testnetUserPubkey = "EOS8M3bWwv7jvDGpS2avYRiYh2BGJxt5VhfjXhbyAhFXmPtrSd591"

const token = (accountName, issuer, supply) => ({
  ...contract(accountName, 'token'),
  type: 'token',
  issuer,
  supply
})

const accountsMetadata = (network) => {
  if (network == networks.local) {
    return {
      owner: account(owner),
      firstuser: account('seedsuseraaa', '10000000.0000 SEEDS'),
      seconduser: account('seedsuserbbb', '10000000.0000 SEEDS'),
      thirduser: account('seedsuserccc', '5000000.0000 SEEDS'),
      // on main net first bank has 525000000 seeds but we use 25M above for our test accounts
      firstbank: account('gift.seeds',  '500000000.0000 SEEDS'),
      secondbank: account('milest.seeds', '75000000.0000 SEEDS'),
      thirdbank: account('hypha.seeds',  '300000000.0000 SEEDS'),
      fourthbank: account('allies.seeds','180000000.0000 SEEDS'),
      fifthbank: account('refer.seeds',  '120000000.0000 SEEDS'),
      sixthbank: account('bank.seeds',   '300000000.0000 SEEDS'),
      bank: account('system.seeds'),
      history: contract('histry.seeds', 'history'),
      accounts: contract('accts.seeds', 'accounts'),
      harvest: contract('harvst.seeds', 'harvest'),
      settings: contract('settgs.seeds', 'settings'),
      proposals: contract('funds.seeds', 'proposals'),
      invites: contract('invite.seeds', 'invites'),
      referendums: contract('rules.seeds', 'referendums'),
      token: token('token.seeds', owner, '1500000000.0000 SEEDS'),
      policy: contract('policy.seeds', 'policy'),
      onboarding: contract('join.seeds', 'onboarding'),
      acctcreator: contract('free.seeds', 'acctcreator'),
      exchange: contract('tlosto.seeds', 'exchange'),
<<<<<<< HEAD
      forum: contract('forum.seeds', 'forum'),
      scheduler: contract('schdlr.seeds', 'scheduler')

=======
      organization: contract('orgs.seeds', 'organization')
>>>>>>> 10e2ce46
    }
  } else if (network == networks.telosMainnet) {
    return {
      owner: account(owner),
      firstbank: account('gift.seeds',  '525000000.0000 SEEDS'),
      secondbank: account('milest.seeds', '75000000.0000 SEEDS'),
      thirdbank: account('hypha.seeds',  '300000000.0000 SEEDS'),
      fourthbank: account('allies.seeds','180000000.0000 SEEDS'),
      fifthbank: account('refer.seeds',  '120000000.0000 SEEDS'),
      sixthbank: account('bank.seeds',   '300000000.0000 SEEDS'),
      bank: account('system.seeds'),
      history: contract('histry.seeds', 'history'),
      accounts: contract('accts.seeds', 'accounts'),
      harvest: contract('harvst.seeds', 'harvest'),
      settings: contract('settgs.seeds', 'settings'),
      proposals: contract('funds.seeds', 'proposals'),
      invites: contract('invite.seeds', 'invites'),
      referendums: contract('rules.seeds', 'referendums'),
      token: token('token.seeds', owner, '1500000000.0000 SEEDS'),
      policy: contract('policy.seeds', 'policy'),
      onboarding: contract('join.seeds', 'onboarding'),
      acctcreator: contract('free.seeds', 'acctcreator'),
      exchange: contract('tlosto.seeds', 'exchange'),
<<<<<<< HEAD
      forum: contract('forum.seeds', 'forum'),
      scheduler: contract('schdlr.seeds', 'scheduler')

=======
      organization: contract('orgs.seeds', 'organization')
>>>>>>> 10e2ce46
    }
  } else if (network == networks.telosTestnet) {
    return {
      firstuser: account('seedsuseraaa', '10000000.0000 SEEDS'),
      seconduser: account('seedsuserbbb', '10000000.0000 SEEDS'),
      thirduser: account('seedsuserccc', '5000000.0000 SEEDS'),

      fourthuser: account('seedsuserxxx', '10000000.0000 SEEDS', testnetUserPubkey),
      fifthuser: account('seedsuseryyy', '10000000.0000 SEEDS', testnetUserPubkey),
      sixthuser: account('seedsuserzzz', '5000000.0000 SEEDS', testnetUserPubkey),

      owner: account(owner),
      // on main net first bank has 525000000 seeds but we use 25M above for our test accounts
      firstbank: account('gift.seeds',  '500000000.0000 SEEDS'),
      secondbank: account('milest.seeds', '75000000.0000 SEEDS'),
      thirdbank: account('hypha.seeds',  '300000000.0000 SEEDS'),
      fourthbank: account('allies.seeds','180000000.0000 SEEDS'),
      fifthbank: account('refer.seeds',  '120000000.0000 SEEDS'),
      sixthbank: account('bank.seeds',   '300000000.0000 SEEDS'),
      bank: account('system.seeds'),
      history: contract('histry.seeds', 'history'),
      accounts: contract('accts.seeds', 'accounts'),
      harvest: contract('harvst.seeds', 'harvest'),
      settings: contract('settgs.seeds', 'settings'),
      proposals: contract('funds.seeds', 'proposals'),
      invites: contract('invite.seeds', 'invites'),
      referendums: contract('rules.seeds', 'referendums'),
      token: token('token.seeds', owner, '1500000000.0000 SEEDS'),
      policy: contract('policy.seeds', 'policy'),
      onboarding: contract('join.seeds', 'onboarding'),
      acctcreator: contract('free.seeds', 'acctcreator'),
      exchange: contract('tlosto.seeds', 'exchange'),
<<<<<<< HEAD
      forum: contract('forum.seeds', 'forum'),
      scheduler: contract('schdlr.seeds', 'scheduler')
=======
      organization: contract('orgs.seeds', 'organization')
>>>>>>> 10e2ce46
    }
  } else if (network == networks.kylin) {
    throw new Error('Kylin deployment currently disabled')
  } else {
    throw new Error(`${network} deployment not supported`)
  }
}

const accounts = accountsMetadata(chainId)
const names = R.mapObjIndexed((item) => item.account, accounts)

const permissions = [{
  target: `${accounts.secondbank.account}@active`,
  actor: `${accounts.proposals.account}@active`
}, {
  target: `${accounts.exchange.account}@active`,
  actor: `${accounts.exchange.account}@eosio.code`
}, {
  target: `${accounts.accounts.account}@active`,
  actor: `${accounts.accounts.account}@eosio.code`
}, {
  target: `${accounts.accounts.account}@owner`,
  actor: `${accounts.accounts.account}@eosio.code`
}, {
  target: `${accounts.accounts.account}@active`,
  actor: `${accounts.accounts.account}@eosio.code`
}, {
  target: `${accounts.harvest.account}@active`,
  actor: `${accounts.harvest.account}@eosio.code`
}, {
  target: `${accounts.proposals.account}@active`,
  actor: `${accounts.proposals.account}@eosio.code`
}, {
  target: `${accounts.bank.account}@active`,
  actor: `${accounts.harvest.account}@active`
}, {
  target: `${accounts.bank.account}@active`,
  actor: `${accounts.proposals.account}@active`
}, {
  target: `${accounts.accounts.account}@active`,
  actor: `${accounts.invites.account}@active`
}, {
  target: `${accounts.invites.account}@owner`,
  actor: `${accounts.invites.account}@eosio.code`
}, {
  target: `${accounts.invites.account}@active`,
  actor: `${accounts.invites.account}@eosio.code`
}, {
  target: `${accounts.referendums.account}@active`,
  actor: `${accounts.referendums.account}@eosio.code`
}, {
  target: `${accounts.settings.account}@active`,
  actor: `${accounts.referendums.account}@active`
}, {
  target: `${accounts.history.account}@active`,
  actor: `${accounts.harvest.account}@active`
}, {
  target: `${accounts.token.account}@active`,
  actor: `${accounts.token.account}@eosio.code`
}, {
  target: `${accounts.history.account}@active`,
  actor: `${accounts.accounts.account}@active`
}, {
  target: `${accounts.accounts.account}@api`,
  key: apiPublicKey,
  parent: 'active'
}, {
  target: `${accounts.invites.account}@api`,
  key: apiPublicKey,
  parent: 'active'
}, {
  target: `${accounts.accounts.account}@api`,
  action: 'addrep'
}, {
  target: `${accounts.accounts.account}@api`,
  action: 'subrep'
}, {
  target: `${accounts.accounts.account}@api`,
  action: 'addref'
}, {
  target: `${accounts.invites.account}@api`,
  action: 'accept'
}, {
  target: `${accounts.onboarding.account}@active`,
  actor: `${accounts.onboarding.account}@eosio.code`
}, {
  target: `${accounts.onboarding.account}@owner`,
  actor: `${accounts.onboarding.account}@eosio.code`
}, {
  target: `${accounts.accounts.account}@active`,
  actor: `${accounts.onboarding.account}@active`,
}, {
  target: `${accounts.onboarding.account}@application`,
  key: applicationPublicKey,
  parent: 'active'
}, {
  target: `${accounts.onboarding.account}@application`,
  action: 'accept'
}, {
  target: `${accounts.history.account}@active`,
  actor: `${accounts.token.account}@active`
}, {
  target: `${accounts.acctcreator.account}@active`,
  actor: `${accounts.acctcreator.account}@eosio.code`
}, {
  target: `${accounts.acctcreator.account}@free`,
  key: freePublicKey,
  parent: 'active'
}, {
  target: `${accounts.acctcreator.account}@free`,
  action: 'create'
}, {
<<<<<<< HEAD
  target: `${accounts.scheduler.account}@active`,
  actor: `${accounts.scheduler.account}@eosio.code`
=======
  target: `${accounts.organization.account}@active`,
  actor: `${accounts.organization.account}@eosio.code`
}, {
  target: `${accounts.onboarding.account}@application`,
  action: 'acceptnew'
}, {
  target: `${accounts.onboarding.account}@application`,
  action: 'acceptexist'
}, {
  target: `${accounts.harvest.account}@payforcpu`,
  key: payForCPUPublicKey,
  parent: 'active'
}, {
  target: `${accounts.harvest.account}@payforcpu`,
  action: 'payforcpu'
>>>>>>> 10e2ce46
}]

const keyProviders = {
  [networks.local]: [process.env.LOCAL_PRIVATE_KEY, process.env.LOCAL_PRIVATE_KEY, process.env.APPLICATION_KEY],
  [networks.telosMainnet]: [process.env.TELOS_MAINNET_OWNER_KEY, process.env.TELOS_MAINNET_ACTIVE_KEY, process.env.APPLICATION_KEY],
  [networks.telosTestnet]: [process.env.TELOS_TESTNET_OWNER_KEY, process.env.TELOS_TESTNET_ACTIVE_KEY, process.env.APPLICATION_KEY]
}

const keyProvider = keyProviders[chainId]


if (keyProvider.length == 0 || keyProvider[0] == null) {
  console.log("ERROR: Invalid Key Provider: "+JSON.stringify(keyProvider, null, 2))
}

const config = {
  keyProvider,
  httpEndpoint,
  chainId
}

const eos = Eos(config)

const getEOSWithEndpoint = (ep) => {
  const config = {
    keyProvider,
    httpEndpoint: ep,
    chainId
  }
  return Eos(config)
}

const encodeName = Eos.modules.format.encodeName
const decodeName = Eos.modules.format.decodeName
const getTableRows = eos.getTableRows

const getBalance = async (user) => {
  const balance = await eos.getCurrencyBalance(names.token, user, 'SEEDS')
  return Number.parseInt(balance[0])
}

const getBalanceFloat = async (user) => {
  const balance = await eos.getCurrencyBalance(names.token, user, 'SEEDS')
  return parseFloat(balance[0])
}

const initContracts = (accounts) =>
  Promise.all(
    Object.values(accounts).map(
      account => eos.contract(account)
    )
  ).then(
    contracts => Object.assign({}, ...Object.keys(accounts).map(
      (account, index) => ({
        [account]: contracts[index]
      })
    ))
  )
  
const sha256 = Eos.modules.ecc.sha256

const isLocal = () => { return chainId == networks.local }

const ramdom64ByteHexString = async () => {
  let privateKey = await ecc.randomKey()
  const encoded = Buffer.from(privateKey).toString('hex').substring(0, 64); 
  return encoded
}

const createKeypair = async () => {
  let private = await ecc.randomKey()
  let public = await ecc.privateToPublic(private)
  return{ private, public }
}

module.exports = {
  eos, getEOSWithEndpoint, encodeName, decodeName, getBalance, getBalanceFloat, getTableRows, initContracts,
<<<<<<< HEAD
  accounts, names, ownerPublicKey, activePublicKey, apiPublicKey, permissions, sha256, isLocal, ramdom64ByteHexString, createKeypair
}
=======
  accounts, names, ownerPublicKey, activePublicKey, apiPublicKey, permissions, sha256, isLocal, ramdom64ByteHexString, createKeypair,
  testnetUserPubkey
}
>>>>>>> 10e2ce46
<|MERGE_RESOLUTION|>--- conflicted
+++ resolved
@@ -81,15 +81,11 @@
 
 const freePublicKey = 'EOS8UAPG5qSWetotJjZizQKbXm8dkRF2BGFyZdub8GbeRbeXeDrt9'
 
-<<<<<<< HEAD
 // NO OLVIDES QUE ESTO ES PROVICIONAL
 const schedulePublicKey = 'EOS5f45t7iFEvcm12hf8h5thF7qTrGdyxJ3mTmGuDStS7W5kt8keL'
 const periodPublicKey = 'EOS8AHTuDN2TH9WdVmSrDcsKA5BtvVC8uPFuNaHsrBYyiBXEtDKkE'
 
-const account = (accountName, quantity = '0.0000 SEEDS') => ({
-=======
 const account = (accountName, quantity = '0.0000 SEEDS', pubkey = activePublicKey) => ({
->>>>>>> 10e2ce46
   type: 'account',
   account: accountName,
   creator: owner,
@@ -149,13 +145,9 @@
       onboarding: contract('join.seeds', 'onboarding'),
       acctcreator: contract('free.seeds', 'acctcreator'),
       exchange: contract('tlosto.seeds', 'exchange'),
-<<<<<<< HEAD
       forum: contract('forum.seeds', 'forum'),
-      scheduler: contract('schdlr.seeds', 'scheduler')
-
-=======
+      scheduler: contract('schdlr.seeds', 'scheduler'),
       organization: contract('orgs.seeds', 'organization')
->>>>>>> 10e2ce46
     }
   } else if (network == networks.telosMainnet) {
     return {
@@ -179,13 +171,9 @@
       onboarding: contract('join.seeds', 'onboarding'),
       acctcreator: contract('free.seeds', 'acctcreator'),
       exchange: contract('tlosto.seeds', 'exchange'),
-<<<<<<< HEAD
       forum: contract('forum.seeds', 'forum'),
-      scheduler: contract('schdlr.seeds', 'scheduler')
-
-=======
+      scheduler: contract('schdlr.seeds', 'scheduler'),
       organization: contract('orgs.seeds', 'organization')
->>>>>>> 10e2ce46
     }
   } else if (network == networks.telosTestnet) {
     return {
@@ -218,12 +206,9 @@
       onboarding: contract('join.seeds', 'onboarding'),
       acctcreator: contract('free.seeds', 'acctcreator'),
       exchange: contract('tlosto.seeds', 'exchange'),
-<<<<<<< HEAD
       forum: contract('forum.seeds', 'forum'),
-      scheduler: contract('schdlr.seeds', 'scheduler')
-=======
+      scheduler: contract('schdlr.seeds', 'scheduler'),
       organization: contract('orgs.seeds', 'organization')
->>>>>>> 10e2ce46
     }
   } else if (network == networks.kylin) {
     throw new Error('Kylin deployment currently disabled')
@@ -336,10 +321,9 @@
   target: `${accounts.acctcreator.account}@free`,
   action: 'create'
 }, {
-<<<<<<< HEAD
   target: `${accounts.scheduler.account}@active`,
   actor: `${accounts.scheduler.account}@eosio.code`
-=======
+}, {
   target: `${accounts.organization.account}@active`,
   actor: `${accounts.organization.account}@eosio.code`
 }, {
@@ -355,7 +339,6 @@
 }, {
   target: `${accounts.harvest.account}@payforcpu`,
   action: 'payforcpu'
->>>>>>> 10e2ce46
 }]
 
 const keyProviders = {
@@ -433,11 +416,6 @@
 
 module.exports = {
   eos, getEOSWithEndpoint, encodeName, decodeName, getBalance, getBalanceFloat, getTableRows, initContracts,
-<<<<<<< HEAD
-  accounts, names, ownerPublicKey, activePublicKey, apiPublicKey, permissions, sha256, isLocal, ramdom64ByteHexString, createKeypair
-}
-=======
   accounts, names, ownerPublicKey, activePublicKey, apiPublicKey, permissions, sha256, isLocal, ramdom64ByteHexString, createKeypair,
   testnetUserPubkey
 }
->>>>>>> 10e2ce46
