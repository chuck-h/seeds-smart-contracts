--- conflicted
+++ resolved
@@ -2,6 +2,7 @@
 
 const Eos = require('eosjs')
 const R = require('ramda')
+const ecc = require('eosjs-ecc')
 
 const networks = {
   mainnet: 'aca376f206b8fc25a6ed44dbdc66547c36c6c33e3a119ffbeaef943642f0e906',
@@ -16,14 +17,14 @@
   local: 'http://0.0.0.0:8888',
   kylin: 'http://kylin.fn.eosbixin.com',
   telosTestnet: 'https://testnet.eos.miami',
-  telosMainnet: 'https://telos.eos.barcelona'
+  telosMainnet: 'https://node.hypha.earth'
 }
 
 const ownerAccounts = {
   local: 'owner',
   kylin: 'seedsowner11',
   telosTestnet: 's33dst3stn3t',
-  telosMainnet: 'seedsharvest'
+  telosMainnet: 'seed.seeds'
 }
 
 const {
@@ -38,7 +39,7 @@
 
 const publicKeys = {
   [networks.local]: ['EOS6MRyAjQq8ud7hVNYcfnVPJqcVpscN5So8BhtHuGYqET5GDW5CV', 'EOS6MRyAjQq8ud7hVNYcfnVPJqcVpscN5So8BhtHuGYqET5GDW5CV'],
-  [networks.telosMainnet]: ['EOS6F3waTpq11VRFBTWUp6tif3u5GY6QGwBxhmq9CsdLi2NU1Rmdv', 'EOS6HL4bXo3aC1YF5xtkst2boyeCjkd9N5aKMcaF9khdq9HrxPJzu'],
+  [networks.telosMainnet]: ['EOS6H8Xd2iKMa3KEF4JAQLbHAxkQcyrYgWXjrRJMsY5yEr2Ws7DCj', 'EOS6H8Xd2iKMa3KEF4JAQLbHAxkQcyrYgWXjrRJMsY5yEr2Ws7DCj'],
   [networks.telosTestnet]: ['EOS8MHrY9xo9HZP4LvZcWEpzMVv1cqSLxiN2QMVNy8naSi1xWZH29', 'EOS8C9tXuPMkmB6EA7vDgGtzA99k1BN6UxjkGisC1QKpQ6YV7MFqm']
 }
 const [ ownerPublicKey, activePublicKey ] = publicKeys[chainId]
@@ -51,11 +52,13 @@
 const apiPublicKey = apiKeys[chainId]
 
 const applicationKeys = {
-  [networks.local]: 'EOS5YrX3Frxtqz76VFMB3WJhfHw9dmarfHuwSp6ugDtbHXrexyy7U',
-  [networks.telosMainnet]: 'EOS5YrX3Frxtqz76VFMB3WJhfHw9dmarfHuwSp6ugDtbHXrexyy7U',
-  [networks.telosTestnet]: 'EOS5YrX3Frxtqz76VFMB3WJhfHw9dmarfHuwSp6ugDtbHXrexyy7U'
+  [networks.local]: 'EOS7HXZn1yhQJAiHbUXeEnPTVHoZLgAScNNELAyvWxoqQJzcLbbjq',
+  [networks.telosMainnet]: 'EOS7HXZn1yhQJAiHbUXeEnPTVHoZLgAScNNELAyvWxoqQJzcLbbjq',
+  [networks.telosTestnet]: 'EOS7HXZn1yhQJAiHbUXeEnPTVHoZLgAScNNELAyvWxoqQJzcLbbjq'
 }
 const applicationPublicKey = applicationKeys[chainId]
+
+const freePublicKey = 'EOS8UAPG5qSWetotJjZizQKbXm8dkRF2BGFyZdub8GbeRbeXeDrt9'
 
 const account = (accountName, quantity = '0.0000 SEEDS') => ({
   type: 'account',
@@ -92,73 +95,89 @@
   if (network == networks.local) {
     return {
       owner: account(owner),
-      history: contract('seedshistorx', 'history'),
-      firstuser: account('seedsuseraaa', '34000000.0000 SEEDS'),
-      seconduser: account('seedsuserbbb', '33000000.0000 SEEDS'),
-      thirduser: account('seedsuserccc', '33000000.0000 SEEDS'),
-      firstbank: account('giftingseeds', '272222222.2200 SEEDS'),
-      secondbank: account('mlstoneseeds', '38888888.8900 SEEDS'),
-      thirdbank: account('hyphasseedsx', '155555555.5500 SEEDS'),
-      fourthbank: account('partnerseeds', '93333333.3300 SEEDS'),
-      fifthbank: account('refrralseeds', '62222222.2200 SEEDS'),
-      sixthbank: account('theseedsbank', '155555555.5500 SEEDS'),
-      bank: account('seedsbanksys'),
+      firstuser: account('seedsuseraaa', '10000000.0000 SEEDS'),
+      seconduser: account('seedsuserbbb', '10000000.0000 SEEDS'),
+      thirduser: account('seedsuserccc', '5000000.0000 SEEDS'),
+      // on main net first bank has 525000000 seeds but we use 25M above for our test accounts
+      firstbank: account('gift.seeds',  '500000000.0000 SEEDS'),
+      secondbank: account('milest.seeds', '75000000.0000 SEEDS'),
+      thirdbank: account('hypha.seeds',  '300000000.0000 SEEDS'),
+      fourthbank: account('allies.seeds','180000000.0000 SEEDS'),
+      fifthbank: account('refer.seeds',  '120000000.0000 SEEDS'),
+      sixthbank: account('bank.seeds',   '300000000.0000 SEEDS'),
+      bank: account('system.seeds'),
+      history: contract('histry.seeds', 'history'),
       accounts: contract('accts.seeds', 'accounts'),
-      harvest: contract('seedshrvestx', 'harvest'),
+      harvest: contract('harvst.seeds', 'harvest'),
       settings: contract('settgs.seeds', 'settings'),
-      proposals: contract('seedsprpslsx', 'proposals'),
-      invites: contract('seedsinvitex', 'invites'),
-      referendums: contract('seedsrfrndmx', 'referendums'),
-      token: token('seedstokennx', owner, '877777777.7600 SEEDS'),
-      policy: contract('seedspolicyx', 'policy'),
-      onboarding: contract('seedsjoinusx', 'onboarding'),
+      proposals: contract('funds.seeds', 'proposals'),
+      invites: contract('invite.seeds', 'invites'),
+      referendums: contract('rules.seeds', 'referendums'),
+      token: token('token.seeds', owner, '1500000000.0000 SEEDS'),
+      policy: contract('policy.seeds', 'policy'),
+      onboarding: contract('join.seeds', 'onboarding'),
+      acctcreator: contract('free.seeds', 'acctcreator'),
+      exchange: contract('tlosto.seeds', 'exchange'),
       forum: contract('seedsforumtx', 'forum'),
       scheduler: contract('seedschdulrx', 'scheduler')
+
     }
   } else if (network == networks.telosMainnet) {
     return {
       owner: account(owner),
-      history: contract('seedshistorx', 'history'),
-      firstbank: account('giftingseeds', '272222222.2200 SEEDS'),
-      secondbank: account('mlstoneseeds', '38888888.8900 SEEDS'),
-      thirdbank: account('hyphasseedsx', '155555555.5500 SEEDS'),
-      fourthbank: account('partnerseeds', '93333333.3300 SEEDS'),
-      fifthbank: account('refrralseeds', '62222222.2200 SEEDS'),
-      sixthbank: account('theseedsbank', '155555555.5500 SEEDS'),
-      bank: account('seedsbanksys'),
-      accounts: contract('seedsaccntsx', 'accounts'),
-      harvest: contract('seedshrvestx', 'harvest'),
-      settings: contract('seedsettingx', 'settings'),
-      proposals: contract('seedsprpslsx', 'proposals'),
-      invites: contract('seedsinvitex', 'invites'),
-      referendums: contract('seedsrfrndmx', 'referendums'),
-      token: token('seedstokennx', owner, '777777777.7600 SEEDS'),
-      policy: contract('seedspolicyx', 'policy'),
-      onboarding: contract('seedsjoinusx', 'onboarding')
+      firstbank: account('gift.seeds',  '525000000.0000 SEEDS'),
+      secondbank: account('milest.seeds', '75000000.0000 SEEDS'),
+      thirdbank: account('hypha.seeds',  '300000000.0000 SEEDS'),
+      fourthbank: account('allies.seeds','180000000.0000 SEEDS'),
+      fifthbank: account('refer.seeds',  '120000000.0000 SEEDS'),
+      sixthbank: account('bank.seeds',   '300000000.0000 SEEDS'),
+      bank: account('system.seeds'),
+      history: contract('histry.seeds', 'history'),
+      accounts: contract('accts.seeds', 'accounts'),
+      harvest: contract('harvst.seeds', 'harvest'),
+      settings: contract('settgs.seeds', 'settings'),
+      proposals: contract('funds.seeds', 'proposals'),
+      invites: contract('invite.seeds', 'invites'),
+      referendums: contract('rules.seeds', 'referendums'),
+      token: token('token.seeds', owner, '1500000000.0000 SEEDS'),
+      policy: contract('policy.seeds', 'policy'),
+      onboarding: contract('join.seeds', 'onboarding'),
+      acctcreator: contract('free.seeds', 'acctcreator'),
+      exchange: contract('tlosto.seeds', 'exchange'),
+      forum: contract('seedsforumtx', 'forum'),
+      scheduler: contract('seedschdulrx', 'scheduler')
+
     }
   } else if (network == networks.telosTestnet) {
     return {
+      firstuser: account('seedsuseraaa', '10000000.0000 SEEDS'),
+      seconduser: account('seedsuserbbb', '10000000.0000 SEEDS'),
+      thirduser: account('seedsuserccc', '5000000.0000 SEEDS'),
+
       owner: account(owner),
-      history: contract('seedshistorx', 'history'),
-      firstuser: account('seedsuseraaa', '34000000.0000 SEEDS'),
-      seconduser: account('seedsuserbbb', '33000000.0000 SEEDS'),
-      thirduser: account('seedsuserccc', '33000000.0000 SEEDS'),
-      firstbank: account('giftingseeds', '272222222.2200 SEEDS'),
-      secondbank: account('mlstoneseeds', '38888888.8900 SEEDS'),
-      thirdbank: account('hyphasseedsx', '155555555.5500 SEEDS'),
-      fourthbank: account('partnerseeds', '93333333.3300 SEEDS'),
-      fifthbank: account('refrralseeds', '62222222.2200 SEEDS'),
-      sixthbank: account('theseedsbank', '155555555.5500 SEEDS'),
-      bank: account('seedsbanksys'),
-      accounts: contract('seedsaccntsx', 'accounts'),
-      harvest: contract('seedshrvestx', 'harvest'),
-      settings: contract('seedsettingx', 'settings'),
-      proposals: contract('seedsprpslsx', 'proposals'),
-      invites: contract('seedsinvitex', 'invites'),
-      referendums: contract('seedsrfrndmx', 'referendums'),
-      token: token('seedstokennx', owner, '877777777.7600 SEEDS'),
-      policy: contract('seedspolicyx', 'policy'),
-      onboarding: contract('seedsjoinusx', 'onboarding')
+      // on main net first bank has 525000000 seeds but we use 25M above for our test accounts
+      firstbank: account(   'giftsxxseeds',  '500000000.0000 SEEDS'),
+      secondbank: account(  'milestxseeds', '75000000.0000 SEEDS'),
+      thirdbank: account(   'hyphaxxseeds',  '300000000.0000 SEEDS'),
+      fourthbank: account(  'alliesxseeds','180000000.0000 SEEDS'),
+      fifthbank: account(   'referxxseeds',  '120000000.0000 SEEDS'),
+      sixthbank: account(   'bankxxxseeds',   '300000000.0000 SEEDS'),
+      bank: account(        'systemxseeds'),
+      history: contract(    'histryxseeds', 'history'),
+      accounts: contract(   'acctsxxseeds', 'accounts'),
+      harvest: contract(    'harvstxseeds', 'harvest'),
+      settings: contract(   'settgsxseeds', 'settings'),
+      proposals: contract(  'fundsxxseeds', 'proposals'),
+      invites: contract(    'invitexseeds', 'invites'),
+      referendums: contract('rulesxxseeds', 'referendums'),
+      token: token(         'tokenxxseeds', owner, '1500000000.0000 SEEDS'),
+      policy: contract(     'policyxseeds', 'policy'),
+      onboarding: contract( 'joinxxxseeds', 'onboarding'),
+      acctcreator: contract('freexxxseeds', 'acctcreator'),
+      exchange: contract('tlostoxseeds', 'exchange'),
+      forum: contract('seedsforumtx', 'forum'),
+      scheduler: contract('seedschdulrx', 'scheduler')
+
     }
   } else if (network == networks.kylin) {
     throw new Error('Kylin deployment currently disabled')
@@ -171,8 +190,6 @@
 const names = R.mapObjIndexed((item) => item.account, accounts)
 
 const permissions = [{
-<<<<<<< HEAD
-=======
   target: `${accounts.secondbank.account}@active`,
   actor: `${accounts.proposals.account}@active`
 }, {
@@ -182,10 +199,12 @@
   target: `${accounts.accounts.account}@active`,
   actor: `${accounts.accounts.account}@eosio.code`
 }, {
->>>>>>> 2eb3697c
   target: `${accounts.accounts.account}@owner`,
   actor: `${accounts.accounts.account}@eosio.code`
 }, {
+  target: `${accounts.accounts.account}@active`,
+  actor: `${accounts.accounts.account}@eosio.code`
+}, {
   target: `${accounts.harvest.account}@active`,
   actor: `${accounts.harvest.account}@eosio.code`
 }, {
@@ -218,6 +237,9 @@
 }, {
   target: `${accounts.token.account}@active`,
   actor: `${accounts.token.account}@eosio.code`
+}, {
+  target: `${accounts.history.account}@active`,
+  actor: `${accounts.accounts.account}@active`
 }, {
   target: `${accounts.accounts.account}@api`,
   key: apiPublicKey,
@@ -258,14 +280,24 @@
   target: `${accounts.history.account}@active`,
   actor: `${accounts.token.account}@active`
 }, {
+  target: `${accounts.acctcreator.account}@active`,
+  actor: `${accounts.acctcreator.account}@eosio.code`
+}, {
+  target: `${accounts.acctcreator.account}@free`,
+  key: freePublicKey,
+  parent: 'active'
+}, {
+  target: `${accounts.acctcreator.account}@free`,
+  action: 'create'
+}, {
   target: `${accounts.scheduler.account}@active`,
   actor: `${accounts.scheduler.account}@eosio.code`
 }]
 
 const keyProviders = {
-  [networks.local]: [process.env.LOCAL_PRIVATE_KEY, process.env.LOCAL_PRIVATE_KEY],
-  [networks.telosMainnet]: [process.env.TELOS_MAINNET_OWNER_KEY, process.env.TELOS_MAINNET_ACTIVE_KEY],
-  [networks.telosTestnet]: [process.env.TELOS_TESTNET_OWNER_KEY, process.env.TELOS_TESTNET_ACTIVE_KEY]
+  [networks.local]: [process.env.LOCAL_PRIVATE_KEY, process.env.LOCAL_PRIVATE_KEY, process.env.APPLICATION_KEY],
+  [networks.telosMainnet]: [process.env.TELOS_MAINNET_OWNER_KEY, process.env.TELOS_MAINNET_ACTIVE_KEY, process.env.APPLICATION_KEY],
+  [networks.telosTestnet]: [process.env.TELOS_TESTNET_OWNER_KEY, process.env.TELOS_TESTNET_ACTIVE_KEY, process.env.APPLICATION_KEY]
 }
 
 const keyProvider = keyProviders[chainId]
@@ -318,7 +350,19 @@
 
 const isLocal = () => { return chainId == networks.local }
 
+const ramdom64ByteHexString = async () => {
+  let privateKey = await ecc.randomKey()
+  const encoded = Buffer.from(privateKey).toString('hex').substring(0, 64); 
+  return encoded
+}
+
+const createKeypair = async () => {
+  let private = await ecc.randomKey()
+  let public = await ecc.privateToPublic(private)
+  return{ private, public }
+}
+
 module.exports = {
   eos, getEOSWithEndpoint, encodeName, decodeName, getBalance, getBalanceFloat, getTableRows, initContracts,
-  accounts, names, ownerPublicKey, activePublicKey, apiPublicKey, permissions, sha256, isLocal
-}+  accounts, names, ownerPublicKey, activePublicKey, apiPublicKey, permissions, sha256, isLocal, ramdom64ByteHexString, createKeypair
+}
