--- conflicted
+++ resolved
@@ -125,11 +125,7 @@
         ]
       })
     } catch (error) {
-<<<<<<< HEAD
-      console.error("unknown delegatebw action")
-=======
       console.error("unknown delegatebw action "+err)
->>>>>>> 3217a0ab
     }
 
     console.log(`${account} created`)
