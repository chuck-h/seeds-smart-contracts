--- conflicted
+++ resolved
@@ -11,7 +11,6 @@
     return cmd
 }
 
-<<<<<<< HEAD
 const compile = ({ contract, source }) => {
     return new Promise((resolve, reject) => {
 
@@ -41,10 +40,6 @@
         // run compile        
         exec(command({ contract, source, dir }), (error, stdout, stderr) => {
           if (error) return reject(error)
-=======
-const compile = (contract) => {
-  const source = `./src/seeds.${contract}.cpp`
->>>>>>> 19bccca7
 
   return new Promise((resolve, reject) => {
       exec(command({ contract, source }), (error, stdout, stderr) => {
