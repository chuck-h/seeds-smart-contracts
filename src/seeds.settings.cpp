#include <seeds.settings.hpp>

void settings::reset() {
  require_auth(_self);

  // config
  confwithdesc(name("propminstake"), uint64_t(555) * uint64_t(10000), "[Legacy] ]Minimum proposals stake threshold (in Seeds)", high_impact); 
  confwithdesc(name("propmaxstake"), uint64_t(75000) * uint64_t(10000), "[Legacy] Max proposals stake 11,111 threshold (in Seeds)", high_impact);
  confwithdesc(name("propstakeper"), 3, "[Legacy] Proposal funding fee in % - 3%", high_impact);

  confwithdesc(name("prop.cmp.cap"), uint64_t(75000) * uint64_t(10000), "Campains proposals cap stake", high_impact);
  confwithdesc(name("prop.al.cap"), uint64_t(15000) * uint64_t(10000), "Alliance proposals cap stake", high_impact);

  confwithdesc(name("prop.cmp.min"), uint64_t(555) * uint64_t(10000), "Campains proposals minimum stake", high_impact);
  confwithdesc(name("prop.al.min"), uint64_t(555) * uint64_t(10000), "Alliance proposals minimum stake", high_impact);

  confwithdesc(name("prop.cmp.pct"), uint64_t(2.5 * 10000), "Campains proposals funding fee in % - 2.5% [x 10,000 for 4 digits of precision]", high_impact);
  confwithdesc(name("prop.al.pct"), uint64_t(1 * 10000), "Alliance proposals funding fee in % - 1% [x 10,000 for 4 digits of precision]", high_impact);

  confwithdesc(name("proppass.rep"), 10, "Reputation points for passed proposal", high_impact); // rep points for passed proposal

  confwithdesc(name("prop.cyc.qb"), 2, "Prop cycles to take into account for calculating quorum basis", high_impact);

  confwithdesc(name("prop.evl.psh"), 100, "Rep points the proposer will lose if the proposal fails in evaluate state", high_impact);
  
  confwithdesc(name("unity.high"), 90, "High unity threshold (in percentage)", high_impact);
  confwithdesc(name("unity.medium"), 85, "Medium unity threshold (in percentage)", high_impact);
  confwithdesc(name("unity.low"), 80, "Low unity threshold (in percentage)", high_impact);

  confwithdesc(name("quorum.high"), 20, "High threshold for quorum (in percentage of total citizens)", high_impact);
  confwithdesc(name("quorum.med"), 10, "Medium threshold for quorum (in percentage total citizens)", high_impact);
  confwithdesc(name("quorum.low"), 5, "Low threshold for quorum (in percentage total citizens)", high_impact);

  confwithdesc(name("refsnewprice"), 1111 * 10000, "Minimum price to create a referendum - 1111.0000 SEEDS", high_impact);
  confwithdesc(name("refsmajority"), 80, "Majority referendums threshold", high_impact);
  confwithdesc(name("refsquorum"), 80, "Quorum referendums threshold", high_impact);
  confwithdesc(name("propmajority"), 90, "Majority proposals threshold", high_impact);
  confwithdesc(name("propquorum"), 5, "Quorum proposals threshold", high_impact); // Deprecated

  confwithdesc(name("quorum.base"), 100, "Quorum base percentage = 90% / number of proposals.", high_impact);
  confwithdesc(name("quor.min.pct"), 7, "Quorum percentage lower cap - quorum required between 5% and 20%", high_impact);
  confwithdesc(name("quor.max.pct"), 40, "Quorum percentage upper cap- quorum required between 5% and 20%", high_impact);

  confwithdesc(name("propvoice"), 77, "Voice base per period", high_impact); // voice base per period
  confwithdesc(name("hrvstreward"), 100000, "Harvest reward", high_impact);
  confwithdesc(name("mooncyclesec"), utils::moon_cycle, "Number of seconds a moon cycle has", high_impact);
  confwithdesc(name("batchsize"), 200, "Number of elements per batch", high_impact);
  confwithdesc(name("region.fee"), uint64_t(1000) * uint64_t(10000), "Minimum amount to create a region (in Seeds)", high_impact);
  confwithdesc(name("vdecayprntge"), 15, "The percentage of voice decay (in percentage)", high_impact);
  confwithdesc(name("decaytime"), utils::proposal_cycle / 2, "Minimum amount of seconds before start voice decay", high_impact);
  confwithdesc(name("propdecaysec"), utils::seconds_per_day, "Minimum amount of seconds before execute a new voice decay", high_impact);
  confwithdesc(name("inact.cyc"), 3, "Number of cycles until a voter is considered inactive and no longer counts towards quorum", high_impact);
  confwithdesc(name("propcyclesec"), utils::proposal_cycle, "Proposal cycle lengs in seconds", high_impact);

  confwithdesc(name("dlegate.dpth"), 100, "Maximum depth for delegating the voice", high_impact);

  confwithdesc(name("txlimit.mul"), 10, "Multiplier to calculate maximum number of transactions per user", high_impact);

  confwithdesc(name("i.trx.max"), uint64_t(1777) * uint64_t(10000), "Individuals: Maximum points for a transaction", high_impact);
  
  confwithdesc(name("org.trx.max"), uint64_t(1777) * uint64_t(10000), "Organization: Maximum points for a transaction", high_impact);

  confwithdesc(name("txlimit.min"), 7, "Minimum number of transactions per user", high_impact);

  confwithdesc(name("htry.trx.max"), 2, "Maximum number of transactions to take into account for transaction score between to users per day", high_impact);
  confwithdesc(name("qev.trx.cap"), uint64_t(1777) * uint64_t(10000), "Maximum number of seeds to take into account as qualifying volume", high_impact);

  // Harvest distribution
  confwithdesc(name("hrvst.users"), 300000, "Percentage of the harvest that Residents/Citizens will receive (4 decimals of precision)", high_impact);
<<<<<<< HEAD
  confwithdesc(name("hrvst.rdcs"), 300000, "Percentage of the harvest that Regions will receive (4 decimals of precision)", high_impact);
=======
  confwithdesc(name("hrvst.rgns"), 300000, "Percentage of the harvest that Regions will receive (4 decimals of precision)", high_impact);
>>>>>>> 1055116a
  confwithdesc(name("hrvst.orgs"), 200000, "Percentage of the harvest that Organizations will receive (4 decimals of precision)", high_impact);
  confwithdesc(name("hrvst.global"), 200000, "Percentage of the harvest that Global G-DHO will receive (4 decimals of precision)", high_impact);
  

  // =====================================
  // organizations 
  // =====================================

  confwithdesc(name("orgminplnt.5"), 2000 * 10000, "Minimum planted Seeds to become a Thrivable organization (in Seeds)", medium_impact);
  confwithdesc(name("orgminplnt.4"), 1000 * 10000, "Minimum planted Seeds to become a Regenerative organization (in Seeds)", medium_impact);
  confwithdesc(name("orgminplnt.3"), 800 * 10000, "Minimum planted Seeds to become a Sustainable organization (in Seeds)", medium_impact);
  confwithdesc(name("orgminplnt.2"), 400 * 10000, "Minimum planted Seeds to become a Reputable organization (in Seeds)", medium_impact);
  confwithdesc(name("orgminplnt.1"), 200 * 10000, "Minimum planted Seeds to create a Regular organization (in Seeds)", medium_impact);
  
  confwithdesc(name("orgminrank.5"), 90, "Minimum reputation score to become a Thrivable organization", medium_impact);
  confwithdesc(name("orgminrank.4"), 75, "Minimum reputation score to become a Regenerative organization", medium_impact);
  confwithdesc(name("orgminrank.3"), 50, "Minimum reputation score to become a Sustainable organization", medium_impact);
  confwithdesc(name("orgminrank.2"), 20, "Minimum reputation score to become a Reputable organization", medium_impact);

  // user rating threshold when an org can become a (reputable/sustainable/regenerative/thrivable) org
  confwithdesc(name("org.rated.5"), 1000, "Thrivable organization rating threshold", low_impact);
  confwithdesc(name("org.rated.4"), 200, "Regenerative organization rating threshold", low_impact);
  confwithdesc(name("org.rated.3"), 100, "Sustainable organization rating threshold", low_impact);
  confwithdesc(name("org.rated.2"), 50, "Reputable organization rating threshold", low_impact);

  confwithdesc(name("org.visref.5"), 100, "Minimum of visitors invited to become a Thrivable organization", medium_impact);
  confwithdesc(name("org.visref.4"), 50, "Minimum of visitors invited to become a Regenerative organization", medium_impact);
  confwithdesc(name("org.visref.3"), 10, "Minimum of visitors invited to become a Sustainable organization", medium_impact);
  confwithdesc(name("org.visref.2"), 1, "Minimum of visitors invited to become a Reputable organization", medium_impact);

  confwithdesc(name("org.resref.5"), 50, "Minimum of residents invited to become a Thrivable organization", medium_impact);
  confwithdesc(name("org.resref.4"), 25, "Minimum of residents invited to become a Regenerative organization", medium_impact);
  confwithdesc(name("org.resref.3"), 5, "Minimum of residents invited to become a Sustainable organization", medium_impact);
  confwithdesc(name("org.resref.2"), 0, "Minimum of residents invited to become a Reputable organization", medium_impact);

  conffloatdsc(name("org5trx.mul"), 2.0, "Multiplier received when exchanging with a Thrivable organization", medium_impact);
  conffloatdsc(name("org4trx.mul"), 1.7, "Multiplier received when exchanging with a Regeneraitve organization", medium_impact);
  conffloatdsc(name("org3trx.mul"), 1.3, "Multiplier received when exchanging with a Sustainable organization", medium_impact);
  conffloatdsc(name("org2trx.mul"), 1.0, "Multiplier received when exchanging with a Reputable organization", medium_impact);
  conffloatdsc(name("org1trx.mul"), 1.0, "Multiplier received when exchanging with a Regular organization", medium_impact);
  
  confwithdesc(name("org.minsub"), 7, "Minimum amount of rating points a user can take from an org", high_impact);
  confwithdesc(name("org.maxadd"), 7, "Maximum amount of rating points a user can give to an org", high_impact);
  confwithdesc(name("orgratethrsh"), 100, "Minimum rating points an organization needs to earn to start being ranked", medium_impact);

  // Scheduler cycle
  confwithdesc(name("secndstoexec"), 60, "Seconds to execute", high_impact);

  // =====================================
  // citizenship path 
  // =====================================

  // Visitor
  confwithdesc(name("vis.plant"), 5 * 10000, "Minimum planted amount to become a Visitor (in Seeds)", high_impact);   // min planted 5 Seeds

  // Resident
  confwithdesc(name("res.plant"), 50 * 10000, "Minimum planted amount to become a Resident (in Seeds)", high_impact);   // min planted 50 Seeds
  confwithdesc(name("res.tx"), 1, "Minimum number of transactions to become a Resident", high_impact);              // min 10 transactions
  confwithdesc(name("res.referred"), 1, "Minimum number of referrals made to become a Resident", high_impact);         // min referred 1 other user
  confwithdesc(name("res.rep.pt"), 50, "Minimum reputation points to become a Resident", high_impact);          // min rep points

  // Citizen
  confwithdesc(name("cit.plant"), 200 * 10000, "Minimum planted amount to become a Citizen (in Seeds)", high_impact);  // min planted 200 Seeds
  confwithdesc(name("cit.tx"), 5, "Minimum transactions to become a Citizen", high_impact);              // min 10 transactions
  confwithdesc(name("cit.referred"), 3, "Minimum number of referrals made to become a Citizen", high_impact);         // min referred 3 other users
  confwithdesc(name("cit.ref.res"), 1, "Minimum residents or citizens referred to become a Citizen", high_impact);          // min referred 1 resident or citizen
  confwithdesc(name("cit.rep.sc"), 50, "Minimum reputation score to become a Citizen (not points)", high_impact);          // min reputation score (not points)
  confwithdesc(name("cit.age"), 59 * 24 * 60 * 60, "Minimum account age to become a Citizen (in seconds)", high_impact);  // min account age 2 cycles 


  // =====================================
  // referral rewards 
  // =====================================

  // reputation points for referrer when user becomes resident
  confwithdesc(name("refrep1.ind"), 1, "Reputation points for referrer when user becomes resident", high_impact);

  // reputation points for referrer when user becomes citizen
  confwithdesc(name("refrep2.ind"), 1, "Reputation points for referrer when user becomes citizen", high_impact);

  // reputation points for voting all active proposals
  confwithdesc(name("voterep1.ind"), 5, "Reputation points for voting all active proposals", high_impact);

  // reputation points for entering in the participants table
  confwithdesc(name("voterep2.ind"), 1, "Reputation points for entering in the participants table", high_impact);

  // percentage of reputation points earned when trust is delegated
  confwithdesc(name("votedel.mul"), 80, "Percentage of reputation points earned when trust is delegated", high_impact);

  // reward for individual referrer when user becomes resident  
  confwithdesc(name("refrwd1.ind"), 750 * 10000, "Reward for individual referrer when user becomes resident", high_impact);

  // reward for individual referrer when user becomes citizen  
  confwithdesc(name("refrwd2.ind"), 1250 * 10000, "Reward for individual referrer when user becomes citizen", high_impact);

  // reward for org when user becomes resident
  confwithdesc(name("refrwd1.org"), 640 * 10000, "Reward for org when user becomes resident", high_impact);

  // reward for org when user becomes citizen
  confwithdesc(name("refrwd2.org"), 960 * 10000, "Reward for org when user becomes citizen", high_impact);

  // reward for ambassador of referring org when user becomes resident
  confwithdesc(name("refrwd1.amb"), 150 * 10000, "Reward for ambassador of referring org when user becomes resident", high_impact);

  // reward for abmassador of referring org when user becomes citizen
  confwithdesc(name("refrwd2.amb"), 250 * 10000, "Reward for abmassador of referring org when user becomes citizen", high_impact);

  // Degrading SEEDS rewards for referrals

  // min reward for individual referrer when user becomes resident  
  confwithdesc(name("minrwd1.ind"), 20 * 10000, "Minimum reward for individual referrer when user becomes resident", high_impact);

  // min reward for individual referrer when user becomes citizen  
  confwithdesc(name("minrwd2.ind"), 30 * 10000, "Minimum reward for individual referrer when user becomes citizen", high_impact);

  // min reward for org when user becomes resident
  confwithdesc(name("minrwd1.org"), 16 * 10000, "Minimum reward for org when user becomes resident", high_impact);

  // min reward for org when user becomes citizen
  confwithdesc(name("minrwd2.org"), 24 * 10000, "Minimum reward for org when user becomes citizen", high_impact);

  // min reward for ambassador of referring org when user becomes resident
  confwithdesc(name("minrwd1.amb"), 4 * 10000, "Minimum reward for ambassador of referring org when user becomes resident", high_impact);

  // min reward for abmassador of referring org when user becomes citizen
  confwithdesc(name("minrwd2.amb"), 6 * 10000, "Minimum reward for abmassador of referring org when user becomes citizen", high_impact);

  // reward decay for individual referrer when user becomes resident  
  confwithdesc(name("decrwd1.ind"), 110000 * 10000, "Reward decay for individual referrer when user becomes resident", high_impact);

  // min reward decay for individual referrer when user becomes citizen  
  confwithdesc(name("decrwd2.ind"), 75000 * 10000, "Reward decay for individual referrer when user becomes citizen", high_impact);

  // reward decay for org when user becomes resident
  confwithdesc(name("decrwd1.org"), 88000 * 10000, "Reward decay for org when user becomes resident", high_impact);

  // reward decay for org when user becomes citizen
  confwithdesc(name("decrwd2.org"), 60000 * 10000, "Reward decay for org when user becomes citizen", high_impact);

  // reward decay for ambassador of referring org when user becomes resident
  confwithdesc(name("decrwd1.amb"), 22000 * 10000, "Reward decay for ambassador of referring org when user becomes resident", high_impact);

  // reward decay for abmassador of referring org when user becomes citizen
  confwithdesc(name("decrwd2.amb"), 15000 * 10000, "Reward decay for abmassador of referring org when user becomes citizen", high_impact);


  // =====================================
  // vouching rewards 
  // =====================================

  // Maximum number of points a user can gain from others vouching for them
  confwithdesc(name("maxvouch"), 50, "Maximum number of points a user can gain from others vouching for them", high_impact);

  // vouch base reward resident
  confwithdesc(name("res.vouch"), 10, "Vouch base reward resident", high_impact);
  
  // vouch base reward citizen
  confwithdesc(name("cit.vouch"), 20, "Vouch base reward citizen", high_impact);

  // Reputation point reward for vouchers when user becomes resident
  confwithdesc(name("vouchrep.1"), 1, "Reputation point reward for vouchers when user becomes resident", medium_impact);

  // Reputation point reward for vouchers when user becomes citizen
  confwithdesc(name("vouchrep.2"), 1, "Reputation point reward for vouchers when user becomes citizen", medium_impact);

  // Maximum number of points a user can gain from others vouching for them [NOT YET IMPLEMENTED]
  confwithdesc(name("sendvouchmax"), 250, "Maximum number of non invite vouches a user can make", medium_impact);

  // =====================================
  // Community Building Points 
  // =====================================

  // community buiding points for referrer when user becomes resident
  confwithdesc(name("ref.cbp1.ind"), 2, "Community buiding points for referrer when user becomes resident", medium_impact);

  // community buiding points for referrer when user becomes citizen
  confwithdesc(name("ref.cbp2.ind"), 2, "Community buiding points for referrer when user becomes citizen", medium_impact);

  // community buiding points for referrer when user referred sustainable org
  // Bob invites Alice, Alice creates org, org becomes sustainable
  confwithdesc(name("ref.org3.cbp1"), 4, "Referred sustainable organization", medium_impact);

  // community buiding points for referrer when user referred regenerative org
  // Bob invites Alice, Alice creates org, org becomes regenerative
  confwithdesc(name("ref.org4.cbp1"), 4, "Referred regenerative organization", medium_impact);

  // community buiding points for referrer when user referred thrivable org
  // Bob invites Alice, Alice creates org, org becomes thrivable
  confwithdesc(name("ref.org5.cbp1"), 4, "Referred thrivable organization", medium_impact);

  confwithdesc(name("refcbp1.org"), 2, "Org community building points reward when user becomes resident", high_impact);
  confwithdesc(name("refcbp2.org"), 2, "Org community building points reward when user becomes citizen", high_impact);
  confwithdesc(name("cbp.wane"), 2, "Degrading % over 1 cycle for org cbp points", high_impact);

  // Community Building Point reward for buying from an organisation in your Region. One per lunar cycle.
  confwithdesc(name("buylocal.cbp"), 1, "Community Building Point reward for buying from local organisation in your Region. One per lunar cycle", high_impact);

  // Community Building Point reward for buying from a Regenerative Organisation. One per lunar cycle.
  confwithdesc(name("buyregen.cbp"), 2, "Community Building Point reward for buying from a Regenerative Organisation. One per lunar cycle.", high_impact);

  // Community Building Point reward for buying from a Thriving Organisation. One award per lunar cycle.
  confwithdesc(name("buythriv.cbp"), 4, "Community Building Point reward for buying from a Thriving Organisation. One per lunar cycle.", high_impact);

  // =====================================
  // flag points
  // =====================================
  confwithdesc(name("flag.thresh"), 100, "Max number of flag points before lossing reputation", high_impact);
  confwithdesc(name("flag.base.r"), 10, "Base flag points a resident can give", high_impact);
  confwithdesc(name("flag.base.c"), 20, "Base flag points a citizen can give", high_impact);
  conffloatdsc(name("flag.vouch.p"), 0.5, "Percentage of the reputation the vouchers will lose", high_impact);


  // =====================================
  // forum 
  // =====================================
  confwithdesc(name("forum.maxp"), 100000, "Max points the user will get for voting", low_impact);
  confwithdesc(name("forum.vpb"), 70000, "Vote Base Points multiplier", low_impact);
  confwithdesc(name("forum.cutoff"), 280000, "Minimum value to start the decay", high_impact);
  confwithdesc(name("forum.cutzro"), 5000, "Minimum value to set vote power to zero", high_impact);
  confwithdesc(name("forum.dp"), 9500, "Depreciation multiplier (four decimal precision)", high_impact);
  confwithdesc(name("forum.dps"), 5, "Depreciation frequency (in days)", high_impact);


  // =====================================
  // transaction multipliers
  // =====================================
  conffloatdsc(name("local.mul"), 1.5, "Transaction multiplier for exchanging within the same region", high_impact);
  conffloatdsc(name("regen.mul"), 1.5, "Transaction multiplier for exchanging with a regenerative organization", high_impact);

  conffloatdsc(name("org1.trx.mul"), 1.0, "Transaction multiplier for exchanging with a level 1 organization", medium_impact);
  conffloatdsc(name("org2.trx.mul"), 1.0, "Transaction multiplier for exchanging with a level 2 organization", medium_impact);
  conffloatdsc(name("org3.trx.mul"), 1.3, "Transaction multiplier for exchanging with a level 3 organization", medium_impact);
  conffloatdsc(name("org4.trx.mul"), 1.7, "Transaction multiplier for exchanging with a level 4 organization", medium_impact);
  conffloatdsc(name("org5.trx.mul"), 2.0, "Transaction multiplier for exchanging with a level 5 organization", medium_impact);

  conffloatdsc(name("cyctrx.trail"), 3.0, "Number of cycles to take into account for calculating transaction points for individuals and orgs", high_impact);

  // =====================================
  // region
  // =====================================
<<<<<<< HEAD
  conffloatdsc(name("rdc.vote.del"), 1.0, "Number of moon cycles to wait before user can vote or join another region", high_impact);
  confwithdesc(name("rdc.cit"), 144, "Number of Citizens required in a region to activate it", high_impact);

=======
  conffloatdsc(name("rgn.vote.del"), 1.0, "Number of moon cycles to wait before user can vote or join another region", high_impact);
>>>>>>> 1055116a

  // =====================================
  // gratitude 
  // =====================================
  confwithdesc(name("gratz.gen"), 100 * 10000, "Base quantity of gratitude tokens received per cycle", high_impact);

  // =====================================
  // onboarding/invite
  // =====================================
  confwithdesc(name("inv.max.rwrd"), 1000 * 10000, "Reward the owner of a campaigns receives per invite", high_impact);
  confwithdesc(name("inv.min.plnt"), 5 * 10000, "Minimum amount planted per invite", high_impact);

  // contracts
  setcontract(name("accounts"), "accts.seeds"_n);
  setcontract(name("harvest"), "harvst.seeds"_n);
  setcontract(name("settings"), "settgs.seeds"_n);
  setcontract(name("proposals"), "funds.seeds"_n);
  setcontract(name("onboarding"), "join.seeds"_n); // new invite contract
  setcontract(name("referendums"), "rules.seeds"_n);
  setcontract(name("history"), "histry.seeds"_n);
  setcontract(name("policy"), "policy.seeds"_n);
  setcontract(name("token"), "token.seeds"_n);
  setcontract(name("acctcreator"), "free.seeds"_n);
}

void settings::configure(name param, uint64_t value) {
  require_auth(get_self());

  auto citr = config.find(param.value);

  auto fitr = configfloat.find(param.value);
  check(fitr == configfloat.end(), param.to_string() + ", this parameter is defined as floating point");

  if (citr == config.end()) {
    config.emplace(_self, [&](auto& item) {
      item.param = param;
      item.value = value;
    });
  } else {
    config.modify(citr, _self, [&](auto& item) {
      item.param = param;
      item.value = value;
    });
  }
}

void settings::conffloat(name param, double value) {
  require_auth(get_self());

  auto citr = configfloat.find(param.value);

  auto iitr = config.find(param.value);
  check(iitr == config.end(), "this parameter is defined as an integer");

  if (citr == configfloat.end()) {
    configfloat.emplace(_self, [&](auto& item) {
      item.param = param;
      item.value = value;
    });
  } else {
    configfloat.modify(citr, _self, [&](auto& item) {
      item.param = param;
      item.value = value;
    });
  }
}

void settings::confwithdesc(name param, uint64_t value, string description, name impact) {
  require_auth(get_self());

  auto citr = config.find(param.value);

  auto fitr = configfloat.find(param.value);
  check(fitr == configfloat.end(), param.to_string() + ", this parameter is defined as floating point");

  if (citr == config.end()) {
    config.emplace(_self, [&](auto& item) {
      item.param = param;
      item.value = value;
      item.description = description;
      item.impact = impact;
    });
  } else {
    config.modify(citr, _self, [&](auto& item) {
      item.param = param;
      item.value = value;
      item.description = description;
      item.impact = impact;
    });
  }
}

void settings::conffloatdsc(name param, double value, string description, name impact) {
  require_auth(get_self());

  auto citr = configfloat.find(param.value);

  auto iitr = config.find(param.value);
  check(iitr == config.end(), "this parameter is defined as an integer");

  if (citr == configfloat.end()) {
    configfloat.emplace(_self, [&](auto& item) {
      item.param = param;
      item.value = value;
      item.description = description;
      item.impact = impact;
    });
  } else {
    configfloat.modify(citr, _self, [&](auto& item) {
      item.param = param;
      item.value = value;
      item.description = description;
      item.impact = impact;
    });
  }
}

void settings::setcontract(name contract, name account) {
  require_auth(get_self());

  auto citr = contracts.find(contract.value);

  if (citr == contracts.end()) {
    contracts.emplace(_self, [&](auto& item) {
      item.contract = contract;
      item.account = account;
    });
  } else {
    contracts.modify(citr, _self, [&](auto& item) {
      item.contract = contract;
      item.account = account;
    });
  }
}<|MERGE_RESOLUTION|>--- conflicted
+++ resolved
@@ -67,11 +67,7 @@
 
   // Harvest distribution
   confwithdesc(name("hrvst.users"), 300000, "Percentage of the harvest that Residents/Citizens will receive (4 decimals of precision)", high_impact);
-<<<<<<< HEAD
-  confwithdesc(name("hrvst.rdcs"), 300000, "Percentage of the harvest that Regions will receive (4 decimals of precision)", high_impact);
-=======
   confwithdesc(name("hrvst.rgns"), 300000, "Percentage of the harvest that Regions will receive (4 decimals of precision)", high_impact);
->>>>>>> 1055116a
   confwithdesc(name("hrvst.orgs"), 200000, "Percentage of the harvest that Organizations will receive (4 decimals of precision)", high_impact);
   confwithdesc(name("hrvst.global"), 200000, "Percentage of the harvest that Global G-DHO will receive (4 decimals of precision)", high_impact);
   
@@ -312,13 +308,8 @@
   // =====================================
   // region
   // =====================================
-<<<<<<< HEAD
-  conffloatdsc(name("rdc.vote.del"), 1.0, "Number of moon cycles to wait before user can vote or join another region", high_impact);
-  confwithdesc(name("rdc.cit"), 144, "Number of Citizens required in a region to activate it", high_impact);
-
-=======
   conffloatdsc(name("rgn.vote.del"), 1.0, "Number of moon cycles to wait before user can vote or join another region", high_impact);
->>>>>>> 1055116a
+  confwithdesc(name("rgn.cit"), 144, "Number of Citizens required in a region to activate it", high_impact);
 
   // =====================================
   // gratitude 
