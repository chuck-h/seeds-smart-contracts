--- conflicted
+++ resolved
@@ -65,14 +65,11 @@
   confwithdesc(name("htry.trx.max"), 2, "Maximum number of transactions to take into account for transaction score between to users per day", high_impact);
   confwithdesc(name("qev.trx.cap"), uint64_t(1777) * uint64_t(10000), "Maximum qualifying volume", high_impact);
 
-<<<<<<< HEAD
   // QEV calculation
   conffloatdsc(name("eco.cmp.per"), 3.0, "Economic comparison period in moon cycles - compare economy to [N] moon cycles ago", high_impact);
   
-=======
   conffloatdsc(name("infation.per"), 0.0, "Economic inflation per period. Example 0.01 = 1%", high_impact);
 
->>>>>>> 6998a295
   // Harvest distribution
   confwithdesc(name("hrvst.users"), 300000, "Percentage of the harvest that Residents/Citizens will receive (4 decimals of precision)", high_impact);
   confwithdesc(name("hrvst.rgns"), 300000, "Percentage of the harvest that Regions will receive (4 decimals of precision)", high_impact);
@@ -303,21 +300,12 @@
   // =====================================
   // forum 
   // =====================================
-<<<<<<< HEAD
-  confwithdesc(name("forum.maxp"), 100000, "Max points the user will get for voting", medium_impact);
-  confwithdesc(name("forum.vpb"), 70000, "Vote Base Points multiplier", medium_impact);
-  confwithdesc(name("forum.cutoff"), 280000, "Minimum value to start the decay", low_impact);
-  confwithdesc(name("forum.cutzro"), 5000, "Minimum value to set vote power to zero", low_impact);
-  confwithdesc(name("forum.dp"), 9500, "Depreciation multiplier (four decimal precision)", low_impact);
-  confwithdesc(name("forum.dps"), 5, "Depreciation frequency (in days)", low_impact);
-=======
   confwithdesc(name("forum.maxp"), 100000, "Max points the user will get for voting", low_impact);
   confwithdesc(name("forum.vpb"), 70000, "Vote Base Points multiplier", low_impact);
   confwithdesc(name("forum.cutoff"), 280000, "Minimum value to start the decay", high_impact);
   confwithdesc(name("forum.cutzro"), 5000, "Minimum value to set vote power to zero", high_impact);
   confwithdesc(name("forum.dp"), 9500, "Depreciation multiplier (four decimal precision)", high_impact);
   confwithdesc(name("forum.dps"), 5, "Depreciation frequency (in days)", high_impact);
->>>>>>> 6998a295
 
 
   // =====================================
