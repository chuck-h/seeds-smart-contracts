#include <seeds.settings.hpp>

void settings::reset() {
  require_auth(_self);

  // config
  confwithdesc(name("propminstake"), uint64_t(555) * uint64_t(10000), "Minimum proposals stake threshold (in Seeds)", high_impact); 
  confwithdesc(name("propmaxstake"), uint64_t(11111) * uint64_t(10000), "Max proposals stake 11,111 threshold (in Seeds)", high_impact);
  confwithdesc(name("propstakeper"), 5, "Proposal funding fee in % - 5%", high_impact); 

  confwithdesc(name("proppass.rep"), 10, "Reputation points for passed proposal", high_impact); // rep points for passed proposal
  
  confwithdesc(name("unity.high"), 80, "High unity threshold (in percentage)", high_impact);
  confwithdesc(name("unity.medium"), 70, "Medium unity threshold (in percentage)", high_impact);
  confwithdesc(name("unity.low"), 60, "Low unity threshold (in percentage)", high_impact);

  confwithdesc(name("quorum.high"), 7, "High threshold for quorum (in percentage)", high_impact);
  confwithdesc(name("quorum.mdium"), 5, "Medium threshold for quorum (in percentage)", high_impact);
  confwithdesc(name("quorum.low"), 3, "Low threshold for quorum (in percentage)", high_impact);

  confwithdesc(name("refsnewprice"), 25 * 10000, "Minimum price to create a referendum", high_impact);
  confwithdesc(name("refsmajority"), 80, "Majority referendums threshold", high_impact);
  confwithdesc(name("refsquorum"), 80, "Quorum referendums threshold", high_impact);
  confwithdesc(name("propmajority"), 80, "Majority proposals threshold", high_impact);
  confwithdesc(name("propquorum"), 5, "Quorum proposals threshold", high_impact);
  confwithdesc(name("propvoice"), 77, "Voice base per period", high_impact); // voice base per period
  confwithdesc(name("hrvstreward"), 100000, "Harvest reward", high_impact);
  confwithdesc(name("org.minplant"), 200 * 10000, "Minimum amount to create an organization (in Seeds)", high_impact);
  confwithdesc(name("mooncyclesec"), utils::moon_cycle, "Number of seconds a moon cycle has", high_impact);
  confwithdesc(name("batchsize"), 200, "Number of elements per batch", high_impact);
  confwithdesc(name("bio.fee"), uint64_t(1000) * uint64_t(10000), "Minimum amount to create a bio region (in Seeds)", high_impact);
  confwithdesc(name("vdecayprntge"), 15, "The percentage of voice decay (in percentage)", high_impact);
<<<<<<< HEAD
  confwithdesc(name("decaytime"), utils::moon_cycle / 2, "Minimum amount of seconds before start voice decay", high_impact);
=======
  confwithdesc(name("decaytime"), utils::proposal_cycle / 2, "Minimum amount of seconds before start voice decay", high_impact);
>>>>>>> f5b4bbb1
  confwithdesc(name("propdecaysec"), utils::seconds_per_day, "Minimum amount of seconds before execute a new voice decay", high_impact);

  confwithdesc(name("txlimit.mul"), 10, "Multiplier to calculate maximum number of transactions per user", high_impact);

  confwithdesc(name("txlimit.min"), 7, "Minimum number of transactions per user", high_impact);

  // Scheduler cycle
  confwithdesc(name("secndstoexec"), 60, "Seconds to execute", high_impact);

  // =====================================
  // citizenship path 
  // =====================================
  // Resident
  confwithdesc(name("res.plant"), 50 * 10000, "Minimum planted amount to become a Resident (in Seeds)", high_impact);   // min planted 50 Seeds
  confwithdesc(name("res.tx"), 10, "Minimum number of transactions to become a Resident", high_impact);              // min 10 transactions
  confwithdesc(name("res.referred"), 1, "Minimum number of referrals made to become a Resident", high_impact);         // min referred 1 other user
  confwithdesc(name("res.rep.pt"), 50, "Minimum reputation points to become a Resident", high_impact);          // min rep points

  // Citizen
  confwithdesc(name("cit.plant"), 200 * 10000, "Minimum planted amount to become a Citizen (in Seeds)", high_impact);  // min planted 200 Seeds
  confwithdesc(name("cit.tx"), 10, "Minimum transactions to become a Citizen", high_impact);              // min 10 transactions
  confwithdesc(name("cit.referred"), 3, "Minimum number of referrals made to become a Citizen", high_impact);         // min referred 3 other users
  confwithdesc(name("cit.ref.res"), 1, "Minimum residents o citizens referred to become a Citizen", high_impact);          // min referred 1 resident or citizen
  confwithdesc(name("cit.rep.sc"), 50, "Minimum reputation score to become a Citizen (not points)", high_impact);          // min reputation score (not points)
  confwithdesc(name("cit.age"), 59 * 24 * 60 * 60, "Minimum account age to become a Citizen (in seconds)", high_impact);  // min account age 2 cycles 


  // =====================================
  // referral rewards 
  // =====================================

  // community buiding points for referrer when user becomes resident
  confwithdesc(name("refcbp1.ind"), 1, "Community buiding points for referrer when user becomes resident", high_impact);

  // community buiding points for referrer when user becomes citizen
  confwithdesc(name("refcbp2.ind"), 1, "Community buiding points for referrer when user becomes citizen", high_impact);

  // reputation points for referrer when user becomes resident
  confwithdesc(name("refrep1.ind"), 1, "Reputation points for referrer when user becomes resident", high_impact);

  // reputation points for referrer when user becomes citizen
  confwithdesc(name("refrep2.ind"), 1, "Reputation points for referrer when user becomes citizen", high_impact);

  // reputation points for voting all active proposals
  confwithdesc(name("voterep1.ind"), 5, "Reputation points for voting all active proposals", high_impact);

  // reputation points for entering in the participants table
  confwithdesc(name("voterep2.ind"), 1, "Reputation points for entering in the participants table", high_impact);

  // reward for individual referrer when user becomes resident  
  confwithdesc(name("refrwd1.ind"), 750 * 10000, "Reward for individual referrer when user becomes resident", high_impact); // 1000 SEEDS

  // reward for individual referrer when user becomes citizen  
  confwithdesc(name("refrwd2.ind"), 1250 * 10000, "Reward for individual referrer when user becomes citizen", high_impact); // 1500 SEEDS

  // reward for org when user becomes resident
  confwithdesc(name("refrwd1.org"), 640 * 10000, "Reward for org when user becomes resident", high_impact);  // 800 SEEDS

  // reward for org when user becomes citizen
  confwithdesc(name("refrwd2.org"), 960 * 10000, "Reward for org when user becomes citizen", high_impact); // 1200 SEEDS

  // reward for ambassador of referring org when user becomes resident
  confwithdesc(name("refrwd1.amb"), 150 * 10000, "Reward for ambassador of referring org when user becomes resident", high_impact);  // 200 SEEDS

  // reward for abmassador of referring org when user becomes citizen
  confwithdesc(name("refrwd2.amb"), 250 * 10000, "Reward for abmassador of referring org when user becomes citizen", high_impact);  // 300 SEEDS

  // Maximum number of points a user can gain from others vouching for them
  confwithdesc(name("maxvouch"), 50, "Maximum number of points a user can gain from others vouching for them", high_impact);

  // vouch base reward resident
  confwithdesc(name("res.vouch"), 10, "Vouch base reward resident", high_impact);
  
  // vouch base reward citizen
  confwithdesc(name("cit.vouch"), 20, "Vouch base reward citizen", high_impact);

  // contracts
  setcontract(name("accounts"), "accts.seeds"_n);
  setcontract(name("harvest"), "harvst.seeds"_n);
  setcontract(name("settings"), "settgs.seeds"_n);
  setcontract(name("proposals"), "funds.seeds"_n);
  setcontract(name("onboarding"), "join.seeds"_n); // new invite contract
  setcontract(name("referendums"), "rules.seeds"_n);
  setcontract(name("history"), "histry.seeds"_n);
  setcontract(name("policy"), "policy.seeds"_n);
  setcontract(name("token"), "token.seeds"_n);
  setcontract(name("acctcreator"), "free.seeds"_n);
}

void settings::configure(name param, uint64_t value) {
  require_auth(get_self());

  auto citr = config.find(param.value);

  if (citr == config.end()) {
    config.emplace(_self, [&](auto& item) {
      item.param = param;
      item.value = value;
    });
  } else {
    config.modify(citr, _self, [&](auto& item) {
      item.param = param;
      item.value = value;
    });
  }
}

void settings::confwithdesc(name param, uint64_t value, string description, name impact) {
  require_auth(get_self());

  auto citr = config.find(param.value);

  if (citr == config.end()) {
    config.emplace(_self, [&](auto& item) {
      item.param = param;
      item.value = value;
      item.description = description;
      item.impact = impact;
    });
  } else {
    config.modify(citr, _self, [&](auto& item) {
      item.param = param;
      item.value = value;
      item.description = description;
      item.impact = impact;
    });
  }
}

void settings::setcontract(name contract, name account) {
  require_auth(get_self());

  auto citr = contracts.find(contract.value);

  if (citr == contracts.end()) {
    contracts.emplace(_self, [&](auto& item) {
      item.contract = contract;
      item.account = account;
    });
  } else {
    contracts.modify(citr, _self, [&](auto& item) {
      item.contract = contract;
      item.account = account;
    });
  }
}<|MERGE_RESOLUTION|>--- conflicted
+++ resolved
@@ -30,11 +30,7 @@
   confwithdesc(name("batchsize"), 200, "Number of elements per batch", high_impact);
   confwithdesc(name("bio.fee"), uint64_t(1000) * uint64_t(10000), "Minimum amount to create a bio region (in Seeds)", high_impact);
   confwithdesc(name("vdecayprntge"), 15, "The percentage of voice decay (in percentage)", high_impact);
-<<<<<<< HEAD
-  confwithdesc(name("decaytime"), utils::moon_cycle / 2, "Minimum amount of seconds before start voice decay", high_impact);
-=======
   confwithdesc(name("decaytime"), utils::proposal_cycle / 2, "Minimum amount of seconds before start voice decay", high_impact);
->>>>>>> f5b4bbb1
   confwithdesc(name("propdecaysec"), utils::seconds_per_day, "Minimum amount of seconds before execute a new voice decay", high_impact);
 
   confwithdesc(name("txlimit.mul"), 10, "Multiplier to calculate maximum number of transactions per user", high_impact);
