--- conflicted
+++ resolved
@@ -4,16 +4,11 @@
   require_auth(_self);
 
   // config
-<<<<<<< HEAD
   // Description has multiplier in brackets [x10000] for example
   confwithdesc(name("propminstake"), uint64_t(555) * uint64_t(10000), "Minimum proposals stake threshold (in Seeds)", high_impact); 
   confwithdesc(name("propmaxstake"), uint64_t(11111) * uint64_t(10000), "Max proposals stake 11,111 threshold (in Seeds)", high_impact);
   confwithdesc(name("propstakeper"), 5, "Proposal funding fee in % - 5%", high_impact); 
   confwithdesc(name("prop.maxask"), uint64_t(250000) * uint64_t(10000), "Max first ask 250,000 Seeds", high_impact);
-=======
-  confwithdesc(name("propminstake"), uint64_t(555) * uint64_t(10000), "[Legacy] ]Minimum proposals stake threshold (in Seeds)", high_impact); 
-  confwithdesc(name("propmaxstake"), uint64_t(75000) * uint64_t(10000), "[Legacy] Max proposals stake 11,111 threshold (in Seeds)", high_impact);
-  confwithdesc(name("propstakeper"), 3, "[Legacy] Proposal funding fee in % - 3%", high_impact);
 
   confwithdesc(name("prop.cmp.cap"), uint64_t(75000) * uint64_t(10000), "Campains proposals cap stake", high_impact);
   confwithdesc(name("prop.al.cap"), uint64_t(15000) * uint64_t(10000), "Alliance proposals cap stake", high_impact);
@@ -23,7 +18,6 @@
 
   confwithdesc(name("prop.cmp.pct"), uint64_t(2.5 * 10000), "Campains proposals funding fee in % - 2.5% [x 10,000 for 4 digits of precision]", high_impact);
   confwithdesc(name("prop.al.pct"), uint64_t(1 * 10000), "Alliance proposals funding fee in % - 1% [x 10,000 for 4 digits of precision]", high_impact);
->>>>>>> 1d74ae40
 
   confwithdesc(name("proppass.rep"), 10, "Reputation points for passed proposal", high_impact); 
   confwithdesc(name("terminat.rep"), -50, "Reputation points penalty for terminated proposal", high_impact); 
