--- conflicted
+++ resolved
@@ -59,12 +59,6 @@
   confwithdesc(name("i.trx.max"), uint64_t(1777) * uint64_t(10000), "Individuals: Maximum points for a transaction", high_impact);
   
   confwithdesc(name("org.trx.max"), uint64_t(1777) * uint64_t(10000), "Organization: Maximum points for a transaction", high_impact);
-<<<<<<< HEAD
-=======
-
-  // not used remove
-  // confwithdesc(name("org.trx.div"), 26, "Organization: Transaction diversity not more than 26 from 1 other is counted", high_impact);
->>>>>>> e68bb62a
 
   confwithdesc(name("txlimit.min"), 7, "Minimum number of transactions per user", high_impact);
 
@@ -300,14 +294,8 @@
   // =====================================
   // transaction multipliers
   // =====================================
-<<<<<<< HEAD
-  conffloatdsc(name("local.mul"), 1.5, "Transaction multiplier for exchanging within the same bioregion", medium_impact);
-  conffloatdsc(name("regen.mul"), 1.5, "Transaction multiplier for exchanging with a regenerative organization", medium_impact);
-
-=======
   conffloatdsc(name("local.mul"), 1.5, "Transaction multiplier for exchanging within the same region", high_impact);
   conffloatdsc(name("regen.mul"), 1.5, "Transaction multiplier for exchanging with a regenerative organization", high_impact);
->>>>>>> e68bb62a
 
   conffloatdsc(name("org1.trx.mul"), 1.0, "Transaction multiplier for exchanging with a level 1 organization", medium_impact);
   conffloatdsc(name("org2.trx.mul"), 1.0, "Transaction multiplier for exchanging with a level 2 organization", medium_impact);
