--- conflicted
+++ resolved
@@ -76,40 +76,19 @@
   confwithdesc(name("hrvst.orgs"), 200000, "Percentage of the harvest that Organizations will receive (4 decimals of precision)", high_impact);
   confwithdesc(name("hrvst.global"), 200000, "Percentage of the harvest that Global G-DHO will receive (4 decimals of precision)", high_impact);
   
-<<<<<<< HEAD
-  // Organizations
+
+  // =====================================
+  // organizations 
+  // =====================================
+
   confwithdesc(name("org.minplant"), 200 * 10000, "Minimum amount to create an organization (in Seeds)", high_impact);
-  
-  confwithdesc(name("org.minsub"), 7, "Minimum amount of rating points a user can take from an org", medium_impact);
-  confwithdesc(name("org.maxadd"), 7, "Maximum amount of rating points a user can give to an org", medium_impact);
-  confwithdesc(name("orgratethrsh"), 100, "Org rate threshold - minimum rating points an organization must have to be ranked", high_impact);
   confwithdesc(name("orgratecap"), 10000, "Org rate cap - rate cap beyond which the rating no longer affects the score", high_impact);
-=======
-
-  // =====================================
-  // organizations 
-  // =====================================
-
-  confwithdesc(name("orgminplnt.5"), 2000 * 10000, "Minimum planted Seeds to become a Thrivable organization (in Seeds)", medium_impact);
-  confwithdesc(name("orgminplnt.4"), 1000 * 10000, "Minimum planted Seeds to become a Regenerative organization (in Seeds)", medium_impact);
-  confwithdesc(name("orgminplnt.3"), 800 * 10000, "Minimum planted Seeds to become a Sustainable organization (in Seeds)", medium_impact);
-  confwithdesc(name("orgminplnt.2"), 400 * 10000, "Minimum planted Seeds to become a Reputable organization (in Seeds)", medium_impact);
-  confwithdesc(name("orgminplnt.1"), 200 * 10000, "Minimum planted Seeds to create a Regular organization (in Seeds)", medium_impact);
->>>>>>> 30b5133e
-  
-  confwithdesc(name("orgminrank.5"), 90, "Minimum reputation score to become a Thrivable organization", medium_impact);
-  confwithdesc(name("orgminrank.4"), 75, "Minimum reputation score to become a Regenerative organization", medium_impact);
-  confwithdesc(name("orgminrank.3"), 50, "Minimum reputation score to become a Sustainable organization", medium_impact);
-  confwithdesc(name("orgminrank.2"), 20, "Minimum reputation score to become a Reputable organization", medium_impact);
-
-  // user rating threshold when an org can become a (reputable/sustainable/regenerative/thrivable) org
-<<<<<<< HEAD
+  
   confwithdesc(name("org.rated.2"), 50, "Reputable organization minimum number of rating points required.", low_impact);
   confwithdesc(name("org.rated.3"), 100, "Sustainable organization minimum number of rating points required.", low_impact);
   confwithdesc(name("org.rated.4"), 200, "Regenerative organization minimum number of rating points required.", low_impact);
   confwithdesc(name("org.rated.5"), 1000, "Thrivable organization minimum number of rating points required.", low_impact);
 
-  // Reputable orgs
   confwithdesc(name("orgminplnt.1"), 200 * 10000, "Minimum amount planted to become a Status 1 Organization (in Seeds)", medium_impact);
   confwithdesc(name("orgminplnt.2"), 400 * 10000, "Minimum amount planted to become a Status 2 Organization (in Seeds)", medium_impact);
   confwithdesc(name("orgminplnt.3"), 800 * 10000, "Minimum amount planted to become a Status 3 Organization (in Seeds)", medium_impact);
@@ -121,47 +100,24 @@
   confwithdesc(name("orgminrank.4"), 75, "Minimum reputation score an organization must have to become a Status 4 Organization", medium_impact);
   confwithdesc(name("orgminrank.5"), 90, "Minimum reputation score an organization must have to become a Status 5 Organization", medium_impact);
 
-  // Daily Active Users - Organisations
-  confwithdesc(name("dau.cyc"), 3, "Only use that occurs in the preceding [N] lunar cycles are counted.", high_impact);
+  // TODO: NOT USED
+  confwithdesc(name("dau.cyc"), 3, "Only use that occurs in the preceding [N] lunar cycles are counted.", high_impact); 
+  // TODO: NOT USED
   confwithdesc(name("dau.res.pt"), 2, "Base Points an Organisation Receives when a Resident uses their App/Dapp in a given 24/hr period.", high_impact);
+  // TODO: NOT USED
   confwithdesc(name("dau.cit.pt"), 4, "Base Points an Organisation Receives when a Citizen uses their App/Dapp in a given 24/hr period.", high_impact);
+  // TODO: NOT USED
   confwithdesc(name("dau.thresh"), 333, "Only applications that would receive at least [N] Use Points within a given 24/hr period qualify for earning those points.", high_impact);
 
-  //confwithdesc(name("rep.refrred"), 10, "Minimum number of referrals to become a Reputable Organization", high_impact);
-  // -> change to org.visref.1
   confwithdesc(name("org.visref.2"), 1, "Minimum number of referrals to become a Status 2 organization", medium_impact);
   confwithdesc(name("org.visref.3"), 10, "Minimum number of referrals to become a Status 3 organization", medium_impact);
   confwithdesc(name("org.visref.4"), 50, "Minimum number of referrals to become a Status 4 organization", medium_impact);
   confwithdesc(name("org.visref.5"), 100, "Minimum number of referrals to become a Status 5 organization", medium_impact);
 
-  // confwithdesc(name("rep.resref"), 5, "Minimum number of residents or citizens referred to become a Reputable Organization", high_impact);
-  // -> change to org.resref.1
-  confwithdesc(name("org.resref.2"), 0, "Minimum number of residents or citizens referred to become a Status 2 Organization", medium_impact);
-  confwithdesc(name("org.resref.3"), 5, "Minimum number of residents or citizens referred to become a Status 3 Organization", medium_impact);
-  confwithdesc(name("org.resref.4"), 25, "Minimum number of residents or citizens referred to become a Status 4 Organization", medium_impact);
-  confwithdesc(name("org.resref.5"), 50, "Minimum number of residents or citizens referred to become a Status 5 Organization", medium_impact);
-
-  // Regenerative orgs
-  confwithdesc(name("rgen.minplnt"), 400 * 10000, "Minimum amount planted to become a Regenerative Organization (in Seeds)", high_impact);
-  confwithdesc(name("rgen.minrank"), 50, "Minimum rank an organization must have to become a Regenerative Organization", high_impact);
-  confwithdesc(name("rgen.refrred"), 10, "Minimum number of referrals to become a Regenerative Organization", high_impact);
-  confwithdesc(name("rgen.resref"), 5, "Minimum number of residents or citizens referred to become a Regenerative Organization", high_impact);
-  confwithdesc(name("rgen.mintrx"), 5, "Minimum number of exchanged transactions with Reputable/Regenerative organizations or Citizens to become a Regenerative Organization", high_impact);
-=======
-  confwithdesc(name("org.rated.5"), 1000, "Thrivable organization rating threshold", low_impact);
-  confwithdesc(name("org.rated.4"), 200, "Regenerative organization rating threshold", low_impact);
-  confwithdesc(name("org.rated.3"), 100, "Sustainable organization rating threshold", low_impact);
-  confwithdesc(name("org.rated.2"), 50, "Reputable organization rating threshold", low_impact);
-
-  confwithdesc(name("org.visref.5"), 100, "Minimum of visitors invited to become a Thrivable organization", medium_impact);
-  confwithdesc(name("org.visref.4"), 50, "Minimum of visitors invited to become a Regenerative organization", medium_impact);
-  confwithdesc(name("org.visref.3"), 10, "Minimum of visitors invited to become a Sustainable organization", medium_impact);
-  confwithdesc(name("org.visref.2"), 1, "Minimum of visitors invited to become a Reputable organization", medium_impact);
-
+  confwithdesc(name("org.resref.2"), 0, "Minimum of residents invited to become a Reputable organization", medium_impact);
+  confwithdesc(name("org.resref.3"), 5, "Minimum of residents invited to become a Sustainable organization", medium_impact);
+  confwithdesc(name("org.resref.4"), 25, "Minimum of residents invited to become a Regenerative organization", medium_impact);
   confwithdesc(name("org.resref.5"), 50, "Minimum of residents invited to become a Thrivable organization", medium_impact);
-  confwithdesc(name("org.resref.4"), 25, "Minimum of residents invited to become a Regenerative organization", medium_impact);
-  confwithdesc(name("org.resref.3"), 5, "Minimum of residents invited to become a Sustainable organization", medium_impact);
-  confwithdesc(name("org.resref.2"), 0, "Minimum of residents invited to become a Reputable organization", medium_impact);
 
   conffloatdsc(name("org5trx.mul"), 2.0, "Multiplier received when exchanging with a Thrivable organization", medium_impact);
   conffloatdsc(name("org4trx.mul"), 1.7, "Multiplier received when exchanging with a Regeneraitve organization", medium_impact);
@@ -172,7 +128,6 @@
   confwithdesc(name("org.minsub"), 7, "Minimum amount of rating points a user can take from an org", high_impact);
   confwithdesc(name("org.maxadd"), 7, "Maximum amount of rating points a user can give to an org", high_impact);
   confwithdesc(name("orgratethrsh"), 100, "Minimum rating points an organization needs to earn to start being ranked", medium_impact);
->>>>>>> 30b5133e
 
   // Scheduler cycle
   confwithdesc(name("secndstoexec"), 60, "Seconds to execute", high_impact);
