#include <seeds.settings.hpp>

void settings::reset() {
  require_auth(_self);

  // config
<<<<<<< HEAD
  confwithdesc(name("propminstake"), uint64_t(555) * uint64_t(10000), "Minimum proposals stake threshold (in Seeds)", high_impact); 
  confwithdesc(name("propmaxstake"), uint64_t(11111) * uint64_t(10000), "Max proposals stake 11,111 threshold (in Seeds)", high_impact);
  
  confwithdesc(name("propstakeper"), 50000, "Proposal funding fee in % - 5%", high_impact);
  confwithdesc(name("prop.cmp.stk"), 25000, "Campaign Proposal funding fee in % - 2.5%", high_impact);
  confwithdesc(name("prop.al.stk"), 10000, "Alliance Proposal funding fee in % - 1%", high_impact);

  confwithdesc(name("prop.cmp.cap"), uint64_t(75000) * uint64_t(10000), "Campains proposals' cap stake", high_impact);
  confwithdesc(name("prop.al.cap"), uint64_t(15000) * uint64_t(10000), "Alliance proposals' cap stake", high_impact);
=======
  confwithdesc(name("propminstake"), uint64_t(555) * uint64_t(10000), "[Legacy] ]Minimum proposals stake threshold (in Seeds)", high_impact); 
  confwithdesc(name("propmaxstake"), uint64_t(11111) * uint64_t(10000), "[Legacy] Max proposals stake 11,111 threshold (in Seeds)", high_impact);
  confwithdesc(name("propstakeper"), 3, "[Legacy] Proposal funding fee in % - 5%", high_impact);

  confwithdesc(name("prop.cmp.cap"), uint64_t(75000) * uint64_t(10000), "Campains proposals cap stake", high_impact);
  confwithdesc(name("prop.al.cap"), uint64_t(15000) * uint64_t(10000), "Alliance proposals cap stake", high_impact);

  confwithdesc(name("prop.cmp.min"), uint64_t(555) * uint64_t(10000), "Campains proposals minimum stake", high_impact);
  confwithdesc(name("prop.al.min"), uint64_t(555) * uint64_t(10000), "Alliance proposals minimum stake", high_impact);

  confwithdesc(name("prop.cmp.pct"), uint64_t(2.5 * 10000), "Campains proposals funding fee in % - 2.5% [x 10,000 for 4 digits of precision]", high_impact);
  confwithdesc(name("prop.al.pct"), uint64_t(1 * 10000), "Alliance proposals funding fee in % - 1% [x 10,000 for 4 digits of precision]", high_impact);
>>>>>>> fb7a1bc6

  confwithdesc(name("proppass.rep"), 10, "Reputation points for passed proposal", high_impact); // rep points for passed proposal
  
  confwithdesc(name("unity.high"), 80, "High unity threshold (in percentage)", high_impact);
  confwithdesc(name("unity.medium"), 70, "Medium unity threshold (in percentage)", high_impact);
  confwithdesc(name("unity.low"), 60, "Low unity threshold (in percentage)", high_impact);

  confwithdesc(name("quorum.high"), 7, "High threshold for quorum (in percentage)", high_impact);
  confwithdesc(name("quorum.mdium"), 5, "Medium threshold for quorum (in percentage)", high_impact);
  confwithdesc(name("quorum.low"), 3, "Low threshold for quorum (in percentage)", high_impact);

  confwithdesc(name("refsnewprice"), 25 * 10000, "Minimum price to create a referendum", high_impact);
  confwithdesc(name("refsmajority"), 80, "Majority referendums threshold", high_impact);
  confwithdesc(name("refsquorum"), 80, "Quorum referendums threshold", high_impact);
  confwithdesc(name("propmajority"), 80, "Majority proposals threshold", high_impact);
  confwithdesc(name("propquorum"), 5, "Quorum proposals threshold", high_impact);
  confwithdesc(name("propvoice"), 77, "Voice base per period", high_impact); // voice base per period
  confwithdesc(name("hrvstreward"), 100000, "Harvest reward", high_impact);
  confwithdesc(name("mooncyclesec"), utils::moon_cycle, "Number of seconds a moon cycle has", high_impact);
  confwithdesc(name("batchsize"), 200, "Number of elements per batch", high_impact);
  confwithdesc(name("bio.fee"), uint64_t(1000) * uint64_t(10000), "Minimum amount to create a bio region (in Seeds)", high_impact);
  confwithdesc(name("vdecayprntge"), 15, "The percentage of voice decay (in percentage)", high_impact);
  confwithdesc(name("decaytime"), utils::proposal_cycle / 2, "Minimum amount of seconds before start voice decay", high_impact);
  confwithdesc(name("propdecaysec"), utils::seconds_per_day, "Minimum amount of seconds before execute a new voice decay", high_impact);

  confwithdesc(name("txlimit.mul"), 10, "Multiplier to calculate maximum number of transactions per user", high_impact);

  confwithdesc(name("i.trx.max"), uint64_t(1777) * uint64_t(10000), "Individuals: Maximum points for a transaction", high_impact);
  confwithdesc(name("i.trx.div"), 26, "Individuals: Transaction diversity not more than 26 from 1 user is counted", high_impact);
  
  confwithdesc(name("org.trx.max"), uint64_t(1777) * uint64_t(10000), "Organization: Maximum points for a transaction", high_impact);
  confwithdesc(name("org.trx.div"), 26, "Organization: Transaction diversity not more than 26 from 1 other is counted", high_impact);

  confwithdesc(name("txlimit.min"), 7, "Minimum number of transactions per user", high_impact);

  // Organizations
  confwithdesc(name("org.minplant"), 200 * 10000, "Minimum amount to create an organization (in Seeds)", high_impact);
  confwithdesc(name("org.rgen.min"), 1000, "Minimum regen points an organization must have to be ranked", high_impact);
  confwithdesc(name("org.minsub"), 7, "Minimum amount of points a user can take from an org", high_impact);
  confwithdesc(name("org.maxadd"), 7, "Maximum amount of points a user can give to an org", high_impact);

  // Resident orgs
  confwithdesc(name("rep.minplnt"), 400 * 10000, "Minimum amount planted to become a Reputable Organization (in Seeds)", high_impact);
  confwithdesc(name("rep.minrank"), 50, "Minimum rank an organization must have to become a Reputable Organization", high_impact);
  confwithdesc(name("rep.refrred"), 10, "Minimum number of referrals to become a Reputable Organization", high_impact);
  confwithdesc(name("rep.resref"), 5, "Minimum number of residents or citizens referred to become a Reputable Organization", high_impact);
  confwithdesc(name("rep.mintrx"), 5, "Minimum number of exchanged transactions with Reputable/Regenerative organizations or Citizens to become a Reputable Organization", high_impact);

  // Regenerative orgs
  confwithdesc(name("rgen.minplnt"), 400 * 10000, "Minimum amount planted to become a Regenerative Organization (in Seeds)", high_impact);
  confwithdesc(name("rgen.minrank"), 50, "Minimum rank an organization must have to become a Regenerative Organization", high_impact);
  confwithdesc(name("rgen.refrred"), 10, "Minimum number of referrals to become a Regenerative Organization", high_impact);
  confwithdesc(name("rgen.resref"), 5, "Minimum number of residents or citizens referred to become a Regenerative Organization", high_impact);
  confwithdesc(name("rgen.mintrx"), 5, "Minimum number of exchanged transactions with Reputable/Regenerative organizations or Citizens to become a Regenerative Organization", high_impact);

  // Scheduler cycle
  confwithdesc(name("secndstoexec"), 60, "Seconds to execute", high_impact);

  // =====================================
  // citizenship path 
  // =====================================
  // Resident
  confwithdesc(name("res.plant"), 50 * 10000, "Minimum planted amount to become a Resident (in Seeds)", high_impact);   // min planted 50 Seeds
  confwithdesc(name("res.tx"), 10, "Minimum number of transactions to become a Resident", high_impact);              // min 10 transactions
  confwithdesc(name("res.referred"), 1, "Minimum number of referrals made to become a Resident", high_impact);         // min referred 1 other user
  confwithdesc(name("res.rep.pt"), 50, "Minimum reputation points to become a Resident", high_impact);          // min rep points

  // Citizen
  confwithdesc(name("cit.plant"), 200 * 10000, "Minimum planted amount to become a Citizen (in Seeds)", high_impact);  // min planted 200 Seeds
  confwithdesc(name("cit.tx"), 10, "Minimum transactions to become a Citizen", high_impact);              // min 10 transactions
  confwithdesc(name("cit.referred"), 3, "Minimum number of referrals made to become a Citizen", high_impact);         // min referred 3 other users
  confwithdesc(name("cit.ref.res"), 1, "Minimum residents or citizens referred to become a Citizen", high_impact);          // min referred 1 resident or citizen
  confwithdesc(name("cit.rep.sc"), 50, "Minimum reputation score to become a Citizen (not points)", high_impact);          // min reputation score (not points)
  confwithdesc(name("cit.age"), 59 * 24 * 60 * 60, "Minimum account age to become a Citizen (in seconds)", high_impact);  // min account age 2 cycles 


  // =====================================
  // referral rewards 
  // =====================================

  // community buiding points for referrer when user becomes resident
  confwithdesc(name("refcbp1.ind"), 1, "Community buiding points for referrer when user becomes resident", high_impact);

  // community buiding points for referrer when user becomes citizen
  confwithdesc(name("refcbp2.ind"), 1, "Community buiding points for referrer when user becomes citizen", high_impact);

  // reputation points for referrer when user becomes resident
  confwithdesc(name("refrep1.ind"), 1, "Reputation points for referrer when user becomes resident", high_impact);

  // reputation points for referrer when user becomes citizen
  confwithdesc(name("refrep2.ind"), 1, "Reputation points for referrer when user becomes citizen", high_impact);

  // reputation points for voting all active proposals
  confwithdesc(name("voterep1.ind"), 5, "Reputation points for voting all active proposals", high_impact);

  // reputation points for entering in the participants table
  confwithdesc(name("voterep2.ind"), 1, "Reputation points for entering in the participants table", high_impact);

  // reward for individual referrer when user becomes resident  
  confwithdesc(name("refrwd1.ind"), 750 * 10000, "Reward for individual referrer when user becomes resident", high_impact); // 1000 SEEDS

  // reward for individual referrer when user becomes citizen  
  confwithdesc(name("refrwd2.ind"), 1250 * 10000, "Reward for individual referrer when user becomes citizen", high_impact); // 1500 SEEDS

  // reward for org when user becomes resident
  confwithdesc(name("refrwd1.org"), 640 * 10000, "Reward for org when user becomes resident", high_impact);  // 800 SEEDS

  // reward for org when user becomes citizen
  confwithdesc(name("refrwd2.org"), 960 * 10000, "Reward for org when user becomes citizen", high_impact); // 1200 SEEDS

  // reward for ambassador of referring org when user becomes resident
  confwithdesc(name("refrwd1.amb"), 150 * 10000, "Reward for ambassador of referring org when user becomes resident", high_impact);  // 200 SEEDS

  // reward for abmassador of referring org when user becomes citizen
  confwithdesc(name("refrwd2.amb"), 250 * 10000, "Reward for abmassador of referring org when user becomes citizen", high_impact);  // 300 SEEDS

  // Maximum number of points a user can gain from others vouching for them
  confwithdesc(name("maxvouch"), 50, "Maximum number of points a user can gain from others vouching for them", high_impact);

  // vouch base reward resident
  confwithdesc(name("res.vouch"), 10, "Vouch base reward resident", high_impact);
  
  // vouch base reward citizen
  confwithdesc(name("cit.vouch"), 20, "Vouch base reward citizen", high_impact);


  // =====================================
  // forum 
  // =====================================
  confwithdesc(name("forum.maxp"), 100000, "Max points the user will get for voting", high_impact);
  confwithdesc(name("forum.vpb"), 70000, "Vote Base Points multiplier", high_impact);
  confwithdesc(name("forum.cutoff"), 280000, "Minimum value to start the decay", high_impact);
  confwithdesc(name("forum.cutzro"), 5000, "Minimum value to set vote power to zero", high_impact);
  confwithdesc(name("forum.dp"), 9500, "Depreciation multiplier (four decimal precision)", high_impact);
  confwithdesc(name("forum.dps"), 5, "Depreciation frequency (in days)", high_impact);


  // contracts
  setcontract(name("accounts"), "accts.seeds"_n);
  setcontract(name("harvest"), "harvst.seeds"_n);
  setcontract(name("settings"), "settgs.seeds"_n);
  setcontract(name("proposals"), "funds.seeds"_n);
  setcontract(name("onboarding"), "join.seeds"_n); // new invite contract
  setcontract(name("referendums"), "rules.seeds"_n);
  setcontract(name("history"), "histry.seeds"_n);
  setcontract(name("policy"), "policy.seeds"_n);
  setcontract(name("token"), "token.seeds"_n);
  setcontract(name("acctcreator"), "free.seeds"_n);
}

void settings::configure(name param, uint64_t value) {
  require_auth(get_self());

  auto citr = config.find(param.value);

  if (citr == config.end()) {
    config.emplace(_self, [&](auto& item) {
      item.param = param;
      item.value = value;
    });
  } else {
    config.modify(citr, _self, [&](auto& item) {
      item.param = param;
      item.value = value;
    });
  }
}

void settings::confwithdesc(name param, uint64_t value, string description, name impact) {
  require_auth(get_self());

  auto citr = config.find(param.value);

  if (citr == config.end()) {
    config.emplace(_self, [&](auto& item) {
      item.param = param;
      item.value = value;
      item.description = description;
      item.impact = impact;
    });
  } else {
    config.modify(citr, _self, [&](auto& item) {
      item.param = param;
      item.value = value;
      item.description = description;
      item.impact = impact;
    });
  }
}

void settings::setcontract(name contract, name account) {
  require_auth(get_self());

  auto citr = contracts.find(contract.value);

  if (citr == contracts.end()) {
    contracts.emplace(_self, [&](auto& item) {
      item.contract = contract;
      item.account = account;
    });
  } else {
    contracts.modify(citr, _self, [&](auto& item) {
      item.contract = contract;
      item.account = account;
    });
  }
}<|MERGE_RESOLUTION|>--- conflicted
+++ resolved
@@ -4,20 +4,9 @@
   require_auth(_self);
 
   // config
-<<<<<<< HEAD
-  confwithdesc(name("propminstake"), uint64_t(555) * uint64_t(10000), "Minimum proposals stake threshold (in Seeds)", high_impact); 
-  confwithdesc(name("propmaxstake"), uint64_t(11111) * uint64_t(10000), "Max proposals stake 11,111 threshold (in Seeds)", high_impact);
-  
-  confwithdesc(name("propstakeper"), 50000, "Proposal funding fee in % - 5%", high_impact);
-  confwithdesc(name("prop.cmp.stk"), 25000, "Campaign Proposal funding fee in % - 2.5%", high_impact);
-  confwithdesc(name("prop.al.stk"), 10000, "Alliance Proposal funding fee in % - 1%", high_impact);
-
-  confwithdesc(name("prop.cmp.cap"), uint64_t(75000) * uint64_t(10000), "Campains proposals' cap stake", high_impact);
-  confwithdesc(name("prop.al.cap"), uint64_t(15000) * uint64_t(10000), "Alliance proposals' cap stake", high_impact);
-=======
   confwithdesc(name("propminstake"), uint64_t(555) * uint64_t(10000), "[Legacy] ]Minimum proposals stake threshold (in Seeds)", high_impact); 
   confwithdesc(name("propmaxstake"), uint64_t(11111) * uint64_t(10000), "[Legacy] Max proposals stake 11,111 threshold (in Seeds)", high_impact);
-  confwithdesc(name("propstakeper"), 3, "[Legacy] Proposal funding fee in % - 5%", high_impact);
+  confwithdesc(name("propstakeper"), 3, "[Legacy] Proposal funding fee in % - 3%", high_impact);
 
   confwithdesc(name("prop.cmp.cap"), uint64_t(75000) * uint64_t(10000), "Campains proposals cap stake", high_impact);
   confwithdesc(name("prop.al.cap"), uint64_t(15000) * uint64_t(10000), "Alliance proposals cap stake", high_impact);
@@ -27,7 +16,6 @@
 
   confwithdesc(name("prop.cmp.pct"), uint64_t(2.5 * 10000), "Campains proposals funding fee in % - 2.5% [x 10,000 for 4 digits of precision]", high_impact);
   confwithdesc(name("prop.al.pct"), uint64_t(1 * 10000), "Alliance proposals funding fee in % - 1% [x 10,000 for 4 digits of precision]", high_impact);
->>>>>>> fb7a1bc6
 
   confwithdesc(name("proppass.rep"), 10, "Reputation points for passed proposal", high_impact); // rep points for passed proposal
   
