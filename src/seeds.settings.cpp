--- conflicted
+++ resolved
@@ -238,7 +238,6 @@
   conffloatdsc(name("bio.vote.del"), 1.0, "Number of moon cycles to wait before user can vote or join another bioregion", high_impact);
 
   // =====================================
-<<<<<<< HEAD
   // quests
   // =====================================
   confwithdesc(name("prop.q.mjrty"), 90, "Majority quest proposals threshold", high_impact);
@@ -246,11 +245,10 @@
   confwithdesc(name("qst.rep.appl"), 3, "Reputation for the quest maker once the owner has reated the applicant", high_impact);
   confwithdesc(name("qst.rep.qst"), 3, "Reputation for the quest owner once the applicant has rated the quest", high_impact);
 
-=======
+  // =====================================
   // gratitude 
   // =====================================
   confwithdesc(name("gratz.gen"), 100 * 10000, "Base quantity of gratitude tokens received per cycle", high_impact);
->>>>>>> 9b614d74
 
   // contracts
   setcontract(name("accounts"), "accts.seeds"_n);
