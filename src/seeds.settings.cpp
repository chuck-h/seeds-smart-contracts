--- conflicted
+++ resolved
@@ -219,9 +219,6 @@
   confwithdesc(name("forum.dp"), 9500, "Depreciation multiplier (four decimal precision)", high_impact);
   confwithdesc(name("forum.dps"), 5, "Depreciation frequency (in days)", high_impact);
 
-<<<<<<< HEAD
-  conffloatdsc(name("bio.vote.del"), 1.0, "Number of moon cycles to wait before user can vote or join another bioregion", high_impact);
-=======
   // =====================================
   // transaction multipliers
   // =====================================
@@ -231,7 +228,10 @@
 
   conffloatdsc(name("cyctrx.trail"), 3.0, "Number of cycles to take into account for calculating transaction points for individuals and orgs", high_impact);
 
->>>>>>> a94b23a0
+  // =====================================
+  // bioregion
+  // =====================================
+  conffloatdsc(name("bio.vote.del"), 1.0, "Number of moon cycles to wait before user can vote or join another bioregion", high_impact);
 
   // contracts
   setcontract(name("accounts"), "accts.seeds"_n);
