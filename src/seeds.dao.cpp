#include <seeds.dao.hpp>

#include <proposals/proposals_factory.hpp>

#include "proposals/proposals_base.cpp"
#include "proposals/referendums_settings.cpp"
#include "proposals/proposal_alliance.cpp"
#include "proposals/proposal_campaign_invite.cpp"
#include "proposals/proposal_milestone.cpp"
#include "proposals/proposal_campaign_funding.cpp"

#include "proposals/voice_management.cpp"


ACTION dao::reset () {
  require_auth(get_self());

  proposal_tables proposals_t(get_self(), get_self().value);
  auto ritr = proposals_t.begin();
  while (ritr != proposals_t.end()) {

    votes_tables votes_t(get_self(), ritr->proposal_id);
    auto vitr = votes_t.begin();
    while (vitr != votes_t.end()) {
      vitr = votes_t.erase(vitr);
    }

    ritr = proposals_t.erase(ritr);
  }

  proposal_auxiliary_tables propaux_t(get_self(), get_self().value);
  auto raitr = propaux_t.begin();
  while (raitr != propaux_t.end()) {
    raitr = propaux_t.erase(raitr);
  }

  for (auto & s : scopes) {
    voice_tables voice_t(get_self(), s.value);
    auto vitr = voice_t.begin();
    while (vitr != voice_t.end()) {
      vitr = voice_t.erase(vitr);
    }

    delegate_trust_tables delegate_t(get_self(), s.value);
    auto ditr = delegate_t.begin();
    while (ditr != delegate_t.end()) {
      ditr = delegate_t.erase(ditr);
    }
  }

  for (auto & fund_type : fund_types) {
    support_level_tables support_t(get_self(), fund_type.value);
    auto fitr = support_t.begin();
    while (fitr != support_t.end()) {
      fitr = support_t.erase(fitr);
    }
  }

  active_tables actives_t(get_self(), get_self().value);
  auto aitr = actives_t.begin();
  while (aitr != actives_t.end()) {
    aitr = actives_t.erase(aitr);
  }

  participant_tables participants_t(get_self(), get_self().value);
  auto pitr = participants_t.begin();
  while (pitr != participants_t.end()) {
    pitr = participants_t.erase(pitr);
  }

  cycle_stats_tables cyclestats_t(get_self(), get_self().value);
  auto citr = cyclestats_t.begin();
  while (citr != cyclestats_t.end()) {
    citr = cyclestats_t.erase(citr);
  }

  last_proposal_tables lastprop_t(get_self(), get_self().value);
  auto litr = lastprop_t.begin();
  while (litr != lastprop_t.end()) {
    litr = lastprop_t.erase(litr);
  }

  min_stake_tables minstake_t(get_self(), get_self().value);
  auto msitr = minstake_t.begin();
  while (msitr != minstake_t.end()) {
    msitr = minstake_t.erase(msitr);
  }

  size_tables s_t(get_self(), get_self().value);
  auto sitr = s_t.begin();
  while (sitr != s_t.end()) {
    sitr = s_t.erase(sitr);
  }

  size_tables sv_t(get_self(), ProposalsCommon::vote_scope.value);
  auto svitr = sv_t.begin();
  while (svitr != sv_t.end()) {
    svitr = sv_t.erase(svitr);
  }

  for (int i = 0; i < 30; i++) {
    voted_proposals_tables votedprops_t(get_self(), i);
    auto vitr = votedprops_t.begin();
    while (vitr != votedprops_t.end()) {
      vitr = votedprops_t.erase(vitr);
    }
  }

  dho_tables dho_t(get_self(), get_self().value);
  auto dhoitr = dho_t.begin();
  while (dhoitr != dho_t.end()) {
    dhoitr = dho_t.erase(dhoitr);
  }

  dho_vote_tables dho_vote_t(get_self(), get_self().value);
  auto dhovitr = dho_vote_t.begin();
  while (dhovitr != dho_vote_t.end()) {
    dhovitr = dho_vote_t.erase(dhovitr);
  }

  dho_share_tables dho_share_t(get_self(), get_self().value);
  auto dhositr = dho_share_t.begin();
  while (dhositr != dho_share_t.end()) {
    dhositr = dho_share_t.erase(dhositr);
  }

  cycle_tables cycle_t(get_self(), get_self().value);
  cycle_t.remove();
}

ACTION dao::initcycle (const uint64_t & cycle_id) {
  require_auth(get_self());

  cycle_tables cycle_t(get_self(), get_self().value);
  cycle_table c_t = cycle_t.get_or_create(get_self(), cycle_table());

  c_t.propcycle = cycle_id;
  c_t.t_onperiod = current_time_point().sec_since_epoch();

  cycle_t.set(c_t, get_self());
}

ACTION dao::initsz() {
  require_auth(_self);

  uint64_t cutoff_date = active_cutoff_date();
  int64_t count = 0;

  active_tables actives_t(get_self(), get_self().value);

  auto aitr = actives_t.begin();
  while(aitr != actives_t.end()) {
    if (aitr -> timestamp >= cutoff_date) {
      count++;
    }
    aitr++;
  }
  print("size change "+std::to_string(count));
  size_set(user_active_size, count);
}

ACTION dao::create (std::map<std::string, VariantValue> & args) {

  name creator = std::get<name>(args["creator"]);
  name type = std::get<name>(args["type"]);

  require_auth(creator);
  check_attributes(args);

  std::unique_ptr<Proposal> prop = std::unique_ptr<Proposal>(ProposalsFactory::Factory(*this, type));

  prop->create(args);

}

ACTION dao::update (std::map<std::string, VariantValue> & args) {

  uint64_t proposal_id = std::get<uint64_t>(args["proposal_id"]);

  proposal_tables proposals_t(get_self(), get_self().value);
  auto ritr = proposals_t.require_find(proposal_id, "proposal not found");

  require_auth(ritr->creator);
  check_attributes(args);

  std::unique_ptr<Proposal> prop = std::unique_ptr<Proposal>(ProposalsFactory::Factory(*this, ritr->type));

  prop->update(args);

}

ACTION dao::cancel (std::map<std::string, VariantValue> & args) {

  uint64_t proposal_id = std::get<uint64_t>(args["proposal_id"]);

  proposal_tables proposals_t(get_self(), get_self().value);
  auto pitr = proposals_t.require_find(proposal_id, "proposal not found");

  require_auth(pitr->creator);

  std::unique_ptr<Proposal> prop = std::unique_ptr<Proposal>(ProposalsFactory::Factory(*this, pitr->type));

  prop->cancel(args);

}

ACTION dao::callback (std::map<std::string, VariantValue> & args) {

  require_auth(get_self());

  uint64_t proposal_id = std::get<uint64_t>(args["proposal_id"]);

  proposal_tables proposals_t(get_self(), get_self().value);
  auto pitr = proposals_t.require_find(proposal_id, "proposal not found");

  std::unique_ptr<Proposal> prop = std::unique_ptr<Proposal>(ProposalsFactory::Factory(*this, pitr->type));

  prop->callback(args);

}

ACTION dao::stake (const name & from, const name & to, const asset & quantity, const string & memo) {
  if ( get_first_receiver() == contracts::token && 
       to == get_self() && 
       quantity.symbol == utils::seeds_symbol ) {
      
    // these ones should be overwriten
    if (from == contracts::onboarding) { return; }
    if (from == bankaccts::campaigns) { return; }

    utils::check_asset(quantity);

    uint64_t proposal_id = 0;

    if (memo.empty()) {
      last_proposal_tables lastprop_t(get_self(), get_self().value);

      auto litr = lastprop_t.require_find(from.value, "no proposals");
      proposal_id = litr->proposal_id;
    } else {
      proposal_id = std::stoi(memo);
    }

    proposal_tables proposals_t(get_self(), get_self().value);
    auto pitr = proposals_t.require_find(proposal_id, "proposal not found");

    std::unique_ptr<Proposal> prop = std::unique_ptr<Proposal>(ProposalsFactory::Factory(*this, pitr->type));

    std::map<std::string, VariantValue> args = {
      { "from", from },
      { "quantity", quantity },
      { "proposal_id", proposal_id }
    };

    prop->stake(args);

  }

}

ACTION dao::evaluate (const uint64_t & proposal_id, const uint64_t & propcycle) {

  require_auth(get_self());

  proposal_tables proposals_t(get_self(), get_self().value);
  auto ritr = proposals_t.require_find(proposal_id, "proposal not found");

  std::unique_ptr<Proposal> ref = std::unique_ptr<Proposal>(ProposalsFactory::Factory(*this, ritr->type));

  std::map<string, VariantValue> args = {
    { string("proposal_id"), proposal_id },
    { string("propcycle"), propcycle }
  };

  ref->evaluate(args);

}

ACTION dao::onperiod () {

  require_auth(get_self());

  cycle_tables cycle_t(get_self(), get_self().value);
  cycle_table c = cycle_t.get_or_create(get_self(), cycle_table());

  proposal_tables proposals_t(get_self(), get_self().value);
  auto referendums_by_stage_id = proposals_t.get_index<"bystageid"_n>();

  auto staged_itr = referendums_by_stage_id.lower_bound(uint128_t(ProposalsCommon::stage_staged.value) << 64);
  while (staged_itr != referendums_by_stage_id.end() && staged_itr->stage == ProposalsCommon::stage_staged) {
    send_deferred_transaction(
      permission_level(get_self(), "active"_n),
      get_self(),
      "evaluate"_n,
      std::make_tuple(staged_itr->proposal_id, c.propcycle)
    );
    staged_itr++;
  }

  auto active_itr = referendums_by_stage_id.lower_bound(uint128_t(ProposalsCommon::stage_active.value) << 64);
  while (active_itr != referendums_by_stage_id.end() && active_itr->stage == ProposalsCommon::stage_active) {
    send_deferred_transaction(
      permission_level(get_self(), "active"_n),
      get_self(),
      "evaluate"_n,
      std::make_tuple(active_itr->proposal_id, c.propcycle)
    );
    active_itr++;
  }

  c.propcycle += 1;
  c.t_onperiod = current_time_point().sec_since_epoch();
  cycle_t.set(c, get_self());

  init_cycle_new_stats();

  send_deferred_transaction(
    permission_level(get_self(), "active"_n),
    get_self(),
    "updatevoices"_n,
    std::make_tuple()
  );

  uint64_t number_active_proposals = get_size(prop_active_size);

  send_deferred_transaction(
    permission_level(get_self(), "active"_n),
    get_self(),
    "erasepartpts"_n,
    std::make_tuple(number_active_proposals)
  );

}



// ==================================================================== //
// ACTIVE //


ACTION dao::addactive (const name & account) {
  require_auth(get_self());

  active_tables actives_t(get_self(), get_self().value);
  auto aitr = actives_t.find(account.value);
  
  if (aitr == actives_t.end()) {
    actives_t.emplace(_self, [&](auto & a){
      a.account = account;
      a.timestamp = eosio::current_time_point().sec_since_epoch();
    });
    size_change(user_active_size, 1);
    recover_voice(account); // this action is repeated twice when an account becomes citizen
  }
}

ACTION dao::erasepartpts (const uint64_t & active_proposals) {
  uint64_t batch_size = config_get(name("batchsize"));
  uint64_t reward_points = config_get(name("voterep1.ind"));

  uint64_t counter = 0;

  participant_tables participants_t(get_self(), get_self().value);
  auto pitr = participants_t.begin();

  while (pitr != participants_t.end() && counter < batch_size) {
    if (pitr->count == active_proposals && pitr->nonneutral) {
      send_inline_action(
        permission_level(contracts::accounts, "addrep"_n),
        contracts::accounts, 
        "addrep"_n,
        std::make_tuple(pitr->account, reward_points)
      );
    }
    counter += 1;
    pitr = participants_t.erase(pitr);
  }

  if (pitr != participants_t.end()) {
    send_deferred_transaction(
      permission_level(get_self(), "active"_n),
      get_self(),
      "erasepartpts"_n,
      std::make_tuple(active_proposals)
    );
  }
}

ACTION dao::favour (const name & voter, const uint64_t & proposal_id, const uint64_t & amount) {
  require_auth(voter);
  vote_aux(voter, proposal_id, amount, ProposalsCommon::trust, false);
}

ACTION dao::against (const name & voter, const uint64_t & proposal_id, const uint64_t & amount) {
  require_auth(voter);
  vote_aux(voter, proposal_id, amount, ProposalsCommon::distrust, false);
}

ACTION dao::neutral (const name & voter, const uint64_t & proposal_id) {
  require_auth(voter);
  vote_aux(voter, proposal_id, uint64_t(0), ProposalsCommon::neutral, false);
}

ACTION dao::revertvote (const name & voter, const uint64_t & proposal_id) {

  require_auth( has_auth(voter) ? voter : get_self() );
  
  proposal_tables proposals_t(get_self(), get_self().value);
  auto pitr = proposals_t.require_find(proposal_id, "proposal not found");

  votes_tables votes_t(get_self(), proposal_id);
  auto vitr = votes_t.require_find(voter.value, "voter has not voted on this proposal, can't revert");

  uint64_t amount = vitr->amount;

  check(pitr->stage == ProposalsCommon::stage_active, "proposal is not in stage active");
  check(vitr->favour == true && amount > 0, "only trust votes can be changed");
  
  votes_t.modify(vitr, _self, [&](auto& item) {
    item.favour = false;
  });

  proposals_t.modify(pitr, _self, [&](auto& item) {
    item.against += amount;
    item.favour -= amount;
  });

  std::unique_ptr<Proposal> prop = std::unique_ptr<Proposal>(ProposalsFactory::Factory(*this, pitr->type));
  name scope = prop->get_scope();

  if (has_delegates(voter, scope)) {
    send_inline_action(
      permission_level(get_self(), "active"_n),
      get_self(), 
      "mimicrevert"_n,
      std::make_tuple(voter, (uint64_t)0, scope, proposal_id, (uint64_t)30)
    );
  }

}

ACTION dao::createdho (const name & organization) {

  require_auth(organization);

  organization_tables org_t(contracts::organization, contracts::organization.value);
  auto oitr = org_t.require_find(organization.value, "organization not found");

  dho_tables dhos_t(get_self(), get_self().value);
  auto ditr = dhos_t.find(organization.value);

  if (ditr == dhos_t.end()) {
    dhos_t.emplace(_self, [&](auto & item){
      item.org_name = organization;
      item.points = 0;
    });
  }

}

ACTION dao::removedho (const name & organization) {

  require_auth(get_self());

  dho_tables dhos_t(get_self(), get_self().value);
  auto ditr = dhos_t.find(organization.value);

  if (ditr != dhos_t.end()) {

    size_change(dhos_vote_size, -1 * int64_t(ditr->points));

    dho_share_tables shares_t(get_self(), get_self().value);
    auto sitr = shares_t.find(organization.value);
    if (sitr != shares_t.end()) {
      shares_t.erase(sitr);
    }

    send_deferred_transaction(
      permission_level(get_self(), "active"_n),
      get_self(),
      "removedhovts"_n,
      std::make_tuple(ditr->org_name, uint64_t(0), config_get("batchsize"_n), false)
    );

    dhos_t.erase(ditr);
    
  }

}

ACTION dao::removedhovts (const name & organization, const uint64_t & start, const uint64_t & chunksize, const bool & remove_size) {

  require_auth(get_self());

  dho_vote_tables voted_t(get_self(), get_self().value);
  auto voted_by_dho = voted_t.get_index<"bydhoid"_n>();
  auto vitr = voted_by_dho.lower_bound((uint128_t(organization.value) << 64) + start);

  uint64_t count = 0;
  uint64_t total_removed = 0;

  while (vitr != voted_by_dho.end() && vitr->dho == organization && count < chunksize) {

    total_removed += vitr->points;
    vitr = voted_by_dho.erase(vitr);
    
    count+=2;
  }

  if (remove_size) {
    size_change(dhos_vote_size, -1 * total_removed);
  }

  if (vitr != voted_by_dho.end() && vitr->dho == organization) {
    send_deferred_transaction(
      permission_level(get_self(), "active"_n),
      get_self(),
      "removedhovts"_n,
      std::make_tuple(organization, vitr->vote_id, chunksize, remove_size)
    );
  } else {
    send_deferred_transaction(
      permission_level(get_self(), "active"_n),
      get_self(),
      "dhocalcdists"_n,
      std::make_tuple()
    );
  }

}

ACTION dao::votedhos (const name & account, std::vector<DhoVote> votes) {
  
  if (has_auth(account)) {
    require_auth(account);
    check(!is_trust_delegated(account, dhos_scope), "voice is delegated, user can not vote by him/herself");
  } else {
    require_auth(get_self());
  }

  check_citizen(account);

  dho_tables dho_t(get_self(), get_self().value);

  dho_vote_tables voted_t(get_self(), get_self().value);
  auto voted_by_account = voted_t.get_index<"byacctid"_n>();
  auto vitr = voted_by_account.lower_bound(uint128_t(account.value) << 64);

  int64_t total_old = 0;

  while (vitr != voted_by_account.end() && vitr->account == account) {

    auto ditr = dho_t.find(vitr->dho.value);

    if (ditr != dho_t.end()) {
      dho_t.modify(ditr, _self, [&](auto & item){
        item.points -= vitr->points;
      });
    }

    print("erasing vote for dho: ", vitr->dho, ", points: ", vitr->points, "\n");

    total_old += vitr->points;
    vitr = voted_by_account.erase(vitr);

  }

  int64_t total_new = 0;
  uint64_t total_percentage = 0;
  uint64_t now = current_time_point().sec_since_epoch();

  cs_points_tables cs_t(contracts::harvest, contracts::harvest.value);
  auto csitr = cs_t.require_find(account.value, "contribution score not found");

  // using the rank so the percentages don't get canceled due to low percentage and low rep multiplier
  uint64_t multiplier = csitr->rank;

  for (auto & vote : votes) {

    uint64_t new_points = vote.points * multiplier;

    auto ditr = dho_t.require_find(vote.dho.value, ("dho " + vote.dho.to_string() + " not found").c_str());

    dho_t.modify(ditr, _self, [&](auto & item){
      item.points += new_points;
    });
    
    voted_t.emplace(_self, [&](auto & item){
      item.vote_id = voted_t.available_primary_key();
      item.account = account;
      item.dho = vote.dho;
      item.points = new_points;
      item.timestamp = now;
    });
    
    total_new += new_points;
    total_percentage += vote.points;

  }

  check(total_percentage == 100, "the total votes have to sum up to 100%");

  print("updating size:\n");
  print("total old: ", total_old, "\n");
  print("total new: ", total_new, "\n");

  size_change(dhos_vote_size, total_new - total_old);

  delegate_trust_tables deltrust_t(get_self(), dhos_scope.value);
  auto deltrusts_by_delegatee_delegator = deltrust_t.get_index<"byddelegator"_n>();
  auto ditr = deltrusts_by_delegatee_delegator.lower_bound(uint128_t(account.value) << 64);

  if (ditr != deltrusts_by_delegatee_delegator.end() && ditr->delegatee == account) {
    send_deferred_transaction(
      permission_level(get_self(), "active"_n),
      get_self(),
      "dhomimicvote"_n,
      std::make_tuple(account, uint64_t(0), votes, config_get("batchsize"_n))
    );
  }

}

ACTION dao::dhocleanvts () {

  require_auth(get_self());

  uint64_t cutoff = current_time_point().sec_since_epoch() - config_get("dho.v.recast"_n);
  dhocleanvote(cutoff, config_get("batchsize"_n));

}

ACTION dao::dhocleanvote (const uint64_t & cutoff, const uint64_t & chunksize) {

  require_auth(get_self());

  dho_vote_tables votes_t(get_self(), get_self().value);
  auto votes_by_timestamp = votes_t.get_index<"bytimeid"_n>();
  auto vitr = votes_by_timestamp.begin();

  uint64_t count = 0;
  int64_t total_removed = 0;

  dho_tables dho_t(get_self(), get_self().value);

  while (vitr != votes_by_timestamp.end() && cutoff > vitr->timestamp && count < chunksize) {

    total_removed += vitr->points;

    auto ditr = dho_t.find(vitr->dho.value);
    if (ditr != dho_t.end()) {
      dho_t.modify(ditr, _self, [&](auto & item){
        item.points -= vitr->points;
      });
    }

    vitr = votes_by_timestamp.erase(vitr);
    count++;
  }

  size_change(dhos_vote_size, -1 * total_removed);

  if (vitr != votes_by_timestamp.end() && cutoff > vitr->timestamp) {
    send_deferred_transaction(
      permission_level(get_self(), "active"_n),
      get_self(),
      "dhocleanvote"_n,
      std::make_tuple(cutoff, chunksize)
    );
  }

}

ACTION dao::dhocalcdists () {

  require_auth(get_self());

  dho_tables dho_t(get_self(), get_self().value);
  auto dhos_by_points = dho_t.get_index<"bypointsname"_n>();

  auto ditr = dhos_by_points.rbegin();
  uint64_t min_percentage = config_get("dho.min.per"_n);
  uint64_t total_points = get_size(dhos_vote_size);

  print("total points:", total_points, "\n");

  std::vector<DhoVote> valid_dhos;
  uint64_t total_valid_points = 0;

  if (total_points <= 0) return;

  while (ditr != dhos_by_points.rend() && ((ditr->points * 100) / total_points) >= min_percentage) {

    DhoVote valid_dho;
    valid_dho.dho = ditr->org_name;
    valid_dho.points = ditr->points;

    valid_dhos.push_back(valid_dho);
    total_valid_points += ditr->points;

    ditr++;
  }

  if (total_valid_points == 0) return;

  dho_share_tables shares_t(get_self(), get_self().value);
  
  auto sitr = shares_t.begin();
  while (sitr != shares_t.end()) {
    sitr = shares_t.erase(sitr);
  }

  for (auto & valid_dho : valid_dhos) {
    shares_t.emplace(_self, [&](auto & item){
      item.dho = valid_dho.dho;
      item.total_percentage = double(valid_dho.points) / total_points;
      item.dist_percentage = double(valid_dho.points) / total_valid_points;
    });
  }

}

void dao::vote_aux (const name & voter, const uint64_t & proposal_id, const uint64_t & amount, const name & option, const bool & is_delegated) {

  proposal_tables proposals_t(get_self(), get_self().value);
  auto pitr = proposals_t.require_find(proposal_id, "proposal not found");

  votes_tables votes_t(get_self(), proposal_id);
  auto vitr = votes_t.find(voter.value);
  check(vitr == votes_t.end(), "only one vote");

  std::unique_ptr<Proposal> prop = std::unique_ptr<Proposal>(ProposalsFactory::Factory(*this, pitr->type));
  prop->check_can_vote(pitr->status, pitr->stage);

  proposals_t.modify(pitr, _self, [&](auto & item){
    if (option == ProposalsCommon::trust) {
      item.favour += amount;  
    } else if (option == ProposalsCommon::distrust) {
      item.against += amount;
    }
  });

  votes_t.emplace(_self, [&](auto & item){
    item.proposal_id = proposal_id;
    item.account = voter;
    item.amount = amount;
    item.favour = option == ProposalsCommon::trust;
  });

  // storing the number of voters per proposal in a separate scope
  size_tables sizes_t(get_self(), ProposalsCommon::vote_scope.value);
  auto sitr = sizes_t.find(proposal_id);

  if (sitr == sizes_t.end()) {
    sizes_t.emplace(_self, [&](auto & item){
      item.id = name(proposal_id);
      item.size = 1;
    });
  } else {
    sizes_t.modify(sitr, _self, [&](auto & item){
      item.size += 1;
    });
  }

  // reduce voice
  name scope = prop->get_scope();
  double percenetage_used = voice_change(voter, amount, true, scope);

  if (!is_delegated) {
    check(!is_trust_delegated(voter, scope), "voice is delegated, user can not vote by itself");
  }

  send_mimic_delegatee_vote(voter, scope, proposal_id, percenetage_used, option);

  auto rep = config_get(name("voterep2.ind"));
  double rep_multiplier = is_delegated ? config_get(name("votedel.mul")) / 100.0 : 1.0;

  participant_tables participants_t(get_self(), get_self().value);
  auto paitr = participants_t.find(voter.value);

  if (paitr == participants_t.end()) {
    // add reputation for entering in the table
    uint64_t rep_amount = uint64_t(rep * rep_multiplier);

    if (rep_amount > 0) {
      send_inline_action(
        permission_level(contracts::accounts, "addrep"_n),
        contracts::accounts, "addrep"_n,
        std::make_tuple(voter, rep_amount)
      );
    }
    // add the voter to the table
    participants_t.emplace(_self, [&](auto & participant){
      participant.account = voter;
      participant.nonneutral = option != ProposalsCommon::neutral;
      participant.count = 1;
    });
  } else {
    participants_t.modify(paitr, _self, [&](auto & participant){
      participant.count += 1;
      participant.nonneutral = option != ProposalsCommon::neutral && participant.nonneutral;
    });
  }

  active_tables actives_t(get_self(), get_self().value);
  auto aitr = actives_t.find(voter.value);
  if (aitr == actives_t.end()) {
    actives_t.emplace(_self, [&](auto& item) {
      item.account = voter;
      item.timestamp = current_time_point().sec_since_epoch();
    });
    size_change(user_active_size, 1);
  } else {
    actives_t.modify(aitr, _self, [&](auto & item){
      item.timestamp = current_time_point().sec_since_epoch();
    });
  }

  add_voted_proposal(proposal_id);

  // this one, maybe it should be called as a callback in the proposal's implementation?
  // because not all proposals increase the voice cast, currently only the ones that are funded
  // have an entry in the support table
  increase_voice_cast(amount, option, prop->get_fund_type());
}

void dao::increase_voice_cast (const uint64_t & amount, const name & option, const name & prop_type) {

  if (prop_type == ProposalsCommon::fund_type_none) { return; }

  cycle_tables cycle_t(get_self(), get_self().value);
  cycle_table c = cycle_t.get();

  cycle_stats_tables cyclestats_t(get_self(), get_self().value);

  auto citr = cyclestats_t.find(c.propcycle);

  if (citr != cyclestats_t.end()) {
    cyclestats_t.modify(citr, _self, [&](auto & item){
      item.total_voice_cast += amount;
      if (option == ProposalsCommon::trust) {
        item.total_favour += amount;
      } else if (option == ProposalsCommon::distrust) {
        item.total_against += amount;
      }
      item.num_votes += 1;
    });
  }
  add_voice_cast(c.propcycle, amount, prop_type);

}

void dao::add_voted_proposal (const uint64_t & proposal_id) {

  cycle_tables cycle_t(get_self(), get_self().value);
  cycle_table c = cycle_t.get();

  voted_proposals_tables votedprops_t(get_self(), c.propcycle);
  auto vpitr = votedprops_t.find(proposal_id);

  if (vpitr == votedprops_t.end()) {
    votedprops_t.emplace(_self, [&](auto & prop){
      prop.proposal_id = proposal_id;
    });
  }

}

void dao::add_voice_cast (const uint64_t & cycle, const uint64_t & voice_cast, const name & type) {

  support_level_tables support_t(get_self(), type.value);
  auto sitr = support_t.find(cycle);
  check(sitr != support_t.end(), "cycle not found "+std::to_string(cycle));

  support_t.modify(sitr, _self, [&](auto & item){
    uint64_t total_voice = item.total_voice_cast + voice_cast;
    item.total_voice_cast = total_voice;
    item.voice_needed = calc_voice_needed(total_voice, item.num_proposals);
  });

}

<<<<<<< HEAD
=======
uint64_t dao::calc_voice_needed (const uint64_t & total_voice, const uint64_t & num_proposals) {
  return ceil( total_voice * (get_quorum(num_proposals) / 100.0) - 0.000000001);
}

// quorum as % value - e.g. 90.0 == 90%
double dao::get_quorum(const uint64_t total_proposals) {
  double base_quorum = config_get("quorum.base"_n);
  double quorum_min = config_get("quor.min.pct"_n);
  double quorum_max = config_get("quor.max.pct"_n);

  double quorum = total_proposals ? (double)base_quorum / (double)total_proposals : 0;
  quorum = std::max(quorum_min, quorum);
  return std::min(quorum_max, quorum);
}


bool dao::revert_vote (const name & voter, const uint64_t & proposal_id) {

  proposal_tables proposals_t(get_self(), get_self().value);
  auto ritr = proposals_t.require_find(proposal_id, "referendum not found");

  votes_tables votes_t(get_self(), proposal_id);
  auto vitr = votes_t.find(voter.value);

  if (vitr != votes_t.end()) {
    check(ritr->stage == ProposalsCommon::stage_active, "referendum is not active");
    check(vitr->favour == true && vitr->amount > 0, "only trust votes can be changed");

    proposals_t.modify(ritr, _self, [&](auto & item){
      item.favour -= vitr->amount;
    });

    votes_t.erase(vitr);

    return true;
  }

  return false;

}

>>>>>>> 9731b95a
bool dao::is_trust_delegated (const name & account, const name & scope) {
  delegate_trust_tables deltrust_t(get_self(), scope.value);
  auto ditr = deltrust_t.find(account.value);
  return ditr != deltrust_t.end();
}

void dao::send_mimic_delegatee_vote (const name & delegatee, const name & scope, const uint64_t & proposal_id, const double & percentage_used, const name & option) {

  uint64_t batch_size = config_get("batchsize"_n);

  delegate_trust_tables deltrust_t(get_self(), scope.value);
  auto deltrust_by_delegatee_delegator = deltrust_t.get_index<"byddelegator"_n>();

  uint128_t id = uint128_t(delegatee.value) << 64;
  auto ditr = deltrust_by_delegatee_delegator.lower_bound(id);

  if (ditr != deltrust_by_delegatee_delegator.end() && ditr->delegatee == delegatee) {
    send_deferred_transaction(
      permission_level(get_self(), "active"_n),
      get_self(),
      "mimicvote"_n,
      std::make_tuple(delegatee, ditr->delegator, scope, proposal_id, percentage_used, option, batch_size)
    );
  }

}

void dao::init_cycle_new_stats () {

  cycle_tables cycle_t(get_self(), get_self().value);
  cycle_table c_t = cycle_t.get();

  cycle_stats_tables cyclestats_t(get_self(), get_self().value);

  cyclestats_t.emplace(_self, [&](auto & item){
    item.propcycle = c_t.propcycle;
    item.start_time = c_t.t_onperiod;
    item.end_time = c_t.t_onperiod + config_get("propcyclesec"_n);
    // item.num_proposals = 0;
    item.num_votes = 0;
    item.total_voice_cast = 0;
    item.total_favour = 0;
    item.total_against = 0;
    item.total_citizens = get_size("voice.sz"_n);
    // item.quorum_vote_base = 0;
    // item.quorum_votes_needed = 0;
    item.unity_needed = double(config_get("propmajority"_n)) / 100.0;
    item.total_eligible_voters = 0;
  });

  for (auto & fund_type : fund_types) {
    uint64_t votes_needed = calc_voice_needed(0, 0);

    support_level_tables support_t(get_self(), fund_type.value);
    auto sitr = support_t.find(c_t.propcycle);

    if (sitr != support_t.end()) {
      support_t.modify(sitr, _self, [&](auto & item){
        item.num_proposals = 0;
        item.total_voice_cast = 0;
        item.voice_needed = votes_needed;
      });
    } else {
      support_t.emplace(_self, [&](auto & item){
        item.propcycle = c_t.propcycle;
        item.num_proposals = 0;
        item.total_voice_cast = 0;
        item.voice_needed = votes_needed;
      });
    }
  }

}

uint64_t dao::calc_voice_needed (const uint64_t & total_voice, const uint64_t & num_proposals) {
  return ceil(total_voice * (get_quorum(num_proposals) / 100.0));
}

uint64_t dao::get_quorum (const uint64_t & total_proposals) {
  uint64_t base_quorum = config_get("quorum.base"_n);
  uint64_t quorum_min = config_get("quor.min.pct"_n);
  uint64_t quorum_max = config_get("quor.max.pct"_n);

  uint64_t quorum = total_proposals ? base_quorum / total_proposals : 0;
  quorum = std::max(quorum_min, quorum);
  return std::min(quorum_max, quorum);
}

uint64_t dao::active_cutoff_date () {
  uint64_t now = current_time_point().sec_since_epoch();
  uint64_t prop_cycle_sec = config_get(name("propcyclesec"));
  uint64_t inact_cycles = config_get(name("inact.cyc"));
  return now - (inact_cycles * prop_cycle_sec);
}

void dao::check_citizen (const name & account) {
  user_tables users(contracts::accounts, contracts::accounts.value);

  auto uitr = users.find(account.value);
  check(uitr != users.end(), "user not found");
  check(uitr->status == name("citizen"), "user is not a citizen");
}

void dao::check_attributes (const std::map<std::string, VariantValue> & args) {

  string title = std::get<string>(args.at("title"));
  string summary = std::get<string>(args.at("summary"));
  string description = std::get<string>(args.at("description"));
  string image = std::get<string>(args.at("image"));
  string url = std::get<string>(args.at("url"));

  check(title.size() <= 128, "title must be less or equal to 128 characters long");
  check(title.size() > 0, "must have a title");

  check(summary.size() <= 1024, "summary must be less or equal to 1024 characters long");

  check(description.size() > 0, "must have description");

  check(image.size() <= 512, "image url must be less or equal to 512 characters long");
  check(image.size() > 0, "must have image");

  check(url.size() <= 512, "url must be less or equal to 512 characters long");
  
}

name dao::get_fund_type (const name & fund) {
  if (fund == bankaccts::alliances) {
    return alliance_fund;
  } 
  else if (fund == bankaccts::campaigns) {
    return campaign_fund;
  } 
  else if (fund == bankaccts::milestone) {
    return milestone_fund;
  }
  return "none"_n;
}

uint64_t dao::calc_quorum_base (const uint64_t & propcycle) {

  uint64_t num_cycles = config_get("prop.cyc.qb"_n);
  uint64_t total = 0;
  uint64_t count = 0;

  cycle_stats_tables cyclestats_t(get_self(), get_self().value);
  auto citr = cyclestats_t.find(propcycle);

  if (citr == cyclestats_t.end()) {
    // in case there is no information for this propcycle
    return get_size(user_active_size) * 50 / 2;
  }

  while (count < num_cycles) {

    total += citr->total_voice_cast;
    // total += citr -> num_votes; // uncomment to make it count number of voters
    count++;

    if (citr == cyclestats_t.begin()) {
      break;
    } else {
      citr--;
    }

  }

  return count > 0 ? total / count : 0;
}

void dao::update_cycle_stats_from_proposal (const uint64_t & proposal_id, const name & type, const name & array) {
  
  cycle_tables cycle_t(get_self(), get_self().value);
  cycle_table c_t = cycle_t.get_or_create(get_self(), cycle_table());

  uint64_t quorum_vote_base = calc_quorum_base(c_t.propcycle - 1);

  cycle_stats_tables cyclestats_t(get_self(), get_self().value);

  auto citr = cyclestats_t.find(c_t.propcycle);

  cyclestats_t.modify(citr, _self, [&](auto & item){
    if (array == ProposalsCommon::stage_active) {
      item.active_props.push_back(proposal_id);
    } else if (array == ProposalsCommon::status_evaluate) {
      item.eval_props.push_back(proposal_id);
    }
  });

  if (array == ProposalsCommon::stage_active) {
    support_level_tables support_t(get_self(), type.value);
    auto sitr = support_t.find(c_t.propcycle);
    check(sitr != support_t.end(), "cycle not found " + std::to_string(c_t.propcycle));
    support_t.modify(sitr, _self, [&](auto & item){
      item.num_proposals += 1;
    });
  }

}

template <typename... T>
void dao::send_inline_action (
  const permission_level & permission, 
  const name & contract, 
  const name & action, 
  const std::tuple<T...> & data) {

  eosio::action(permission, contract, action, data).send();

}

template <typename... T>
void dao::send_deferred_transaction (
  const permission_level & permission,
  const name & contract, 
  const name & action,  
  const std::tuple<T...> & data) {

  deferred_id_tables deferredids(get_self(), get_self().value);
  deferred_id_table d_s = deferredids.get_or_create(get_self(), deferred_id_table());

  d_s.id += 1;

  deferredids.set(d_s, get_self());

  transaction trx{};

  trx.actions.emplace_back(
    permission,
    contract,
    action,
    data
  );

  trx.delay_sec = 1;
  trx.send(d_s.id, _self);

}
<|MERGE_RESOLUTION|>--- conflicted
+++ resolved
@@ -880,8 +880,6 @@
 
 }
 
-<<<<<<< HEAD
-=======
 uint64_t dao::calc_voice_needed (const uint64_t & total_voice, const uint64_t & num_proposals) {
   return ceil( total_voice * (get_quorum(num_proposals) / 100.0) - 0.000000001);
 }
@@ -923,7 +921,6 @@
 
 }
 
->>>>>>> 9731b95a
 bool dao::is_trust_delegated (const name & account, const name & scope) {
   delegate_trust_tables deltrust_t(get_self(), scope.value);
   auto ditr = deltrust_t.find(account.value);
