--- conflicted
+++ resolved
@@ -493,73 +493,8 @@
     }
 }
 
-<<<<<<< HEAD
-ACTION organization::addcbpoints(name organization, uint32_t cbscore) {
-    require_auth(get_self());
-    auto itr_cbs = cbsorgs.find(organization.value);
-    if (itr_cbs != cbsorgs.end()) {
-        cbsorgs.modify(itr_cbs, _self, [&](auto & cbs){
-            cbs.community_building_score += cbscore;
-        });
-    } else {
-        cbsorgs.emplace(_self, [&](auto & cbs){
-            cbs.org_name = organization;
-            cbs.community_building_score = cbscore;
-        });
-        increase_size_by_one(cb_score_size);
-    }
-}
-
-ACTION organization::subcbpoints(name organization, uint32_t cbscore) {
-    require_auth(get_self());
-    auto itr_cbs = cbsorgs.find(organization.value);
-    if (itr_cbs != cbsorgs.end()) {
-        if (itr_cbs -> community_building_score > cbscore) {
-            cbsorgs.modify(itr_cbs, _self, [&](auto & cbs){
-                cbs.community_building_score -= cbscore;
-            });
-        } else {
-            cbsorgs.erase(itr_cbs);
-            decrease_size_by_one(cb_score_size);
-        }
-    }
-}
-
-ACTION organization::rankcbsorgs() {
-    auto batch_size = config.get(name("batchsize").value, "The batchsize parameter has not been initialized yet");
-    rankcbsorg((uint64_t)0, (uint64_t)0, batch_size.value);
-}
-
-ACTION organization::rankcbsorg(uint64_t start, uint64_t chunk, uint64_t chunksize) {
-    require_auth(get_self());
-
-    check(chunksize > 0, "chunk size must be > 0");
-    
-    uint64_t total = get_size(cb_score_size);
-
-    if (total == 0) return;
-
-    uint64_t current = chunk * chunksize;
-    auto cbs_by_points = cbsorgs.get_index<"bycbs"_n>();
-    auto cbsitr = start == 0 ? cbs_by_points.begin() : cbs_by_points.lower_bound(start);
-    uint64_t count = 0;
-
-    while (cbsitr != cbs_by_points.end() && count < chunksize) {
-
-        uint64_t rank = utils::spline_rank(current, total);
-
-        cbs_by_points.modify(cbsitr, _self, [&](auto & item) {
-            item.rank = rank;
-        });
-
-        current++;
-        count++;
-        cbsitr++;
-    }
-=======
 void organization::check_referrals (name organization, uint64_t min_visitors_invited, uint64_t min_residents_invited) {
     auto refs_by_referrer = refs.get_index<"byreferrer"_n>();
->>>>>>> e8367185
 
     uint64_t residents = 0;
     uint64_t visitors = 0;
@@ -586,30 +521,12 @@
     auto oitr = organizations.find(organization.value);
     check(oitr != organizations.end(), "organization not found");
 
-<<<<<<< HEAD
-    uint64_t planted_min = get_config(name("rep.minplnt"));
-    uint64_t rep_min_rank = get_config(name("rep.minrank"));
-    uint64_t min_invited = get_config(name("rep.refrred"));
-    uint64_t min_residents_invited = get_config(name("rep.resref"));
-    uint64_t min_trx = get_config(name("rep.mintrx"));
-=======
     if (status == status_regular) { return; }
->>>>>>> e8367185
 
     check(oitr->status == status-1, 
         "organization is not " + (status_names[status-1]).to_string() + ", it can not become " + (status_names[status]).to_string());
 
-<<<<<<< HEAD
-    check(bitr -> planted.amount >= planted_min, "organization has less than the required amount of seeds planted");
-    check(regen_score >= rep_min_rank, "organization has less than the required regenerative score");
-    check(invited_users_number >= min_invited, "organization has less than required referrals. required: " + 
-        std::to_string(min_invited) + " actual: " + std::to_string(invited_users_number));
-    check(valid_trxs >= min_trx, 
-        "organization has exchanged less than the required transactions with other Reputable/Regenerative organizations or Citizens");
-}
-=======
     string status_str = std::to_string(status+1);
->>>>>>> e8367185
 
     uint64_t min_planted = config_get(name("orgminplnt." + status_str));
     uint64_t min_rep_rank = config_get(name("orgminrank." + status_str));
