--- conflicted
+++ resolved
@@ -35,10 +35,14 @@
     ritr = residents.erase(ritr);
   }
 
-<<<<<<< HEAD
   auto toitr = totals.begin();
   while (toitr != totals.end()) {
     toitr = totals.erase(toitr);
+  }
+
+  auto sitr = sizes.begin();
+  while (sitr != sizes.end()) {
+    sitr = sizes.erase(sitr);
   }
 }
 
@@ -47,11 +51,6 @@
   auto titr = transactions.begin();
   while (titr != transactions.end()) {
     titr = transactions.erase(titr);
-=======
-  auto sitr = sizes.begin();
-  while (sitr != sizes.end()) {
-    sitr = sizes.erase(sitr);
->>>>>>> f6366089
   }
 }
 
@@ -310,9 +309,7 @@
       item.points = from_points;
     });
   }
-}
-
-<<<<<<< HEAD
+
   if (qev_itr != qevs.end()) {
     qevs.modify(qev_itr, _self, [&](auto & item){
       item.qualifying_volume += qualifying_volume;
@@ -334,7 +331,8 @@
       item.qualifying_volume = qualifying_volume;
     });
   }
-=======
+}
+
 // CAUTION: this will iterate on all citizens, residents and orgs
 void history::migrate() {
   require_auth(get_self());
@@ -413,7 +411,6 @@
   } else {
     return sitr->size;
   }
->>>>>>> f6366089
 }
 
 void history::send_update_txpoints (name from) {
