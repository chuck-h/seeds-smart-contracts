--- conflicted
+++ resolved
@@ -35,7 +35,6 @@
     ritr = residents.erase(ritr);
   }
 
-<<<<<<< HEAD
   transaction_points_tables trx_points(get_self(), account.value);
   auto tpitr = trx_points.begin();
   while (tpitr != trx_points.end()) {
@@ -48,16 +47,11 @@
     qitr = qevs.erase(qitr);
   }
 
-=======
->>>>>>> 6a4e4d74
   auto toitr = totals.begin();
   while (toitr != totals.end()) {
     toitr = totals.erase(toitr);
   }
-<<<<<<< HEAD
-=======
-  
->>>>>>> 6a4e4d74
+  
   auto sitr = sizes.begin();
   while (sitr != sizes.end()) {
     sitr = sizes.erase(sitr);
@@ -481,7 +475,6 @@
 }
 
 
-<<<<<<< HEAD
 void history::migrateusers () {
   require_auth(get_self());
   uint64_t batch_size = config_get("batchsize"_n);
@@ -784,7 +777,6 @@
         item.quantity = quantity;
         item.timestamp = timestamp;
       });
-=======
 void history::testtotalqev (uint64_t numdays, uint64_t volume) {
   require_auth(get_self());
 
@@ -809,7 +801,6 @@
     }
 
     current_day -= utils::seconds_per_day;
->>>>>>> 6a4e4d74
-  }
-
-}
+  }
+
+}
