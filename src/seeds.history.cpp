#include <seeds.history.hpp>
#include <eosio/system.hpp>
#include <eosio/transaction.hpp>
#include <utils.hpp>

void history::reset(name account) {
  require_auth(get_self());

  history_tables history(get_self(), account.value);
  auto hitr = history.begin();
  
  while(hitr != history.end()) {
      hitr = history.erase(hitr);
  }
  
  transaction_tables transactions(get_self(), account.value);
  auto titr = transactions.begin();  
  while (titr != transactions.end()) {
    titr = transactions.erase(titr);
  }
  
  org_tx_tables orgtx(get_self(), account.value);
  auto oitr = orgtx.begin();
  while (oitr != orgtx.end()) {
    oitr = orgtx.erase(oitr);
  }
  
  auto citr = citizens.begin();
  while (citr != citizens.end()) {
    citr = citizens.erase(citr);
  }
  
  auto ritr = residents.begin();
  while (ritr != residents.end()) {
    ritr = residents.erase(ritr);
  }

<<<<<<< HEAD
  transaction_points_tables trx_points(get_self(), account.value);
  auto tpitr = trx_points.begin();
  while (tpitr != trx_points.end()) {
    tpitr = trx_points.erase(tpitr);
  }

  qev_tables qevs(get_self(), account.value);
  auto qitr = qevs.begin();
  while (qitr != qevs.end()) {
    qitr = qevs.erase(qitr);
  }

  auto toitr = totals.begin();
  while (toitr != totals.end()) {
    toitr = totals.erase(toitr);
  }
}

void history::deldailytrx (uint64_t day) {
  daily_transactions_tables transactions(get_self(), day);
  auto titr = transactions.begin();
  while (titr != transactions.end()) {
    titr = transactions.erase(titr);
=======
  auto sitr = sizes.begin();
  while (sitr != sizes.end()) {
    sitr = sizes.erase(sitr);
>>>>>>> f6366089
  }
}

void history::addresident(name account) {
  require_auth(get_self());
  
  check_user(account);
  
  residents.emplace(get_self(), [&](auto& user) {
    user.id = residents.available_primary_key();
    user.account = account;
    user.timestamp = eosio::current_time_point().sec_since_epoch();
  });
  size_change("reidents.sz"_n, 1);
}

void history::addcitizen(name account) {
  require_auth(get_self());
  
  check_user(account);
  
  citizens.emplace(get_self(), [&](auto& user) {
    user.id = citizens.available_primary_key();
    user.account = account;
    user.timestamp = eosio::current_time_point().sec_since_epoch();
  });
  size_change("citizens.sz"_n, 1);
}

void history::addreputable(name organization) {
  require_auth(get_self());

  auto uitr = users.find(organization.value);
  check(uitr != users.end(), "no user found");
  check(uitr -> type == name("organisation"), "the user type must be organization");

  reputables.emplace(_self, [&](auto & org){
    org.id = reputables.available_primary_key();
    org.organization = organization;
    org.timestamp = eosio::current_time_point().sec_since_epoch();
  });
  size_change("reptables.sz"_n, 1);
}

void history::addregen(name organization) {
  require_auth(get_self());

  auto uitr = users.find(organization.value);
  check(uitr != users.end(), "no user found");
  check(uitr -> type == name("organisation"), "the user type must be organization");

  regens.emplace(_self, [&](auto & org){
    org.id = regens.available_primary_key();
    org.organization = organization;
    org.timestamp = eosio::current_time_point().sec_since_epoch();
  });
  size_change("regens.sz"_n, 1);
}

void history::historyentry(name account, string action, uint64_t amount, string meta) {
  require_auth(get_self());

  history_tables history(get_self(), account.value);

  history.emplace(_self, [&](auto& item) {
    item.history_id = history.available_primary_key();
    item.account = account;
    item.action = action;
    item.amount = amount;
    item.meta = meta;
    item.timestamp = eosio::current_time_point().sec_since_epoch();
  });
}

void history::trxentry(name from, name to, asset quantity) {
  require_auth(get_self());
  
  auto from_user = users.find(from.value);
  auto to_user = users.find(to.value);
  
  if (from_user == users.end() || to_user == users.end()) {
    return;
  }

  bool from_is_organization = from_user->type == "organisation"_n;
  
  if (from_is_organization) {
    org_tx_tables orgtx(get_self(), from.value);
    orgtx.emplace(_self, [&](auto& item) {
      item.id = orgtx.available_primary_key();
      item.other = to;
      item.in = false;
      item.quantity = quantity;
      item.timestamp = eosio::current_time_point().sec_since_epoch();
    });
  } else {
    transaction_tables transactions(get_self(), from.value);
    transactions.emplace(_self, [&](auto& item) {
      item.id = transactions.available_primary_key();
      item.to = to;
      item.quantity = quantity;
      item.timestamp = eosio::current_time_point().sec_since_epoch();
    });
  }

  // Orgs get entry for "to"
  if (to_user->type == "organisation"_n) {
      org_tx_tables orgtx(get_self(), to.value);
      orgtx.emplace(_self, [&](auto& item) {
        item.id = orgtx.available_primary_key();
        item.other = from;
        item.in = true;
        item.quantity = quantity;
        item.timestamp = eosio::current_time_point().sec_since_epoch();
      });
  }

  if (!from_is_organization) {
    // delayed update
    cancel_deferred(from.value);

    // delayed update
    cancel_deferred(from.value);

    action a(
        permission_level{contracts::harvest, "active"_n},
        contracts::harvest,
        "updatetxpt"_n,
        std::make_tuple(from)
    );

    transaction tx;
    tx.actions.emplace_back(a);
    tx.delay_sec = 1; 
    tx.send(from.value, _self);
  }

}

// return true if anything was cleaned up, false otherwise
bool history::clean_old_tx(name org, uint64_t chunksize) {
  
  auto now = eosio::current_time_point().sec_since_epoch();
  auto cutoffdate = now - utils::moon_cycle * 3;

  org_tx_tables orgtx(get_self(), org.value);
  uint64_t count = 0;
  auto transactions_by_time = orgtx.get_index<"bytimestamp"_n>();
  auto tx_time_itr = transactions_by_time.begin();
  bool result = false;
  while(tx_time_itr != transactions_by_time.end() && tx_time_itr->timestamp < cutoffdate && count < chunksize) {
    tx_time_itr = transactions_by_time.erase(tx_time_itr);
    result = true;
    count++;
  }  
  return result;
  
}

void history::orgtxpoints(name org) {
  require_auth(get_self());
  orgtxpt(org, 0, 200, 0);
}

void history::orgtxpt(name org, uint128_t start_val, uint64_t chunksize, uint64_t running_total) {
  require_auth(get_self());

  org_tx_tables orgtx(get_self(), org.value);
  uint64_t count = 0;

  if (start_val == 0 && clean_old_tx(org, chunksize)) {    // Step 0 - remove all old transactions
    fire_orgtx_calc(org, 0, chunksize, running_total);
    return;
  }

  // Step 1 - add up values
  uint64_t max_quantity = config_get("org.trx.max"_n);
  uint64_t max_number_of_transactions = config_get("org.trx.div"_n);;

  auto transactions_by_other = orgtx.get_index<"byother"_n>();
  auto tx_other_itr = start_val == 0 ? transactions_by_other.begin() : transactions_by_other.lower_bound(start_val);

  name      current_other = name("");
  uint64_t  current_num = 0;
  double    current_rep_multiplier = 0.0;

  //print("orgtxpt for "+org.to_string());

  while(tx_other_itr != transactions_by_other.end() && count < chunksize) {

    if (current_other != tx_other_itr->other) {
      current_other = tx_other_itr->other;
      current_num = 0;
      current_rep_multiplier = utils::get_rep_multiplier(current_other);
      //print("new other "+current_other.to_string());
      //print("rep mul "+std::to_string(current_rep_multiplier));
    } else {
      //print("same iter other "+current_other.to_string());
      current_num++;
    }

    if (current_num < max_number_of_transactions) {
      uint64_t volume = tx_other_itr->quantity.amount;
      
      //print("; vol: "+std::to_string(volume));

      // limit max volume
      if (volume > max_quantity) {
        volume = max_quantity;
        //print("; vol exceed max - limited to: "+std::to_string(volume));
      }

      // multiply by receiver reputation
      double points = (double(volume) / 10000.0) * current_rep_multiplier;
      //print("; rep mul "+std::to_string(current_rep_multiplier));
      //print("; points "+std::to_string(points));

      running_total += points;
      
      //print("; total "+std::to_string(running_total));
      tx_other_itr++;
    } else {
      tx_other_itr++;
      // TODO skip ahead to next account!
      // rather than increasing account by 1, increase name by 1 and look for a new 
      // iterator starting with that name as lower limit
      // name next_name = name(tx_other_itr->other.value + 1);
      // uunt128_t next_val = uunt128_t(next_name.value) << 64;
      // tx_other_itr = transactions_by_other.lower_bound(next_val);
      // print("; skip to "+std::to_string(next_val));

    }
  
    count++;
  }
  if (tx_other_itr == transactions_by_other.end()) {
    action(
      permission_level{contracts::harvest, "active"_n},
      contracts::harvest, "setorgtxpt"_n,
      std::make_tuple(org, running_total)
    ).send();
  } else {
    uint128_t next_value = tx_other_itr->by_other();
    fire_orgtx_calc(org, next_value, chunksize, running_total);
  }
}

// CAUTION: this will iterate on all citizens, residents and orgs
void history::migrate() {
  require_auth(get_self());
  
  uint32_t count = 0;
  auto ctr = citizens.begin();
  while(ctr != citizens.end()) {
    ctr++;
    count++;
  }
  size_set("citizens.sz"_n, count);

  count = 0;
  auto rtr = residents.begin();
  while(rtr != residents.end()) {
    rtr++;
    count++;
  }
  size_set("residents.sz"_n, count);

  count = 0;
  auto reptr = reputables.begin();
  while(reptr != reputables.end()) {
    reptr++;
    count++;
  }
  size_set("reptables.sz"_n, count);

  count = 0;
  auto regtr = regens.begin();
  while(regtr != regens.end()) {
    regtr++;
    count++;
  }
  size_set("regens.sz"_n, count);
}

void history::size_change(name id, int delta) {
  auto sitr = sizes.find(id.value);
  if (sitr == sizes.end()) {
    sizes.emplace(_self, [&](auto& item) {
      item.id = id;
      item.size = delta;
    });
  } else {
    uint64_t newsize = sitr->size + delta; 
    if (delta < 0) {
      if (sitr->size < -delta) {
        newsize = 0;
      }
    }
    sizes.modify(sitr, _self, [&](auto& item) {
      item.size = newsize;
    });
  }
}

void history::size_set(name id, uint64_t newsize) {
  auto sitr = sizes.find(id.value);
  if (sitr == sizes.end()) {
    sizes.emplace(_self, [&](auto& item) {
      item.id = id;
      item.size = newsize;
    });
  } else {
    sizes.modify(sitr, _self, [&](auto& item) {
      item.size = newsize;
    });
  }
}

uint64_t history::get_size(name id) {
  auto sitr = sizes.find(id.value);
  if (sitr == sizes.end()) {
    return 0;
  } else {
    return sitr->size;
  }
}

void history::fire_orgtx_calc(name org, uint128_t next_value, uint64_t chunksize, uint64_t running_total) {
  action next_execution(
      permission_level{get_self(), "active"_n},
      get_self(),
      "orgtxpt"_n,
      std::make_tuple(org, next_value, chunksize, running_total)
  );
  transaction tx;
  tx.actions.emplace_back(next_execution);
  tx.delay_sec = 1;
  tx.send(next_value + 1, _self);
}

void history::numtrx(name account) {
  uint32_t num = num_transactions(account, 200);
  check(false, "{ numtrx: " + std::to_string(num) + " }");
}

// return number of transactions outgoing, until a limit
uint32_t history::num_transactions(name account, uint32_t limit) {
  transaction_tables transactions(contracts::history, account.value);
  auto titr = transactions.begin();
  uint32_t count = 0;
  while(titr != transactions.end() && count < limit) {
    titr++;
    count++;
  }
  return count;
}

void history::check_user(name account)
{
  auto uitr = users.find(account.value);
  check(uitr != users.end(), "no user");
}

uint64_t history::config_get(name key) {
  DEFINE_CONFIG_TABLE
  DEFINE_CONFIG_TABLE_MULTI_INDEX
  config_tables config(contracts::settings, contracts::settings.value);

  auto citr = config.find(key.value);
  if (citr == config.end()) { 
    check(false, ("settings: the "+key.to_string()+" parameter has not been initialized").c_str());
  }
  return citr->value;
}


void history::migrateusers () {
  require_auth(get_self());
  uint64_t batch_size = config_get("batchsize"_n);
  migrateuser(0, 0, batch_size);
}

void history::migrateuser (uint64_t start, uint64_t transaction_id, uint64_t chunksize) {
  require_auth(get_self());

  auto uitr = start == 0 ? users.begin() : users.find(start);
  uint64_t count = 0;

  print("batch: start = ", start, ", transaction_id = ", transaction_id, ", chunksize = ", chunksize, "\n");

  while (uitr != users.end() && count < chunksize) {

    if (uitr -> type != "organisation"_n) {
      transaction_tables transactions(get_self(), uitr -> account.value);
      auto titr = transaction_id == 0 ? transactions.begin() : transactions.find(transaction_id);

      while (titr != transactions.end() && count < chunksize) {

        save_migration_user_transaction(uitr -> account, titr -> to, titr -> quantity, titr -> timestamp);
        titr++;
        count += 5;

        if (titr == transactions.end()) {
          transaction_id = 0;
        } else {
          transaction_id = titr -> id;
        }

      }

    } else {
      org_tx_tables transactions(get_self(), uitr -> account.value);
      auto titr = transaction_id == 0 ? transactions.begin() : transactions.find(transaction_id);

      while (titr != transactions.end() && count < chunksize) {
        if (!(titr -> in)) {
          transaction_id = titr -> id;
          save_migration_user_transaction(uitr -> account, titr -> other, titr -> quantity, titr -> timestamp);
        }
        titr++;
        count += 5;

        if (titr == transactions.end()) {
          transaction_id = 0;
        } else {
          transaction_id = titr -> id;
        }

      }

    }

    if (transaction_id == 0) {
      uitr++;
    }
  }

  if (uitr != users.end()) {
    action next_execution(
      permission_level{get_self(), "active"_n},
      get_self(),
      "migrateuser"_n,
      std::make_tuple(uitr -> account.value, transaction_id, chunksize)
    );

    transaction tx;
    tx.actions.emplace_back(next_execution);
    tx.delay_sec = 1;
    tx.send(get_self().value, _self);
  } else {
    print("\n############################ I have FINISHED ############################\n");
  }

}

void history::save_migration_user_transaction (name from, name to, asset quantity, uint64_t timestamp) {

  auto from_user = users.find(from.value);
  auto to_user = users.find(to.value);

  auto date = eosio::time_point_sec(timestamp / 86400 * 86400);
  uint64_t day = date.utc_seconds;
  daily_transactions_tables transactions(get_self(), day);

  print("saving: from = ", from, ", to = ", to, ", quantity = ", quantity, ", timestamp = ", timestamp, "\n");
  
  uint64_t transaction_id = transactions.available_primary_key();

  bool from_is_organization = from_user -> type == "organisation"_n;
  bool to_is_organization = to_user -> type == "organisation"_n;

  int64_t transactions_cap = int64_t(config_get("qev.trx.cap"_n));
  int64_t max_transaction_points_individuals = int64_t(config_get("i.trx.max"_n));
  int64_t max_transaction_points_organizations = int64_t(config_get("org.trx.max"_n));

  double from_trx_multiplier = (
    from_is_organization ? 
    std::min(max_transaction_points_organizations, quantity.amount) : 
    std::min(max_transaction_points_individuals, quantity.amount)
  ) / 10000.0;

  double to_trx_multiplier = std::min(max_transaction_points_organizations, quantity.amount) / 10000.0;

  transactions.emplace(_self, [&](auto & transaction){
    transaction.id = transaction_id;
    transaction.from = from;
    transaction.to = to;
    transaction.volume = quantity.amount;
    transaction.qualifying_volume = std::min(transactions_cap, quantity.amount);
    transaction.from_points = uint64_t(ceil(from_trx_multiplier * utils::get_rep_multiplier(to)));
    transaction.to_points = uint64_t(ceil(to_trx_multiplier * utils::get_rep_multiplier(from)));
    transaction.timestamp = timestamp;
  });

  auto from_totals_itr = totals.find(from.value);

  if (from_totals_itr != totals.end()) {
    totals.modify(from_totals_itr, _self, [&](auto & item){
      item.total_volume += quantity.amount;
      item.total_number_of_transactions += 1;
      item.total_outgoing_to_rep_orgs += ( to_is_organization ? 1 : 0 );
    });
  } else {
    totals.emplace(_self, [&](auto & item){
      item.account = from;
      item.total_volume += quantity.amount;
      item.total_number_of_transactions = 1;
      item.total_incoming_from_rep_orgs = 0;
      item.total_outgoing_to_rep_orgs = ( to_is_organization ? 1 : 0 );
    });
  }

  if (from_is_organization) {
    auto to_totals_itr = totals.find(to.value);
    if (to_totals_itr != totals.end()) {
      totals.modify(to_totals_itr, _self, [&](auto & item){
        item.total_incoming_from_rep_orgs += 1;
      });
    } else {
      totals.emplace(_self, [&](auto & item){
        item.account = to;
        item.total_volume = 0;
        item.total_number_of_transactions = 0;
        item.total_incoming_from_rep_orgs = 1;
        item.total_outgoing_to_rep_orgs = 0;
      });
    }
  }

  adjust_transactions(transaction_id, timestamp);
}

void history::adjust_transactions (uint64_t id, uint64_t timestamp) {

  auto date = eosio::time_point_sec(timestamp / 86400 * 86400);
  uint64_t day = date.utc_seconds;

  daily_transactions_tables transactions(get_self(), day);
  auto transactions_by_from_to = transactions.get_index<"byfromto"_n>();
  auto titr = transactions.find(id);

  check(titr != transactions.end(), "transaction not found");
  
  name from = titr -> from;
  name to = titr -> to;
  auto uitr_from = users.find(from.value);
  auto uitr_to = users.find(to.value);
  uint64_t max_number_transactions = config_get("htry.trx.max"_n);
  
  uint128_t from_to_id = (uint128_t(titr -> from.value) << 64) + titr -> to.value;
  
  uint64_t count = 0;
  auto ft_itr = transactions_by_from_to.find(from_to_id);
  auto current_itr = ft_itr;
  
  while (ft_itr != transactions_by_from_to.end() && 
      count <= max_number_transactions && 
      ft_itr -> from == from && ft_itr -> to == to) {
    if (ft_itr -> volume < current_itr -> volume) {
      current_itr = ft_itr;
    }
    ft_itr++;
    count++;
  }
  
  int64_t from_points = int64_t(titr -> from_points);
  int64_t to_points = int64_t(titr -> to_points);
  int64_t qualifying_volume = int64_t(titr -> qualifying_volume);
  
  if (count > max_number_transactions) {
    from_points -= current_itr -> from_points;
    to_points -= current_itr -> to_points;
    qualifying_volume -= current_itr -> qualifying_volume;
    transactions_by_from_to.erase(current_itr);
  }
  
  save_from_metrics(from, from_points, qualifying_volume, day);
  
  if (uitr_to -> type == name("organisation")) {
    transaction_points_tables trx_points_to(get_self(), to.value);
    auto trx_itr_to = trx_points_to.find(day);
    if (trx_itr_to != trx_points_to.end()) {
      trx_points_to.modify(trx_itr_to, _self, [&](auto & item){
        item.points += to_points;
      });
    } else {
      trx_points_to.emplace(_self, [&](auto & item){
        item.timestamp = day;
        item.points = to_points;
      });
    }
  }
}

void history::save_from_metrics (name from, int64_t & from_points, int64_t & qualifying_volume, uint64_t & day) {
  transaction_points_tables trx_points_from(get_self(), from.value);
  qev_tables qevs(get_self(), from.value);
  qev_tables qevs_total(get_self(), get_self().value);
  
  auto trx_itr = trx_points_from.find(day);
  auto qev_itr = qevs.find(day);
  auto qev_total_itr = qevs_total.find(day);
  
  if (trx_itr != trx_points_from.end()) {
    trx_points_from.modify(trx_itr, _self, [&](auto & item){
      item.points += from_points;
    });
  } else {
    trx_points_from.emplace(_self, [&](auto & item){
      item.timestamp = day;
      item.points = from_points;
    });
  }
  
  if (qev_itr != qevs.end()) {
    qevs.modify(qev_itr, _self, [&](auto & item){
      item.qualifying_volume += qualifying_volume;
    });
  } else {
    qevs.emplace(_self, [&](auto & item){
      item.timestamp = day;
      item.qualifying_volume = qualifying_volume;
    });
  }
  
  if (qev_total_itr != qevs_total.end()) {
    qevs_total.modify(qev_total_itr, _self, [&](auto & item){
      item.qualifying_volume += qualifying_volume;
    });
  } else {
    qevs_total.emplace(_self, [&](auto & item){
      item.timestamp = day;
      item.qualifying_volume = qualifying_volume;
    });
  }
}

void history::testentry(name from, name to, asset quantity, uint64_t timestamp) {
  require_auth(get_self());
  
  auto from_user = users.find(from.value);
  auto to_user = users.find(to.value);
  
  if (from_user == users.end() || to_user == users.end()) {
    return;
  }

  bool from_is_organization = from_user->type == "organisation"_n;
  
  if (from_is_organization) {
    org_tx_tables orgtx(get_self(), from.value);
    orgtx.emplace(_self, [&](auto& item) {
      item.id = orgtx.available_primary_key();
      item.other = to;
      item.in = false;
      item.quantity = quantity;
      item.timestamp = timestamp;
    });
  } else {
    transaction_tables transactions(get_self(), from.value);
    transactions.emplace(_self, [&](auto& item) {
      item.id = transactions.available_primary_key();
      item.to = to;
      item.quantity = quantity;
      item.timestamp = timestamp;
    });
  }

  // Orgs get entry for "to"
  if (to_user->type == "organisation"_n) {
      org_tx_tables orgtx(get_self(), to.value);
      orgtx.emplace(_self, [&](auto& item) {
        item.id = orgtx.available_primary_key();
        item.other = from;
        item.in = true;
        item.quantity = quantity;
        item.timestamp = timestamp;
      });
  }

}
<|MERGE_RESOLUTION|>--- conflicted
+++ resolved
@@ -35,7 +35,6 @@
     ritr = residents.erase(ritr);
   }
 
-<<<<<<< HEAD
   transaction_points_tables trx_points(get_self(), account.value);
   auto tpitr = trx_points.begin();
   while (tpitr != trx_points.end()) {
@@ -51,6 +50,10 @@
   auto toitr = totals.begin();
   while (toitr != totals.end()) {
     toitr = totals.erase(toitr);
+  }
+  auto sitr = sizes.begin();
+  while (sitr != sizes.end()) {
+    sitr = sizes.erase(sitr);
   }
 }
 
@@ -59,11 +62,6 @@
   auto titr = transactions.begin();
   while (titr != transactions.end()) {
     titr = transactions.erase(titr);
-=======
-  auto sitr = sizes.begin();
-  while (sitr != sizes.end()) {
-    sitr = sizes.erase(sitr);
->>>>>>> f6366089
   }
 }
 
