#include <seeds.history.hpp>
#include <eosio/system.hpp>
#include <eosio/transaction.hpp>
#include <utils.hpp>

void history::reset(name account) {
  require_auth(get_self());

  history_tables history(get_self(), account.value);
  auto hitr = history.begin();
  
  while(hitr != history.end()) {
    hitr = history.erase(hitr);
  }

  transaction_points_tables transactions(get_self(), account.value);
  auto titr = transactions.begin();
  while (titr != transactions.end()) {
    titr = transactions.erase(titr);
  }

  qev_tables qevs(get_self(), account.value);
  auto qitr = qevs.begin();
  while (qitr != qevs.end()) {
    qitr = qevs.erase(qitr);
  }

  auto citr = citizens.begin();
  while (citr != citizens.end()) {
    citr = citizens.erase(citr);
  }
  
  auto ritr = residents.begin();
  while (ritr != residents.end()) {
    ritr = residents.erase(ritr);
  }

  auto toitr = totals.begin();
  while (toitr != totals.end()) {
    toitr = totals.erase(toitr);
  }
<<<<<<< HEAD

=======
  
>>>>>>> 6a4e4d74
  auto sitr = sizes.begin();
  while (sitr != sizes.end()) {
    sitr = sizes.erase(sitr);
  }
}

void history::deldailytrx (uint64_t day) {
  daily_transactions_tables transactions(get_self(), day);
  auto titr = transactions.begin();
  while (titr != transactions.end()) {
    titr = transactions.erase(titr);
  }
}

void history::addresident(name account) {
  require_auth(get_self());
  
  check_user(account);
  
  residents.emplace(get_self(), [&](auto& user) {
    user.id = residents.available_primary_key();
    user.account = account;
    user.timestamp = eosio::current_time_point().sec_since_epoch();
  });
  size_change("reidents.sz"_n, 1);
}

void history::addcitizen(name account) {
  require_auth(get_self());
  
  check_user(account);
  
  citizens.emplace(get_self(), [&](auto& user) {
    user.id = citizens.available_primary_key();
    user.account = account;
    user.timestamp = eosio::current_time_point().sec_since_epoch();
  });
  size_change("citizens.sz"_n, 1);
}

void history::addreputable(name organization) {
  require_auth(get_self());

  auto uitr = users.find(organization.value);
  check(uitr != users.end(), "no user found");
  check(uitr -> type == name("organisation"), "the user type must be organization");

  reputables.emplace(_self, [&](auto & org){
    org.id = reputables.available_primary_key();
    org.organization = organization;
    org.timestamp = eosio::current_time_point().sec_since_epoch();
  });
  size_change("reptables.sz"_n, 1);
}

void history::addregen(name organization) {
  require_auth(get_self());

  auto uitr = users.find(organization.value);
  check(uitr != users.end(), "no user found");
  check(uitr -> type == name("organisation"), "the user type must be organization");

  regens.emplace(_self, [&](auto & org){
    org.id = regens.available_primary_key();
    org.organization = organization;
    org.timestamp = eosio::current_time_point().sec_since_epoch();
  });
  size_change("regens.sz"_n, 1);
}

void history::historyentry(name account, string action, uint64_t amount, string meta) {
  require_auth(get_self());

  history_tables history(get_self(), account.value);

  history.emplace(_self, [&](auto& item) {
    item.history_id = history.available_primary_key();
    item.account = account;
    item.action = action;
    item.amount = amount;
    item.meta = meta;
    item.timestamp = eosio::current_time_point().sec_since_epoch();
  });
}

void history::trxentry(name from, name to, asset quantity) {
  require_auth(get_self());
  
  auto from_user = users.find(from.value);
  auto to_user = users.find(to.value);
  
  if (from_user == users.end() || to_user == users.end()) {
    return;
  }

  uint64_t day = utils::get_beginning_of_day_in_seconds();
  daily_transactions_tables transactions(get_self(), day);

  uint64_t transaction_id = transactions.available_primary_key();
  uint64_t timestamp = eosio::current_time_point().sec_since_epoch();

  bool from_is_organization = from_user -> type == "organisation"_n;
  bool to_is_organization = to_user -> type == "organisation"_n;

  int64_t transactions_cap = int64_t(config_get("qev.trx.cap"_n));
  int64_t max_transaction_points_individuals = int64_t(config_get("i.trx.max"_n));
  int64_t max_transaction_points_organizations = int64_t(config_get("org.trx.max"_n));

<<<<<<< HEAD
  double from_trx_multiplier = (
=======
  double from_capped_amount = (
>>>>>>> 6a4e4d74
    from_is_organization ? 
    std::min(max_transaction_points_organizations, quantity.amount) : 
    std::min(max_transaction_points_individuals, quantity.amount)
  ) / 10000.0;
  
<<<<<<< HEAD
  double to_trx_multiplier = std::min(max_transaction_points_organizations, quantity.amount) / 10000.0;
=======
  double to_capped_amount = std::min(max_transaction_points_organizations, quantity.amount) / 10000.0;
>>>>>>> 6a4e4d74

  transactions.emplace(_self, [&](auto & transaction){
    transaction.id = transaction_id;
    transaction.from = from;
    transaction.to = to;
    transaction.volume = quantity.amount;
    transaction.qualifying_volume = std::min(transactions_cap, quantity.amount);
<<<<<<< HEAD
    transaction.from_points = uint64_t(ceil(from_trx_multiplier * utils::get_rep_multiplier(to)));
    transaction.to_points = uint64_t(ceil(to_trx_multiplier * utils::get_rep_multiplier(from)));
=======
    transaction.from_points = uint64_t(ceil(from_capped_amount * utils::get_rep_multiplier(to)));
    transaction.to_points = to_is_organization ? uint64_t(ceil(to_capped_amount * utils::get_rep_multiplier(from))) : 0;
>>>>>>> 6a4e4d74
    transaction.timestamp = timestamp;
  });

  auto from_totals_itr = totals.find(from.value);

  if (from_totals_itr != totals.end()) {
    totals.modify(from_totals_itr, _self, [&](auto & item){
      item.total_volume += quantity.amount;
      item.total_number_of_transactions += 1;
      item.total_outgoing_to_rep_orgs += ( to_is_organization ? 1 : 0 );
    });
  } else {
    totals.emplace(_self, [&](auto & item){
      item.account = from;
      item.total_volume += quantity.amount;
      item.total_number_of_transactions = 1;
      item.total_incoming_from_rep_orgs = 0;
      item.total_outgoing_to_rep_orgs = ( to_is_organization ? 1 : 0 );
    });
  }

  if (from_is_organization) {
    auto to_totals_itr = totals.find(to.value);
    if (to_totals_itr != totals.end()) {
      totals.modify(to_totals_itr, _self, [&](auto & item){
        item.total_incoming_from_rep_orgs += 1;
      });
    } else {
      totals.emplace(_self, [&](auto & item){
        item.account = to;
        item.total_volume = 0;
        item.total_number_of_transactions = 0;
        item.total_incoming_from_rep_orgs = 1;
        item.total_outgoing_to_rep_orgs = 0;
      });
    }
  }

  cancel_deferred(from.value);

  action a(
    permission_level{contracts::history, "active"_n},
    get_self(),
    "savepoints"_n,
    std::make_tuple(transaction_id, timestamp)
  );

  transaction tx;
  tx.actions.emplace_back(a);
  tx.delay_sec = 1;
  tx.send(from.value, _self);
}


void history::savepoints(uint64_t id, uint64_t timestamp) {
  require_auth(get_self());

  auto date = eosio::time_point_sec(timestamp / 86400 * 86400);
  uint64_t day = date.utc_seconds;

  daily_transactions_tables transactions(get_self(), day);
  auto transactions_by_from_to = transactions.get_index<"byfromto"_n>();

  auto titr = transactions.find(id);
  check(titr != transactions.end(), "transaction not found");
  name from = titr -> from;
  name to = titr -> to;

  auto uitr_from = users.find(from.value);
  auto uitr_to = users.find(to.value);
<<<<<<< HEAD

  uint64_t max_number_transactions = config_get("htry.trx.max"_n);

=======

  uint64_t max_number_transactions = config_get("htry.trx.max"_n);

>>>>>>> 6a4e4d74
  uint128_t from_to_id = (uint128_t(titr -> from.value) << 64) + titr -> to.value;
  uint64_t count = 0;

  auto ft_itr = transactions_by_from_to.find(from_to_id);
  auto current_itr = ft_itr;

  while (ft_itr != transactions_by_from_to.end() && 
      count <= max_number_transactions && 
      ft_itr -> from == from && ft_itr -> to == to) {

    if (ft_itr -> volume < current_itr -> volume) {
      current_itr = ft_itr;
    }

    ft_itr++;
    count++;
  }

  int64_t from_points = int64_t(titr -> from_points);
  int64_t to_points = int64_t(titr -> to_points);
  int64_t qualifying_volume = int64_t(titr -> qualifying_volume);

  if (count > max_number_transactions) {
    from_points -= current_itr -> from_points;
    to_points -= current_itr -> to_points;
    qualifying_volume -= current_itr -> qualifying_volume;

    transactions_by_from_to.erase(current_itr);
  }

  save_from_metrics (from, from_points, qualifying_volume, day);

  if (uitr_to -> type == name("organisation")) {
    transaction_points_tables trx_points_to(get_self(), to.value);
    auto trx_itr_to = trx_points_to.find(day);

    if (trx_itr_to != trx_points_to.end()) {
      trx_points_to.modify(trx_itr_to, _self, [&](auto & item){
        item.points += to_points;
      });
    } else {
      trx_points_to.emplace(_self, [&](auto & item){
        item.timestamp = day;
        item.points = to_points;
      });
    }
  }

  if (uitr_from -> type != name("organisation")) {
    send_update_txpoints(from);
  }
}

void history::save_from_metrics (name from, int64_t & from_points, int64_t & qualifying_volume, uint64_t & day) {
  transaction_points_tables trx_points_from(get_self(), from.value);
  qev_tables qevs(get_self(), from.value);
  qev_tables qevs_total(get_self(), get_self().value);

  auto trx_itr = trx_points_from.find(day);
  auto qev_itr = qevs.find(day);
  auto qev_total_itr = qevs_total.find(day);

  if (trx_itr != trx_points_from.end()) {
    trx_points_from.modify(trx_itr, _self, [&](auto & item){
      item.points += from_points;
    });
  } else {
    trx_points_from.emplace(_self, [&](auto & item){
      item.timestamp = day;
      item.points = from_points;
    });
  }

  if (qev_itr != qevs.end()) {
    qevs.modify(qev_itr, _self, [&](auto & item){
      item.qualifying_volume += qualifying_volume;
    });
  } else {
    qevs.emplace(_self, [&](auto & item){
      item.timestamp = day;
      item.qualifying_volume = qualifying_volume;
    });
  }

  if (qev_total_itr != qevs_total.end()) {
    qevs_total.modify(qev_total_itr, _self, [&](auto & item){
      item.qualifying_volume += qualifying_volume;
    });
  } else {
    qevs_total.emplace(_self, [&](auto & item){
      item.timestamp = day;
      item.qualifying_volume = qualifying_volume;
    });
  }
}
// CAUTION: this will iterate on all citizens, residents and orgs
void history::migrate() {
  require_auth(get_self());
  
  uint32_t count = 0;
  auto ctr = citizens.begin();
  while(ctr != citizens.end()) {
    ctr++;
    count++;
  }
  size_set("citizens.sz"_n, count);

  count = 0;
  auto rtr = residents.begin();
  while(rtr != residents.end()) {
    rtr++;
    count++;
  }
  size_set("residents.sz"_n, count);

  count = 0;
  auto reptr = reputables.begin();
  while(reptr != reputables.end()) {
    reptr++;
    count++;
  }
  size_set("reptables.sz"_n, count);

  count = 0;
  auto regtr = regens.begin();
  while(regtr != regens.end()) {
    regtr++;
    count++;
  }
  size_set("regens.sz"_n, count);
}

void history::size_change(name id, int delta) {
  auto sitr = sizes.find(id.value);
  if (sitr == sizes.end()) {
    sizes.emplace(_self, [&](auto& item) {
      item.id = id;
      item.size = delta;
    });
  } else {
    uint64_t newsize = sitr->size + delta; 
    if (delta < 0) {
      if (sitr->size < -delta) {
        newsize = 0;
      }
    }
    sizes.modify(sitr, _self, [&](auto& item) {
      item.size = newsize;
    });
  }
}

void history::size_set(name id, uint64_t newsize) {
  auto sitr = sizes.find(id.value);
  if (sitr == sizes.end()) {
    sizes.emplace(_self, [&](auto& item) {
      item.id = id;
      item.size = newsize;
    });
  } else {
    sizes.modify(sitr, _self, [&](auto& item) {
      item.size = newsize;
    });
  }
}

uint64_t history::get_size(name id) {
  auto sitr = sizes.find(id.value);
  if (sitr == sizes.end()) {
    return 0;
  } else {
    return sitr->size;
  }
}

void history::send_update_txpoints (name from) {
  // delayed update
  cancel_deferred(from.value);

  // delayed update
  cancel_deferred(from.value);

  action a(
      permission_level{contracts::harvest, "active"_n},
      contracts::harvest,
      "updatetxpt"_n,
      std::make_tuple(from)
  );

  transaction tx;
  tx.actions.emplace_back(a);
  tx.delay_sec = 1; 
  tx.send(from.value, _self);
}

void history::numtrx(name account) {
  auto titr = totals.find(account.value);
  uint64_t num = 0;

  if (titr != totals.end()) {
    num = titr -> total_number_of_transactions;
  }

  check(false, "{ numtrx: " + std::to_string(num) + " }");
}


void history::check_user(name account)
{
  auto uitr = users.find(account.value);
  check(uitr != users.end(), "no user");
}

uint64_t history::config_get(name key) {
  DEFINE_CONFIG_TABLE
  DEFINE_CONFIG_TABLE_MULTI_INDEX
  config_tables config(contracts::settings, contracts::settings.value);

  auto citr = config.find(key.value);
  if (citr == config.end()) { 
    check(false, ("settings: the "+key.to_string()+" parameter has not been initialized").c_str());
  }
  return citr->value;
}


void history::testtotalqev (uint64_t numdays, uint64_t volume) {
  require_auth(get_self());

  qev_tables qevs_total(get_self(), get_self().value);

  uint64_t day = utils::get_beginning_of_day_in_seconds();
  uint64_t cutoff = day - (numdays * utils::seconds_per_day);
  uint64_t current_day = day;

  while (current_day >= cutoff) {
    auto qitr = qevs_total.find(current_day);

    if (qitr != qevs_total.end()) {
      qevs_total.modify(qitr, _self, [&](auto & item){
        item.qualifying_volume = volume;
      });
    } else {
      qevs_total.emplace(_self, [&](auto & item){
        item.timestamp = current_day;
        item.qualifying_volume = volume;
      });
    }

    current_day -= utils::seconds_per_day;
  }

}
<|MERGE_RESOLUTION|>--- conflicted
+++ resolved
@@ -39,11 +39,7 @@
   while (toitr != totals.end()) {
     toitr = totals.erase(toitr);
   }
-<<<<<<< HEAD
-
-=======
-  
->>>>>>> 6a4e4d74
+
   auto sitr = sizes.begin();
   while (sitr != sizes.end()) {
     sitr = sizes.erase(sitr);
@@ -152,21 +148,13 @@
   int64_t max_transaction_points_individuals = int64_t(config_get("i.trx.max"_n));
   int64_t max_transaction_points_organizations = int64_t(config_get("org.trx.max"_n));
 
-<<<<<<< HEAD
-  double from_trx_multiplier = (
-=======
   double from_capped_amount = (
->>>>>>> 6a4e4d74
     from_is_organization ? 
     std::min(max_transaction_points_organizations, quantity.amount) : 
     std::min(max_transaction_points_individuals, quantity.amount)
   ) / 10000.0;
   
-<<<<<<< HEAD
-  double to_trx_multiplier = std::min(max_transaction_points_organizations, quantity.amount) / 10000.0;
-=======
   double to_capped_amount = std::min(max_transaction_points_organizations, quantity.amount) / 10000.0;
->>>>>>> 6a4e4d74
 
   transactions.emplace(_self, [&](auto & transaction){
     transaction.id = transaction_id;
@@ -174,13 +162,8 @@
     transaction.to = to;
     transaction.volume = quantity.amount;
     transaction.qualifying_volume = std::min(transactions_cap, quantity.amount);
-<<<<<<< HEAD
-    transaction.from_points = uint64_t(ceil(from_trx_multiplier * utils::get_rep_multiplier(to)));
-    transaction.to_points = uint64_t(ceil(to_trx_multiplier * utils::get_rep_multiplier(from)));
-=======
     transaction.from_points = uint64_t(ceil(from_capped_amount * utils::get_rep_multiplier(to)));
     transaction.to_points = to_is_organization ? uint64_t(ceil(to_capped_amount * utils::get_rep_multiplier(from))) : 0;
->>>>>>> 6a4e4d74
     transaction.timestamp = timestamp;
   });
 
@@ -251,15 +234,9 @@
 
   auto uitr_from = users.find(from.value);
   auto uitr_to = users.find(to.value);
-<<<<<<< HEAD
 
   uint64_t max_number_transactions = config_get("htry.trx.max"_n);
 
-=======
-
-  uint64_t max_number_transactions = config_get("htry.trx.max"_n);
-
->>>>>>> 6a4e4d74
   uint128_t from_to_id = (uint128_t(titr -> from.value) << 64) + titr -> to.value;
   uint64_t count = 0;
 
@@ -355,6 +332,7 @@
     });
   }
 }
+
 // CAUTION: this will iterate on all citizens, residents and orgs
 void history::migrate() {
   require_auth(get_self());
