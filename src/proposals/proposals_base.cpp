--- conflicted
+++ resolved
@@ -68,11 +68,6 @@
 }
 
 void Proposal::update (std::map<std::string, VariantValue> & args) {
-<<<<<<< HEAD
-  name contract_name = this->m_contract.get_self();
-=======
-
->>>>>>> 5efdd7fe
   uint64_t proposal_id = std::get<uint64_t>(args["proposal_id"]);
 
   dao::proposal_tables proposals_t(contract_name, contract_name.value);
