#include <seeds.onboarding.hpp>
#include <eosio/transaction.hpp>

void onboarding::create_account(name account, string publicKey, name domain) {
  if (is_account(account)) return;

  authority auth = keystring_authority(publicKey);

  if (domain == ""_n) {
    domain = _self;
  }

  action(
    permission_level{domain, "owner"_n},
    "eosio"_n, "newaccount"_n,
    make_tuple(domain, account, auth, auth)
  ).send();

  action(
    permission_level{_self, "owner"_n},
    "eosio"_n, "buyram"_n,
    make_tuple(_self, account, asset(21000, network_symbol))
  ).send();

  action(
    permission_level{_self, "owner"_n},
    "eosio"_n, "delegatebw"_n,
    make_tuple(_self, account, asset(5000, network_symbol), asset(20000, network_symbol), 0)
  ).send();
}

bool onboarding::is_seeds_user(name account) {
  auto uitr = users.find(account.value);
  return uitr != users.end();
}

void onboarding::add_user(name account, string fullname, name type) {

  if (is_seeds_user(account)) {
    return;
  }

  action(
    permission_level{contracts::accounts, "active"_n},
    contracts::accounts, "adduser"_n,
    make_tuple(account, fullname, type)
  ).send();
}

void onboarding::transfer_seeds(name account, asset quantity, string memo) {
  
  if (quantity.amount == 0) {
    return;
  }

  action(
    permission_level{_self, "active"_n},
    contracts::token, "transfer"_n,
    make_tuple(_self, account, quantity, memo)
  ).send();
}

void onboarding::plant_seeds(asset quantity) {
  string memo("");

  action(
    permission_level{_self, "active"_n},
    contracts::token, "transfer"_n,
    make_tuple(_self, contracts::harvest, quantity, memo)
  ).send();
}

void onboarding::sow_seeds(name account, asset quantity) {
  action(
    permission_level{_self, "active"_n},
    contracts::harvest, "sow"_n,
    make_tuple(_self, account, quantity)
  ).send();
}

void onboarding::add_referral(name sponsor, name account) {
  action(
    permission_level{contracts::accounts, "active"_n},
    contracts::accounts, "addref"_n,
    make_tuple(sponsor, account)
  ).send();
}

void onboarding::invitevouch(name sponsor, name account) {
  action(
    permission_level{contracts::accounts, "active"_n},
    contracts::accounts, "invitevouch"_n,
    make_tuple(sponsor, account)
  ).send();
}

void onboarding::send_campaign_reward (uint64_t campaign_id) {
  if (campaign_id == 0) { return; }

  auto citr = campaigns.find(campaign_id);
  if (citr == campaigns.end()) { return; }

  transfer_seeds(citr->reward_owner, citr->reward, string("campaign reward"));
}

void onboarding::accept_invite(name account, checksum256 invite_secret, string publicKey, string fullname) {
  require_auth(get_self());

  auto _invite_secret = invite_secret.extract_as_byte_array();
  checksum256 invite_hash = sha256((const char*)_invite_secret.data(), _invite_secret.size());

  checksum256 empty_checksum;

  invite_tables invites(get_self(), get_self().value);
  auto invites_byhash = invites.get_index<"byhash"_n>();
  auto iitr = invites_byhash.find(invite_hash);
  check(iitr != invites_byhash.end(), "invite not found ");
  check(iitr->invite_secret == empty_checksum, "already accepted");

  name referrer = iitr->sponsor;
  auto refitr = referrers.find(iitr->invite_id);
  if (refitr != referrers.end()) {
    referrer = refitr->referrer;
  }

  invites_byhash.modify(iitr, get_self(), [&](auto& invite) {
    invite.account = account;
    invite.invite_secret = invite_secret;
  });

  asset transfer_quantity = iitr->transfer_quantity;
  asset sow_quantity = iitr->sow_quantity;

  bool is_existing_telos_user = is_account(account);
  bool is_existing_seeds_user = is_seeds_user(account);

  if (!is_existing_telos_user) {
    create_account(account, publicKey, ""_n);
  }
  
  if (!is_existing_seeds_user) {
    add_user(account, fullname, "individual"_n);
    add_referral(referrer, account);  
    invitevouch(referrer, account);
  }

  auto ciitr = campinvites.find(iitr->invite_id);
  if (ciitr != campinvites.end()) {
    send_campaign_reward(ciitr->campaign_id);
  }

  transfer_seeds(account, transfer_quantity, string("invite seeds"));
  plant_seeds(sow_quantity);
  sow_seeds(account, sow_quantity);

}

ACTION onboarding::onboardorg(name sponsor, name account, string fullname, string publicKey) {
    require_auth(get_self());

    bool is_existing_telos_user = is_account(account);
    bool is_existing_seeds_user = is_seeds_user(account);

  if (!is_existing_telos_user) {
    create_account(account, publicKey, ""_n);
  }
  
  if (!is_existing_seeds_user) {
    add_user(account, fullname, "organisation"_n);
    add_referral(sponsor, account);  
  }
}

<<<<<<< HEAD
ACTION onboarding::createrdc(name sponsor, name region, string publicKey) {
=======
ACTION onboarding::createregion(name sponsor, name region, string publicKey) {
>>>>>>> a38beff3
  require_auth(get_self());

  bool is_existing_telos_user = is_account(region);

  if (!is_existing_telos_user) {
<<<<<<< HEAD
    create_account(region, publicKey, "rdc"_n);
=======
    create_account(region, publicKey, "rgn"_n);
>>>>>>> a38beff3
  }
  
}

void onboarding::reset() {
  require_auth(get_self());

  auto sitr = sponsors.begin();
  while (sitr != sponsors.end()) {
    sitr = sponsors.erase(sitr);
  }

  auto ritr = referrers.begin();
  while (ritr != referrers.end()) {
    ritr = referrers.erase(ritr);
  }
  
  invite_tables invites (get_self(), get_self().value);
  auto iitr = invites.begin();
  while (iitr != invites.end()) {
    iitr = invites.erase(iitr);
  }

  auto citr = campaigns.begin();
  while (citr != campaigns.end()) {
    citr = campaigns.erase(citr);
  }

  auto ciitr = campinvites.begin();
  while (ciitr != campinvites.end()) {
    ciitr = campinvites.erase(ciitr);
  }
}


// memo = "sponsor acctname" makes accountname the sponsor for this transfer
void onboarding::deposit(name from, name to, asset quantity, string memo) {
  if (get_first_receiver() == contracts::token  &&  // from SEEDS token account
        to  ==  get_self() &&                     // to here
        quantity.symbol == seeds_symbol) {        // SEEDS symbol

    utils::check_asset(quantity);

    name sponsor = from;

    if (!memo.empty()) {
      std::size_t found = memo.find(string("sponsor "));
      if (found!=std::string::npos) {
        string acct_name = memo.substr(8,string::npos);
        sponsor = name(acct_name);
        check(is_account(sponsor), "Beneficiary sponsor account does not exist " + sponsor.to_string());
     } else {
        check(false, "invalid memo");
      }
    }

    auto sitr = sponsors.find(sponsor.value);

    if (sitr == sponsors.end()) {
      sponsors.emplace(_self, [&](auto& asponsor) {
        asponsor.account = sponsor;
        asponsor.balance = quantity;
      });
    } else {
      sponsors.modify(sitr, _self, [&](auto& asponsor) {
        asponsor.balance += quantity;
      });
    }
  }
}

void onboarding::invite(name sponsor, asset transfer_quantity, asset sow_quantity, checksum256 invite_hash) {
  require_auth(sponsor);
  _invite(sponsor, sponsor, transfer_quantity, sow_quantity, invite_hash, 0);
}

void onboarding::invitefor(name sponsor, name referrer, asset transfer_quantity, asset sow_quantity, checksum256 invite_hash) {
  require_auth(sponsor);
  _invite(sponsor, referrer, transfer_quantity, sow_quantity, invite_hash, 0);
}

void onboarding::_invite(name sponsor, name referrer, asset transfer_quantity, asset sow_quantity, checksum256 invite_hash, uint64_t campaign_id) {

  asset total_quantity = asset(transfer_quantity.amount + sow_quantity.amount, seeds_symbol);

  invite_tables invites(get_self(), get_self().value);
  auto invites_byhash = invites.get_index<"byhash"_n>();
  auto iitr = invites_byhash.find(invite_hash);
  check(iitr == invites_byhash.end(), "invite hash already exist");

  checksum256 empty_checksum;

  uint64_t key = invites.available_primary_key();

  if (campaign_id != 0) {
    auto citr = campaigns.find(campaign_id);
    check(citr != campaigns.end(), "campaign not found");

    total_quantity += citr->reward;

    check(total_quantity <= citr->max_amount_per_invite, "max amount per invite exceeded");
    check(total_quantity <= citr->remaining_amount, "remaining amount exceeded");

    campaigns.modify(citr, _self, [&](auto & item){
      item.remaining_amount -= total_quantity;
    });

    campinvites.emplace(_self, [&](auto & item){
      item.invite_id = key;
      item.campaign_id = campaign_id;
    });
  } else {
    auto sitr = sponsors.find(sponsor.value);
    check(sitr != sponsors.end(), "sponsor not found");
    check(sitr->balance >= total_quantity, "balance less than " + total_quantity.to_string());

    sponsors.modify(sitr, get_self(), [&](auto& sponsor) {
      sponsor.balance -= total_quantity;
    });
  }

  invites.emplace(get_self(), [&](auto& invite) {
    invite.invite_id = key;
    invite.transfer_quantity = transfer_quantity;
    invite.sow_quantity = sow_quantity;
    invite.sponsor = sponsor;
    invite.account = name("");
    invite.invite_hash = invite_hash;
    invite.invite_secret = empty_checksum;
  });

  if (referrer != sponsor) {
    referrers.emplace(get_self(), [&](auto& item) {
      item.invite_id = key;
      item.referrer = referrer;
    });
  }
}

void onboarding::cancel(name sponsor, checksum256 invite_hash) {
  require_auth(sponsor);

  checksum256 empty_checksum;

  invite_tables invites(get_self(), get_self().value);
  auto invites_byhash = invites.get_index<"byhash"_n>();
  auto iitr = invites_byhash.find(invite_hash);
  check(iitr != invites_byhash.end(), "invite not found");
  check(iitr->invite_secret == empty_checksum, "invite already accepted");

  asset total_quantity = asset(iitr->transfer_quantity.amount + iitr->sow_quantity.amount, seeds_symbol);

  auto ciitr = campinvites.find(iitr->invite_id);
  
  if (ciitr != campinvites.end()) {
    auto citr = campaigns.find(ciitr->campaign_id);

    if (citr != campaigns.end()) {

      check(std::binary_search(citr->authorized_accounts.begin(), citr->authorized_accounts.end(), sponsor), 
        sponsor.to_string() + " is not authorized in this campaign");

      campaigns.modify(citr, _self, [&](auto & item){
        item.remaining_amount += total_quantity + citr->reward;
      });

      campinvites.erase(ciitr);

    } else {
      check(iitr->sponsor == sponsor, "not sponsor");
      transfer_seeds(sponsor, total_quantity, "refund for invite");
    }

  } else {
    check(iitr->sponsor == sponsor, "not sponsor");
    transfer_seeds(sponsor, total_quantity, "refund for invite");
  }

  auto refitr = referrers.find(iitr->invite_id);
  if (refitr != referrers.end()) {
    referrers.erase(refitr);
  }

  invites_byhash.erase(iitr);
}

// accept invite with creating new account
void onboarding::acceptnew(name account, checksum256 invite_secret, string publicKey, string fullname) {
  check(is_account(account) == false, "Account already exists " + account.to_string());

  accept_invite(account, invite_secret, publicKey, fullname);
}

// accept invite using already existing account
void onboarding::acceptexist(name account, checksum256 invite_secret, string publicKey) {
  check(is_account(account) == true, "Account does not exist " + account.to_string());

  accept_invite(account, invite_secret, publicKey, string(""));
}

// accept invite using already existing account or creating new account
void onboarding::accept(name account, checksum256 invite_secret, string publicKey) {
  accept_invite(account, invite_secret, publicKey, string(""));
}

void onboarding::cleanup(uint64_t start_id, uint64_t max_id, uint64_t batch_size) {
  require_auth(get_self());

  check(batch_size > 0, "batch size must be > 0");
  check(max_id >= start_id, "max must be> start");
  
  invite_tables invites(get_self(), get_self().value);

  auto iitr = start_id == 0 ? invites.begin() : invites.lower_bound(start_id);

  uint64_t count = 0;

  uint64_t empty_name_value = name("").value;

  while(iitr != invites.end() && count < batch_size && iitr->invite_id <= max_id) {
    if (iitr->account.value == empty_name_value) {
      asset total_quantity = asset(iitr->transfer_quantity.amount + iitr->sow_quantity.amount, seeds_symbol);
      transfer_seeds(iitr->sponsor, total_quantity, "refund for invite");
      iitr = invites.erase(iitr);
      auto refitr = referrers.find(iitr->invite_id);
      if (refitr != referrers.end()) {
        referrers.erase(refitr);
      }
      count += 4;
    } else {
      iitr++;
      count++;
    }
  }
  if (iitr == invites.end() || iitr->invite_id > max_id) {
    // Done.
  } else {
    // recursive call
    uint64_t next_value = iitr->invite_id;
    action next_execution(
        permission_level{get_self(), "active"_n},
        get_self(),
        "cleanup"_n,
        std::make_tuple(next_value, max_id, batch_size)
    );

    transaction tx;
    tx.actions.emplace_back(next_execution);
    tx.delay_sec = 1;
    tx.send(next_value, _self);
    
  }

}

void onboarding::check_user(name account) {
  auto uitr = users.find(account.value);
  check(uitr != users.end(), account.to_string() + "is not a user");
}

uint64_t onboarding::config_get(name key) {
  auto citr = config.find(key.value);
  if (citr == config.end()) { 
    check(false, ("settings: the "+key.to_string()+" parameter has not been initialized").c_str());
  }
  return citr->value;
}

ACTION onboarding::createcampg (
  name origin_account, 
  name owner, 
  asset max_amount_per_invite, 
  asset planted, 
  name reward_owner,
  asset reward,
  asset total_amount,
  uint64_t proposal_id
) {

  require_auth(origin_account);

  check_user(owner);
  check_user(reward_owner);

  utils::check_asset(max_amount_per_invite);
  utils::check_asset(planted);
  utils::check_asset(reward);
  utils::check_asset(total_amount);

  uint64_t min_planted = config_get("inv.min.plnt"_n);
  check(planted.amount >= min_planted, "the planted amount must be greater or equal than " + std::to_string(min_planted));

  uint64_t max_reward = config_get("inv.max.rwrd"_n);
  check(reward.amount <= max_reward, "the reward can not be greater than " + std::to_string(max_reward));

  auto sitr = sponsors.find(origin_account.value);
  check(sitr != sponsors.end(), "origin account " + origin_account.to_string() + " does not have a balance entry");
  check(sitr->balance >= total_amount, "origin account " + origin_account.to_string() + " does not have enough balance");

  sponsors.modify(sitr, _self, [&](auto & item){
    item.balance -= total_amount;
  });

  name type = private_campaign;
  uint64_t key = campaigns.available_primary_key();
  key = key > 0 ? key : 1;

  if (origin_account == contracts::proposals) {
    type = invite_campaign;
    action(
      permission_level(contracts::proposals, "active"_n),
      contracts::proposals,
      "addcampaign"_n,
      std::make_tuple(proposal_id, key)
    ).send();
  }

  campaigns.emplace(_self, [&](auto & item){
    item.campaign_id = key;
    item.type = type;
    item.origin_account = origin_account;
    item.owner = owner;
    item.max_amount_per_invite = max_amount_per_invite;
    item.planted = planted;
    item.reward_owner = reward_owner;
    item.reward = reward;
    item.authorized_accounts = { owner };
    item.total_amount = total_amount;
    item.remaining_amount = total_amount;
  });

}

ACTION onboarding::campinvite (uint64_t campaign_id, name authorizing_account, asset planted, asset quantity, checksum256 invite_hash) {
  
  auto citr = campaigns.find(campaign_id);
  check(citr != campaigns.end(), "campaign not found");
  
  check(std::binary_search(citr->authorized_accounts.begin(), citr->authorized_accounts.end(), authorizing_account), 
    authorizing_account.to_string() + " is not authorized to invite in this campaign");

  require_auth(authorizing_account);

  check(planted >= citr->planted, "the planted amount must be greater or equal than " + citr->planted.to_string());
  check(quantity.amount > 0, "quantity should me greater than 0");

  _invite(citr->origin_account, citr->owner, quantity, planted, invite_hash, campaign_id);

}

ACTION onboarding::addauthorized (uint64_t campaign_id, name account) {

  auto citr = campaigns.find(campaign_id);
  check(citr != campaigns.end(), "campaign not found");

  require_auth(citr->owner);

  if (std::binary_search(citr->authorized_accounts.begin(), citr->authorized_accounts.end(), account)) {
    return;
  }

  campaigns.modify(citr, _self, [&](auto & item){
    item.authorized_accounts.push_back(account);
  });

}

ACTION onboarding::remauthorized (uint64_t campaign_id, name account) {

  auto citr = campaigns.find(campaign_id);
  check(citr != campaigns.end(), "campaign not found");

  require_auth(citr->owner);
  check(account != citr->owner, "can not remove owner");

  auto itr = std::lower_bound(citr->authorized_accounts.begin(), citr->authorized_accounts.end(), account);

  if (itr == citr->authorized_accounts.end() || *itr != account) {
    return;
  }

  campaigns.modify(citr, _self, [&](auto & item){
    item.authorized_accounts.erase(itr);
  });

}

ACTION onboarding::returnfunds (uint64_t campaign_id) {

  auto citr = campaigns.find(campaign_id);
  check(citr != campaigns.end(), "campaign not found");  

  name owner = citr->owner;
  name origin_account = citr->origin_account;

  if (has_auth(owner)) {
    require_auth(owner);
  } else {
    require_auth(origin_account);
  }

  send_return_funds_aux(campaign_id);

}

void onboarding::send_return_funds_aux(uint64_t campaign_id) {
  action(
    permission_level(get_self(), "active"_n),
    get_self(),
    "rtrnfundsaux"_n,
    std::make_tuple(campaign_id)
  ).send();
}

ACTION onboarding::rtrnfundsaux (uint64_t campaign_id) {
  require_auth(get_self());

  invite_tables invites(get_self(), get_self().value);

  auto citr = campaigns.find(campaign_id);

  auto campinvites_by_campaigns = campinvites.get_index<"bycampaign"_n>();
  auto itr = campinvites_by_campaigns.find(campaign_id);

  uint64_t batch_size = config_get("batchsize"_n);
  uint64_t count = 0;
  asset total_refund = asset(0, seeds_symbol);

  checksum256 empty_checksum;

  while (itr != campinvites_by_campaigns.end() && itr->campaign_id == campaign_id && count < batch_size) {
    auto iitr = invites.find(itr->invite_id);
    if (iitr != invites.end() && iitr->invite_secret == empty_checksum) {
      total_refund += iitr->transfer_quantity + iitr->sow_quantity + citr->reward;
      invites.erase(iitr);
    }
    itr = campinvites_by_campaigns.erase(itr);
    count++;
  }

  if (itr != campinvites_by_campaigns.end() && itr->campaign_id == campaign_id) {

    transfer_seeds(citr->origin_account, total_refund, "return campaign funds");

    action next_execution(
      permission_level{get_self(), "active"_n},
      get_self(),
      "rtrnfundsaux"_n,
      std::make_tuple(campaign_id)
    );

    transaction tx;
    tx.actions.emplace_back(next_execution);
    tx.delay_sec = 1;
    tx.send(campaign_id, _self);

  } else {
    transfer_seeds(citr->origin_account, total_refund + citr->remaining_amount, "return campaign funds");
    campaigns.erase(citr);
  }

}<|MERGE_RESOLUTION|>--- conflicted
+++ resolved
@@ -171,21 +171,13 @@
   }
 }
 
-<<<<<<< HEAD
-ACTION onboarding::createrdc(name sponsor, name region, string publicKey) {
-=======
 ACTION onboarding::createregion(name sponsor, name region, string publicKey) {
->>>>>>> a38beff3
   require_auth(get_self());
 
   bool is_existing_telos_user = is_account(region);
 
   if (!is_existing_telos_user) {
-<<<<<<< HEAD
-    create_account(region, publicKey, "rdc"_n);
-=======
     create_account(region, publicKey, "rgn"_n);
->>>>>>> a38beff3
   }
   
 }
