--- conflicted
+++ resolved
@@ -57,7 +57,6 @@
 }
 
 uint64_t proposals::min_stake(asset quantity, name fund) {
-<<<<<<< HEAD
 
   double prop_percentage;
   uint64_t prop_min;
@@ -66,42 +65,18 @@
   prop_min = config.get(name("propminstake").value, "The propminstake has not been initialized yet.").value;
   
   if (fund == bankaccts::campaigns) {
-    prop_percentage = (double)config.get(name("prop.cmp.stk").value, "The prop.cmp.stk has not been initialized yet.").value / 10000.0;
+    prop_percentage = (double)config.get(name("prop.cmp.pct").value, "The prop.cmp.pct has not been initialized yet.").value / 10000.0;
     prop_max = config.get(name("prop.cmp.cap").value, "The prop.cmp.cap has not been initialized yet.").value;
   } else if (fund == bankaccts::alliances) {
-    prop_percentage = (double)config.get(name("prop.al.stk").value, "The prop.al.stk has not been initialized yet.").value / 10000.0;
-    prop_max = config.get(name("prop.al.cap").value, "The prop.al.cap has not been initialized yet.").value;
-  } else {
-    prop_percentage = (double)config.get(name("propstakeper").value, "The propstakeper parameter has not been initialized yet.").value / 10000.0;
-    prop_max = config.get(name("propmaxstake").value, "The propmaxstake has not been initialized yet.").value;
-  }
-
-  asset quantity_prop_percentage = asset(uint64_t(prop_percentage * quantity.amount / 100), seeds_symbol);
-
-  print("\nquantity_prop_percentage:", quantity_prop_percentage, ", prop_percentage:", prop_percentage, ", quantity:", quantity, "\n");
-
-=======
-
-  double prop_percentage;
-  uint64_t prop_min;
-  uint64_t prop_max;
-
-  prop_min = config.get(name("propminstake").value, "The propminstake has not been initialized yet.").value;
-  
-  if (fund == bankaccts::campaigns) {
-    prop_percentage = 2.5;
-    prop_max = config.get(name("prop.cmp.cap").value, "The prop.cmp.cap has not been initialized yet.").value;
-  } else if (fund == bankaccts::alliances) {
-    prop_percentage = 1.0;
+    prop_percentage = (double)config.get(name("prop.al.pct").value, "The prop.al.pct has not been initialized yet.").value / 10000.0;
     prop_max = config.get(name("prop.al.cap").value, "The prop.al.cap has not been initialized yet.").value;
   } else {
     prop_percentage = (double)config.get(name("propstakeper").value, "The propstakeper parameter has not been initialized yet.").value;
     prop_max = config.get(name("propmaxstake").value, "The propmaxstake has not been initialized yet.").value;
   }
 
-  asset quantity_prop_percentage = asset(uint64_t(prop_percentage * quantity.amount) / 100, seeds_symbol);
-
->>>>>>> fb7a1bc6
+  asset quantity_prop_percentage = asset(uint64_t(prop_percentage * quantity.amount / 100), seeds_symbol);
+
   uint64_t min_stake = std::max(uint64_t(prop_min), uint64_t(quantity_prop_percentage.amount));
   min_stake = std::min(prop_max, min_stake);
   return min_stake;
