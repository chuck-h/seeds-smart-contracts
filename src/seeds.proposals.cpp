#include <seeds.proposals.hpp>
#include <eosio/system.hpp>

void proposals::reset() {
  require_auth(_self);

  auto pitr = props.begin();

  while (pitr != props.end()) {
    votes_tables votes(get_self(), pitr->id);

    auto voteitr = votes.begin();
    while (voteitr != votes.end()) {
      voteitr = votes.erase(voteitr);
    }

    pitr = props.erase(pitr);
  }

  auto voiceitr = voice.begin();
  while (voiceitr != voice.end()) {
    voiceitr = voice.erase(voiceitr);
  }

  auto paitr = participants.begin();
  while (paitr != participants.end()) {
    paitr = participants.erase(paitr);
  }

  auto mitr = minstake.begin();
  while (mitr != minstake.end()) {
    mitr = minstake.erase(mitr);
  }

  auto aitr = actives.begin();
  while (aitr != actives.end()) {
    aitr = actives.erase(aitr);
  }
}

bool proposals::is_enough_stake(asset staked, asset quantity) {
  uint64_t min = min_stake(quantity);
  return staked.amount >= min;
}

uint64_t proposals::min_stake(asset quantity) {
  uint64_t prop_percentage = config_get(name("propstakeper"));
  uint64_t prop_min = config_get(name("propminstake"));
  uint64_t prop_max = config_get(name("propmaxstake"));
  asset quantity_prop_percentage = prop_percentage * quantity / 100;

  uint64_t min_stake = std::max(uint64_t(prop_min), uint64_t(quantity_prop_percentage.amount));
  min_stake = std::min(prop_max, min_stake);
  return min_stake;
}

ACTION proposals::checkstake(uint64_t prop_id) {
  auto pitr = props.find(prop_id);
  check(pitr != props.end(), "proposal not found");
  check(is_enough_stake(pitr->staked, pitr->quantity), "{ 'error':'not enough stake', 'has':" + std::to_string(pitr->staked.amount) + "', 'min_stake':'"+std::to_string(min_stake(pitr->quantity)) + "' }");
}

void proposals::update_min_stake(uint64_t prop_id) {

  auto pitr = props.find(prop_id);
  check(pitr != props.end(), "proposal not found");

  uint64_t min = min_stake(pitr->quantity);

  auto mitr = minstake.find(prop_id);
  if (mitr == minstake.end()) {
    minstake.emplace(_self, [&](auto& item) {
      item.prop_id = prop_id;
      item.min_stake = min;
    });
  } else {
    minstake.modify(mitr, _self, [&](auto& item) {
      item.min_stake = min;
    });
  }
}

uint64_t proposals::get_size(name id) {
  auto sitr = sizes.find(id.value);
  if (sitr == sizes.end()) {
    return 0;
  } else {
    return sitr->size;
  }
}

void proposals::onperiod() {
    require_auth(_self);

    auto pitr = props.begin();

    uint64_t prop_majority = config_get(name("propmajority"));
    uint64_t quorum = config_get(name("propquorum"));

    uint64_t number_active_proposals = 0;
    uint64_t total_eligible_voters = get_size("active.sz"_n);

    while (pitr != props.end()) {
      if (pitr->stage == name("active")) {
        number_active_proposals += 1;
        votes_tables votes(get_self(), pitr->id);
        uint64_t voters_number = distance(votes.begin(), votes.end());

        double majority = double(prop_majority) / 100.0;
        double fav = double(pitr->favour);
        bool passed = pitr->favour > 0 && fav >= double(pitr->favour + pitr->against) * majority;
        bool valid_quorum = utils::is_valid_quorum(voters_number, quorum, total_eligible_voters);
        bool is_alliance_type = pitr->fund == bankaccts::alliances;
        bool is_campaign_type = pitr->fund == bankaccts::campaigns;

        bool passed_unity_and_quorum = passed && valid_quorum;

        change_rep(pitr->creator, passed_unity_and_quorum);

        acct_history(pitr->creator, pitr->quantity.amount, passed_unity_and_quorum);

        if (passed_unity_and_quorum) {
          refund_staked(pitr->creator, pitr->staked);

          if (is_alliance_type) {
            send_to_escrow(pitr->fund, pitr->recipient, pitr->quantity, "proposal id: "+std::to_string(pitr->id));
          } else {
            withdraw(pitr->recipient, pitr->quantity, pitr->fund, "");// TODO limit by amount available
          }

          props.modify(pitr, _self, [&](auto& proposal) {
              proposal.executed = true;
              proposal.staked = asset(0, seeds_symbol);
              proposal.status = name("passed");
              proposal.stage = name("done");
          });

        } else {
          burn(pitr->staked);

          props.modify(pitr, _self, [&](auto& proposal) {
              proposal.executed = false;
              proposal.staked = asset(0, seeds_symbol);
              proposal.status = name("rejected");
              proposal.stage = name("done");
          });
        }
      }

      if (pitr->stage == name("staged") && is_enough_stake(pitr->staked, pitr->quantity) ) {
        props.modify(pitr, _self, [&](auto& proposal) {
          proposal.stage = name("active");
        });
      }

      pitr++;
    }

    updatevoices();
    
    transaction trx_erase_participants{};
    trx_erase_participants.actions.emplace_back(
      permission_level(_self, "active"_n),
      _self,
      "erasepartpts"_n,
      std::make_tuple(number_active_proposals)
    );
    // I don't know how long delay I should use
    // trx_erase_participants.delay_sec = 5;
    trx_erase_participants.send(eosio::current_time_point().sec_since_epoch(), _self);

    // transaction trx{};
    // trx.actions.emplace_back(
    //   permission_level(_self, "active"_n),
    //   _self,
    //   "onperiod"_n,
    //   std::make_tuple()
    // );
    // trx.delay_sec = get_cycle_period_sec(); 
    // trx.send(eosio::current_time_point().sec_since_epoch(), _self);

    transaction trx_demote_inactives{};
    trx_demote_inactives.actions.emplace_back(
      permission_level(_self, "active"_n),
      _self,
      "updateactivs"_n,
      std::make_tuple()
    );
    // trx_demote_inactives.delay_sec = 5;
    trx_demote_inactives.send(name("active.sz").value, _self);

    update_cycle();
}

void proposals::updatevoices() {
  require_auth(get_self());
  updatevoice((uint64_t)0);
}

void proposals::updatevoice(uint64_t start) {
  require_auth(get_self());
  
  DEFINE_CS_POINTS_TABLE
  DEFINE_CS_POINTS_TABLE_MULTI_INDEX
  //eosio::multi_index<"cspoints"_n, harvest_table> harveststat(contracts::harvest, contracts::harvest.value);
  
  cs_points_tables cspoints(contracts::harvest, contracts::harvest.value);

  auto vitr = start == 0 ? voice.begin() : voice.find(start);
  uint64_t batch_size = config_get(name("batchsize"));
  uint64_t count = 0;
  while (vitr != voice.end() && count < batch_size) {
      auto csitr = cspoints.find(vitr->account.value);
      if (csitr != cspoints.end()) {
        voice.modify(vitr, _self, [&](auto& item) {
          item.balance = csitr->rank;
        });
      } else {
        voice.modify(vitr, _self, [&](auto& item) {
          item.balance = 0;
        });
      }
      vitr++;
      count++;
  }
  if (vitr != voice.end()) {
    uint64_t next_value = vitr->account.value;
    action next_execution(
        permission_level{get_self(), "active"_n},
        get_self(),
        "updatevoice"_n,
        std::make_tuple(next_value)
    );

    transaction tx;
    tx.actions.emplace_back(next_execution);
    tx.delay_sec = 1;
    tx.send(next_value, _self);
  }
}

void proposals::updateactivs() {
  require_auth(get_self());
  updateactive(0);
}

void proposals::updateactive(uint64_t start) {
  require_auth(get_self());

  auto aitr = start == 0 ? actives.begin() : actives.find(start);
  uint64_t batch_size = config.get(name("batchsize").value, "The batchsize parameter has not been initialized yet.").value;
  uint64_t moon_cycle_sec = config.get(name("mooncyclesec").value, "The mooncyclesec parameter has not been initialized yet.").value;
  uint64_t count = 0;

  cycle_table c = cycle.get_or_create(get_self(), cycle_table());
  uint64_t three_moon_cycles = c.t_onperiod - (3 * moon_cycle_sec);

  while (aitr != actives.end() && count < batch_size) {
    if (aitr -> timestamp < three_moon_cycles) {
      removeactive(aitr -> account);
    }
    aitr++;
    count++;
  }
  if (aitr != actives.end()) {
    uint64_t next_value = aitr->account.value;
    action next_execution(
        permission_level{get_self(), "active"_n},
        get_self(),
        "updateactive"_n,
        std::make_tuple(next_value)
    );

    transaction tx;
    tx.actions.emplace_back(next_execution);
    tx.delay_sec = 1;
    tx.send(name("active.sz").value, _self);
  }
}

uint64_t proposals::get_cycle_period_sec() {
  auto moon_cycle = config.get(name("mooncyclesec").value, "The mooncyclesec parameter has not been initialized yet.");
  return moon_cycle.value / 2; // Using half moon cycles for now
}

uint64_t proposals::get_voice_decay_period_sec() {
  uint64_t voice_decay_period = config_get(name("propdecaysec"));
  return voice_decay_period;
}

void proposals::decayvoices() {
  require_auth(get_self());

  cycle_table c = cycle.get_or_create(get_self(), cycle_table());

  uint64_t now = current_time_point().sec_since_epoch();
  uint64_t decay_time = config_get(name("decaytime"));
  uint64_t decay_sec = config_get(name("propdecaysec"));

  if ((c.t_onperiod < now)
      && (now - c.t_onperiod >= decay_time)
      && (now - c.t_voicedecay >= decay_sec)
  ) {
    c.t_voicedecay = now;
    cycle.set(c, get_self());
    uint64_t batch_size = config_get(name("batchsize"));
    decayvoice(0, batch_size);
  }
}

void proposals::decayvoice(uint64_t start, uint64_t chunksize) {
  require_auth(get_self());
  uint64_t percentage_decay = config_get(name("vdecayprntge"));
  check(percentage_decay <= 100, "Voice decay parameter can not be more than 100%.");
  auto vitr = start == 0 ? voice.begin() : voice.find(start);
  uint64_t count = 0;

  double multiplier = (100.0 - (double)percentage_decay) / 100.0;

  while (vitr != voice.end() && count < chunksize) {
    voice.modify(vitr, _self, [&](auto & v){
      v.balance *= multiplier;
    });
    vitr++;
    count++;
  }

  if (vitr != voice.end()) {
    uint64_t next_value = vitr->account.value;
    action next_execution(
        permission_level{get_self(), "active"_n},
        get_self(),
        "decayvoice"_n,
        std::make_tuple(next_value, chunksize)
    );

    transaction tx;
    tx.actions.emplace_back(next_execution);
    tx.delay_sec = 1;
    tx.send(next_value, _self);
  }
}

void proposals::update_cycle() {
    cycle_table c = cycle.get_or_create(get_self(), cycle_table());
    c.propcycle += 1;
    c.t_onperiod = current_time_point().sec_since_epoch();
    cycle.set(c, get_self());
}

void proposals::create(name creator, name recipient, asset quantity, string title, string summary, string description, string image, string url, name fund) {
  
  require_auth(creator);

  check_user(creator);

  name proposal_type;

  if (fund == bankaccts::milestone) {
    proposal_type = type_hypha;
  } else if (fund == bankaccts::alliances) {
    proposal_type = type_alliance;
  } else if (fund == bankaccts::campaigns) {
    proposal_type = type_campaign;
  } else {
    check(false, "Invalid fund - fund must be one of "+
      bankaccts::milestone.to_string() + ", "+ 
      bankaccts::alliances.to_string() + ", " + 
      bankaccts::campaigns.to_string() );
  }

  if (fund == bankaccts::milestone) { // Milestone Seeds
    check(recipient == bankaccts::hyphabank, "Hypha proposals must go to " + bankaccts::hyphabank.to_string() + " - wrong recepient: " + recipient.to_string());
  } else {
    check(is_account(recipient), "recipient is not a valid account: " + recipient.to_string());
    check(is_account(fund), "fund is not a valid account: " + fund.to_string());
  }

  utils::check_asset(quantity);

  if (!is_trusted(creator)) {
    uint64_t max_ask = config_get(max_initial_ask_prop);
    check(quantity.amount <= max_ask, "Earn trust by making and winning proposals up to 50,000 Seeds before asking for more.");
  }

  uint64_t lastId = 0;
  if (props.begin() != props.end()) {
    auto pitr = props.end();
    pitr--;
    lastId = pitr->id;
  }
  
  uint64_t propKey = lastId + 1;

  props.emplace(_self, [&](auto& proposal) {
      proposal.id = propKey;
      proposal.creator = creator;
      proposal.recipient = recipient;
      proposal.quantity = quantity;
      proposal.staked = asset(0, seeds_symbol);
      proposal.executed = false;
      proposal.total = 0;
      proposal.favour = 0;
      proposal.against = 0;
      proposal.title = title;
      proposal.summary = summary;
      proposal.description = description;
      proposal.image = image;
      proposal.url = url;
      proposal.creation_date = eosio::current_time_point().sec_since_epoch();
      proposal.status = name("open");
      proposal.stage = name("staged");
      proposal.fund = fund;
  });

  auto litr = lastprops.find(creator.value);
  if (litr == lastprops.end()) {
    lastprops.emplace(_self, [&](auto& proposal) {
      proposal.account = creator;
      proposal.proposal_id = lastId+1;
    });
  } else {
    lastprops.modify(litr, _self, [&](auto& proposal) {
      proposal.account = creator;
      proposal.proposal_id = lastId+1;
    });
  }
  update_min_stake(propKey);
}

void proposals::update(uint64_t id, string title, string summary, string description, string image, string url) {
  auto pitr = props.find(id);

  check(pitr != props.end(), "Proposal not found");
  require_auth(pitr->creator);
  check(pitr->favour == 0, "Prop has favor votes - cannot alter proposal once voting has started");
  check(pitr->against == 0, "Prop has against votes - cannot alter proposal once voting has started");

  props.modify(pitr, _self, [&](auto& proposal) {
    proposal.title = title;
    proposal.summary = summary;
    proposal.description = description;
    proposal.image = image;
    proposal.url = url;
  });
}

void proposals::cancel(uint64_t id) {
  auto pitr = props.find(id);
  check(pitr != props.end(), "Proposal not found");

  require_auth(pitr->creator);
  check(pitr->status == name("open"), "Proposal state is not open, it can no longer be cancelled");
  
  refund_staked(pitr->creator, pitr->staked);

  props.erase(pitr);

}

void proposals::stake(name from, name to, asset quantity, string memo) {
  if (get_first_receiver() == contracts::token  &&  // from SEEDS token account
        to  ==  get_self() &&                     // to here
        quantity.symbol == seeds_symbol) {        // SEEDS symbol

      utils::check_asset(quantity);
      //check_user(from);

      uint64_t id = 0;

      if (memo.empty()) {
        auto litr = lastprops.find(from.value);
        check(litr != lastprops.end(), "no proposals");

        id = litr->proposal_id;
      } else {
        id = std::stoi(memo);
      }

      auto pitr = props.find(id);
      check(pitr != props.end(), "no proposal");
      check(from == pitr->creator, "only the creator can stake into a proposal");

      uint64_t prop_max = config_get(name("propmaxstake"));
      check((pitr -> staked + quantity) <= asset(prop_max, seeds_symbol), 
        "The staked value can not be greater than " + std::to_string(prop_max / 10000) + " Seeds");

      props.modify(pitr, _self, [&](auto& proposal) {
          proposal.staked += quantity;
      });

      deposit(quantity);
  }
}

void proposals::erasepartpts(uint64_t active_proposals) {
  uint64_t batch_size = config_get(name("batchsize"));
  uint64_t reward_points = config_get(name("voterep1.ind"));

  uint64_t counter = 0;
  auto pitr = participants.begin();
  while (pitr != participants.end() && counter < batch_size) {
    if (pitr -> count == active_proposals && pitr -> nonneutral) {
      action(
        permission_level{contracts::accounts, "active"_n},
        contracts::accounts, "addrep"_n,
        std::make_tuple(pitr -> account, reward_points)
      ).send();
    }
    counter += 1;
    pitr = participants.erase(pitr);
  }

  if (counter == batch_size) {
    transaction trx_erase_participants{};
    trx_erase_participants.actions.emplace_back(
      permission_level(_self, "active"_n),
      _self,
      "erasepartpts"_n,
      std::make_tuple(active_proposals)
    );
    // I don't know how long delay I should use
    trx_erase_participants.delay_sec = 5;
    trx_erase_participants.send(eosio::current_time_point().sec_since_epoch(), _self);
  }
}

void proposals::vote_aux (name voter, uint64_t id, uint64_t amount, name option) {
  require_auth(voter);
  check_citizen(voter);

  auto pitr = props.find(id);
  check(pitr != props.end(), "Proposal not found");
  check(pitr->executed == false, "Proposal was already executed");

  check(pitr->stage == name("active"), "not active stage");

  auto vitr = voice.find(voter.value);
  check(vitr != voice.end(), "User does not have voice");
  check(vitr->balance >= amount, "voice balance exceeded");
  
  votes_tables votes(get_self(), id);
  auto voteitr = votes.find(voter.value);
  check(voteitr == votes.end(), "only one vote");

  check(option == trust || option == distrust || option == abstain, "Invalid option");

  if (option == trust) {
    props.modify(pitr, _self, [&](auto& proposal) {
      proposal.total += amount;
      proposal.favour += amount;
    });
    voice.modify(vitr, _self, [&](auto& voice) {
      voice.balance -= amount;
    });
  } else if (option == distrust) {
    props.modify(pitr, _self, [&](auto& proposal) {
      proposal.total += amount;
      proposal.against += amount;
    });
    voice.modify(vitr, _self, [&](auto& voice) {
      voice.balance -= amount;
    });
  }
  
  votes.emplace(_self, [&](auto& vote) {
    vote.account = voter;
    vote.amount = amount;
    if (option == trust) {
      vote.favour = true;
    } else if (option == distrust) {
      vote.favour = false;
    }
    vote.proposal_id = id;
  });

  uint64_t rep = config_get(name("voterep2.ind"));
  auto paitr = participants.find(voter.value);
  if (paitr == participants.end()) {
    // add reputation for entering in the table
    action(
      permission_level{contracts::accounts, "active"_n},
      contracts::accounts, "addrep"_n,
      std::make_tuple(voter, rep)
    ).send();
    // add the voter to the table
    participants.emplace(_self, [&](auto & participant){
      participant.account = voter;
      if (option == abstain) {
        participant.nonneutral = false;
      } else {
        participant.nonneutral = true;
      }
      participant.count = 1;
    });
  } else {
    participants.modify(paitr, _self, [&](auto & participant){
      participant.count += 1;
      if (option != abstain) {
        participant.nonneutral = true;
      }
    });
  }

  auto aitr = actives.find(voter.value);
  check(aitr != actives.end(), "the user does not have an entry in the actives table");
  actives.modify(aitr, _self, [&](auto & a){
    a.timestamp = current_time_point().sec_since_epoch();
  });
}

void proposals::favour(name voter, uint64_t id, uint64_t amount) {
  vote_aux(voter, id, amount, trust);
}

void proposals::against(name voter, uint64_t id, uint64_t amount) {
  vote_aux(voter, id, amount, distrust);
}

void proposals::neutral(name voter, uint64_t id) {
  vote_aux(voter, id, (uint64_t)0, abstain);
}

void proposals::addvoice(name user, uint64_t amount)
{
    require_auth(_self);

    auto vitr = voice.find(user.value);

    if (vitr == voice.end()) {
        voice.emplace(_self, [&](auto& voice) {
            voice.account = user;
            voice.balance = amount;
        });
    } else {
        voice.modify(vitr, _self, [&](auto& voice) {
            voice.balance += amount;
        });
    }
}

void proposals::changetrust(name user, bool trust)
{
    require_auth(get_self());

    auto vitr = voice.find(user.value);

    if (vitr == voice.end() && trust) {
        voice.emplace(_self, [&](auto& voice) {
            voice.account = user;
            voice.balance = 0;
        });
    } else if (vitr != voice.end() && !trust) {
        voice.erase(vitr);
    }
}

void proposals::deposit(asset quantity)
{
  utils::check_asset(quantity);

  auto token_account = contracts::token;
  auto bank_account = contracts::bank;

  token::transfer_action action{name(token_account), {_self, "active"_n}};
  action.send(_self, name(bank_account), quantity, "");
}

void proposals::refund_staked(name beneficiary, asset quantity) {
  withdraw(beneficiary, quantity, contracts::bank, "");
}
void proposals::change_rep(name beneficiary, bool passed) {
  if (passed) {
    uint64_t reward_points = config_get(name("proppass.rep"));
    action(
      permission_level{contracts::accounts, "active"_n},
      contracts::accounts, "addrep"_n,
      std::make_tuple(beneficiary, reward_points)
    ).send();

  }

}

void proposals::send_to_escrow(name fromfund, name recipient, asset quantity, string memo) {

    action(
      permission_level{fromfund, "active"_n},
      contracts::token, "transfer"_n,
      std::make_tuple(fromfund, contracts::escrow, quantity, memo))
  .send();

  action(
      permission_level{fromfund, "active"_n},
      contracts::escrow, "lock"_n,
      std::make_tuple("event"_n, 
                      fromfund,
                      recipient,
                      quantity,
                      "golive"_n,
                      "dao.hypha"_n,
                      time_point(current_time_point().time_since_epoch() + 
                                  current_time_point().time_since_epoch()),  // long time from now
                      memo))
  .send();

}

void proposals::withdraw(name beneficiary, asset quantity, name sender, string memo)
{
  if (quantity.amount == 0) return;

  utils::check_asset(quantity);

  auto token_account = contracts::token;

  token::transfer_action action{name(token_account), {sender, "active"_n}};
  action.send(sender, beneficiary, quantity, memo);
}

void proposals::burn(asset quantity)
{
  utils::check_asset(quantity);

  auto token_account = contracts::token;
  auto bank_account = contracts::bank;

  token::burn_action action{name(token_account), {name(bank_account), "active"_n}};
  action.send(name(bank_account), quantity);
}

void proposals::check_user(name account)
{
  auto uitr = users.find(account.value);
  check(uitr != users.end(), "no user");
}

void proposals::check_citizen(name account)
{
  auto uitr = users.find(account.value);
  check(uitr != users.end(), "no user");
  check(uitr->status == name("citizen"), "user is not a citizen");
}

<<<<<<< HEAD
bool proposals::is_trusted(name account) {
  proposer_history_tables prophist(contracts::proposals, account.value);
  auto pitr = prophist.find(account.value);
  if (pitr != prophist.end()) {
    return pitr->props_succeeded > pitr->props_failed;
  }
  return false;
}

void proposals::acct_history(name account, uint64_t amount, bool passed) {
  proposer_history_tables prophist(contracts::proposals, account.value);

  auto pitr = prophist.find(account.value);
  
  if (pitr != prophist.end()) {
    prophist.modify(pitr, _self, [&](auto& item) {
      item.props_succeeded += passed ? 1 : 0;
      item.props_failed += passed ? 0 : 1;
      item.total_raised += passed ? amount : 0;
      item.total_asked += amount;
    });
  } else {
    prophist.emplace(_self, [&](auto& item) {
      item.account = account;
      item.props_succeeded += passed ? 1 : 0;
      item.props_failed += passed ? 0 : 1;
      item.total_raised += passed ? amount : 0;
      item.total_asked += amount;
    });
  }
}

uint64_t proposals::config_get(name key) {
  auto citr = config.find(key.value);
  if (citr == config.end()) { 
    // only create the error message string in error case for efficiency
    check(false, ("settings: the "+key.to_string()+" parameter has not been initialized").c_str());
  }
  return citr->value;
}
=======
void proposals::addactive(name account) {
  require_auth(get_self());

  auto aitr = actives.find(account.value);
  if (aitr != actives.end()) {
    if (!(aitr -> active)) {
      actives.modify(aitr, _self, [&](auto & a){
        a.active = true;
      });
      recover_voice(account);
      size_change("active.sz"_n, 1);
    }
  } else {
    actives.emplace(_self, [&](auto & a){
      a.account = account;
      a.active = true;
      a.timestamp = eosio::current_time_point().sec_since_epoch();
    });
    size_change("active.sz"_n, 1);
  }
}

uint64_t proposals::calculate_decay(uint64_t voice) {
  cycle_table c = cycle.get_or_create(get_self(), cycle_table());
  
  uint64_t decay_percentage = config.get(name("vdecayprntge").value, "The vdecayprntge parameter has not been initialized yet.").value;
  uint64_t decay_time = config.get(name("decaytime").value, "The decaytime parameter has not been initialized yet.").value;
  uint64_t decay_sec = config.get(name("propdecaysec").value, "The propdecaysec parameter has not been initialized yet.").value;
  uint64_t temp = c.t_onperiod + decay_time;

  check(decay_percentage <= 100, "The decay percentage could not be grater than 100%");

  if (temp >= c.t_voicedecay) { return voice; }
  uint64_t n = ((c.t_voicedecay - temp) / decay_sec) + 1;
  
  double multiplier = 1.0 - (decay_percentage / 100.0);
  return voice * pow(multiplier, n);
}

void proposals::recover_voice(name account) {
  DEFINE_CS_POINTS_TABLE
  DEFINE_CS_POINTS_TABLE_MULTI_INDEX
  
  cs_points_tables cspoints(contracts::harvest, contracts::harvest.value);

  auto csitr = cspoints.find(account.value);
  uint64_t voice_amount = 0;

  if (csitr != cspoints.end()) {
    voice_amount = calculate_decay(csitr -> rank);
  }

  auto vitr = voice.find(account.value);
  if (vitr == voice.end()) {
    voice.emplace(_self, [&](auto & v){
      v.account = account;
      v.balance = voice_amount;
    });
  } else {
    voice.modify(vitr, _self, [&](auto & v){
      v.balance = voice_amount;
    });
  }
}

void proposals::removeactive(name account) {
  require_auth(get_self());

  auto aitr = actives.find(account.value);
  if (aitr != actives.end()) {
    if (aitr -> active) {
      actives.modify(aitr, _self, [&](auto & a){
        a.active = false;
      });
      demote_citizen(account);
      size_change("active.sz"_n, -1);
    }
  }
}

void proposals::demote_citizen(name account) {
  action(
    permission_level(contracts::accounts, "active"_n),
    contracts::accounts,
    "demotecitizn"_n,
    std::make_tuple(account)
  ).send();  
}

void proposals::size_change(name id, int64_t delta) {
  action(
    permission_level(contracts::accounts, "active"_n),
    contracts::accounts,
    "changesize"_n,
    std::make_tuple(id, delta)
  ).send();
}

void proposals::testvdecay(uint64_t timestamp) {
  require_auth(get_self());
  cycle_table c = cycle.get_or_create(get_self(), cycle_table());
  c.t_voicedecay = timestamp;
  cycle.set(c, get_self());
}
>>>>>>> d4a87ff0
<|MERGE_RESOLUTION|>--- conflicted
+++ resolved
@@ -7,11 +7,18 @@
   auto pitr = props.begin();
 
   while (pitr != props.end()) {
+    
     votes_tables votes(get_self(), pitr->id);
-
     auto voteitr = votes.begin();
     while (voteitr != votes.end()) {
       voteitr = votes.erase(voteitr);
+    }
+
+    proposer_history_tables prophist(get_self(), pitr->creator.value);
+    auto phist_iter = prophist.begin();
+    while (phist_iter != prophist.end()) {
+      print("delete "+pitr->creator.to_string());
+      phist_iter = prophist.erase(phist_iter);
     }
 
     pitr = props.erase(pitr);
@@ -380,7 +387,7 @@
 
   if (!is_trusted(creator)) {
     uint64_t max_ask = config_get(max_initial_ask_prop);
-    check(quantity.amount <= max_ask, "Earn trust by making and winning proposals up to 50,000 Seeds before asking for more.");
+    check(quantity.amount <= max_ask, "Earn trust by making and passing proposals up to 250,000 Seeds before asking for more.");
   }
 
   uint64_t lastId = 0;
@@ -742,9 +749,8 @@
   check(uitr->status == name("citizen"), "user is not a citizen");
 }
 
-<<<<<<< HEAD
 bool proposals::is_trusted(name account) {
-  proposer_history_tables prophist(contracts::proposals, account.value);
+  proposer_history_tables prophist(get_self(), account.value);
   auto pitr = prophist.find(account.value);
   if (pitr != prophist.end()) {
     return pitr->props_succeeded > pitr->props_failed;
@@ -753,7 +759,7 @@
 }
 
 void proposals::acct_history(name account, uint64_t amount, bool passed) {
-  proposer_history_tables prophist(contracts::proposals, account.value);
+  proposer_history_tables prophist(get_self(), account.value);
 
   auto pitr = prophist.find(account.value);
   
@@ -775,15 +781,6 @@
   }
 }
 
-uint64_t proposals::config_get(name key) {
-  auto citr = config.find(key.value);
-  if (citr == config.end()) { 
-    // only create the error message string in error case for efficiency
-    check(false, ("settings: the "+key.to_string()+" parameter has not been initialized").c_str());
-  }
-  return citr->value;
-}
-=======
 void proposals::addactive(name account) {
   require_auth(get_self());
 
@@ -849,6 +846,15 @@
   }
 }
 
+uint64_t proposals::config_get(name key) {
+  auto citr = config.find(key.value);
+  if (citr == config.end()) { 
+    // only create the error message string in error case for efficiency
+    check(false, ("settings: the "+key.to_string()+" parameter has not been initialized").c_str());
+  }
+  return citr->value;
+}
+
 void proposals::removeactive(name account) {
   require_auth(get_self());
 
@@ -887,5 +893,4 @@
   cycle_table c = cycle.get_or_create(get_self(), cycle_table());
   c.t_voicedecay = timestamp;
   cycle.set(c, get_self());
-}
->>>>>>> d4a87ff0
+}