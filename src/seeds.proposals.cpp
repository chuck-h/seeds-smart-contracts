#include <seeds.proposals.hpp>
#include <eosio/system.hpp>

void proposals::reset() {
  require_auth(_self);

  auto pitr = props.begin();

  while (pitr != props.end()) {
    votes_tables votes(get_self(), pitr->id);

    auto voteitr = votes.begin();
    while (voteitr != votes.end()) {
      voteitr = votes.erase(voteitr);
    }

    pitr = props.erase(pitr);
  }

  auto voiceitr = voice.begin();
  while (voiceitr != voice.end()) {
    voiceitr = voice.erase(voiceitr);
  }

  voice_tables voice_alliance(get_self(), alliance_type.value);
  auto vaitr = voice_alliance.begin();
  while (vaitr != voice_alliance.end()) {
    vaitr = voice_alliance.erase(vaitr);
  }

  auto paitr = participants.begin();
  while (paitr != participants.end()) {
    paitr = participants.erase(paitr);
  }

  auto mitr = minstake.begin();
  while (mitr != minstake.end()) {
    mitr = minstake.erase(mitr);
  }

  auto aitr = actives.begin();
  while (aitr != actives.end()) {
    aitr = actives.erase(aitr);
  }

  size_tables sizes(get_self(), get_self().value);
  auto sitr = sizes.begin();
  while (sitr != sizes.end()) {
    sitr = sizes.erase(sitr);
  }

  name scopes[] = { get_self(), alliance_type };
  for (int i = 0; i < 2; i++) {
    delegate_trust_tables deltrusts(get_self(), (scopes[i]).value);
    auto ditr = deltrusts.begin();
    while (ditr != deltrusts.end()) {
      ditr = deltrusts.erase(ditr);
    }
  }

  auto citr = cyclestats.begin();
  while (citr != cyclestats.end()) {
    citr = cyclestats.erase(citr);
  }

  cycle.remove();

}

bool proposals::is_enough_stake(asset staked, asset quantity, name fund) {
  uint64_t min = min_stake(quantity, fund);
  return staked.amount >= min;
}

uint64_t proposals::cap_stake(name fund) {
  uint64_t prop_max;
  if (fund == bankaccts::campaigns) {
    prop_max = config_get(name("prop.cmp.cap"));
  } else if (fund == bankaccts::alliances) {
    prop_max = config_get(name("prop.al.cap"));
  } else {
    prop_max = config_get(name("propmaxstake"));
  }
  return prop_max;
}

uint64_t proposals::min_stake(asset quantity, name fund) {

  double prop_percentage;
  uint64_t prop_min;
  uint64_t prop_max;

  
  if (fund == bankaccts::campaigns) {
    prop_percentage = (double)config_get(name("prop.cmp.pct")) / 10000.0;
    prop_max = config_get(name("prop.cmp.cap"));
    prop_min = config_get(name("prop.cmp.min"));
  } else if (fund == bankaccts::alliances) {
    prop_percentage = (double)config_get(name("prop.al.pct")) / 10000.0;
    prop_max = config_get(name("prop.al.cap"));
    prop_min = config_get(name("prop.al.min"));
  } else if (fund == bankaccts::milestone) {
    prop_percentage = (double)config_get(name("propstakeper"));
    prop_max = config_get(name("propminstake"));
    prop_min = config_get(name("propminstake"));
  } else {
    check(false, "unknown proposal type, invalid fund");
  }

  asset quantity_prop_percentage = asset(uint64_t(prop_percentage * quantity.amount / 100), seeds_symbol);

  uint64_t min_stake = std::max(uint64_t(prop_min), uint64_t(quantity_prop_percentage.amount));
  min_stake = std::min(prop_max, min_stake);
  return min_stake;
}

ACTION proposals::checkstake(uint64_t prop_id) {
  auto pitr = props.find(prop_id);
  check(pitr != props.end(), "proposal not found");
  check(is_enough_stake(pitr->staked, pitr->quantity, pitr->fund), "{ 'error':'not enough stake', 'has':" + std::to_string(pitr->staked.amount) + "', 'min_stake':'"+std::to_string(min_stake(pitr->quantity, pitr->fund)) + "' }");
}

void proposals::update_min_stake(uint64_t prop_id) {

  auto pitr = props.find(prop_id);
  check(pitr != props.end(), "proposal not found");

  uint64_t min = min_stake(pitr->quantity, pitr->fund);

  auto mitr = minstake.find(prop_id);
  if (mitr == minstake.end()) {
    minstake.emplace(_self, [&](auto& item) {
      item.prop_id = prop_id;
      item.min_stake = min;
    });
  } else {
    minstake.modify(mitr, _self, [&](auto& item) {
      item.min_stake = min;
    });
  }
}

// quorum as integer % value - e.g. 90 == 90%
uint64_t proposals::get_quorum(uint64_t total_proposals) {
  uint64_t base_quorum = config_get("quorum.base"_n);
  uint64_t quorum_min = config_get("quor.min.pct"_n);
  uint64_t quorum_max = config_get("quor.max.pct"_n);

  uint64_t quorum = total_proposals ? base_quorum / total_proposals : 0;
  quorum = std::max(quorum_min, quorum);
  return std::min(quorum_max, quorum);
}

void proposals::testquorum(uint64_t total_proposals) {
  require_auth(get_self());
  check(false, std::to_string(get_quorum(total_proposals)));
}

asset proposals::get_payout_amount(
  std::vector<uint64_t> pay_percentages, 
  uint64_t age, 
  asset total_amount, 
  asset current_payout
) {

  if (age >= pay_percentages.size()) { return asset(0, seeds_symbol); }

  if (age == pay_percentages.size() - 1) {
    return total_amount - current_payout;
  }

  double payout_percentage = pay_percentages[age] / 100.0;
  uint64_t payout_amount = payout_percentage * total_amount.amount;
  
  return asset(payout_amount, seeds_symbol);

}

uint64_t proposals::get_size(name id) {
  size_tables sizes(get_self(), get_self().value);

  auto sitr = sizes.find(id.value);
  if (sitr == sizes.end()) {
    return 0;
  } else {
    return sitr->size;
  }
}

void proposals::initsz() {
  require_auth(_self);

  uint64_t cutoff_date = active_cutoff_date();

  int64_t count = 0; 
  auto aitr = actives.begin();
  while(aitr != actives.end()) {
    if (aitr -> timestamp >= cutoff_date) {
      count++;
    }
    aitr++;
  }
  print("size change "+std::to_string(count));
  size_set(user_active_size, count);
}

void proposals::calcvotepow() {
  require_auth(_self);
  
  // remove unused size
  size_tables sizes(get_self(), get_self().value);
  auto sitr = sizes.find("active.sz"_n.value);
  if (sitr != sizes.end()) {
    sizes.erase(sitr);
  }
  DEFINE_CS_POINTS_TABLE
  DEFINE_CS_POINTS_TABLE_MULTI_INDEX

  cs_points_tables cspoints(contracts::harvest, contracts::harvest.value);
  uint64_t cutoff_date = active_cutoff_date();
  uint64_t vote_power = 0;
  uint64_t voice_size = 0;

  auto vitr = voice.begin();
  while(vitr != voice.end()) {
    if (is_active(vitr->account, cutoff_date)) {
      auto csitr = cspoints.find(vitr->account.value);
      uint64_t points = 0;
      if (csitr != cspoints.end()) {
        points = csitr -> rank;
      }

      vote_power += points;
      
      print("| active: " + 
        vitr->account.to_string() +
        " pt: " + std::to_string(points) + " " 
        " total: " + std::to_string(vote_power) + " " 
      );
    } else {
      print(" inactive: "+vitr->account.to_string() + " ");
    }
    voice_size++;
    vitr++;
  }

  //size_set(cycle_vote_power_size, vote_power);
  //size_set("voice.sz"_n, voice_size);

}

uint64_t proposals::active_cutoff_date() {
  uint64_t now = current_time_point().sec_since_epoch();
  uint64_t prop_cycle_sec = config_get(name("propcyclesec"));
  uint64_t inact_cycles = config_get(name("inact.cyc"));
  return now - (inact_cycles * prop_cycle_sec);
}

bool proposals::is_active(name account, uint64_t cutoff_date) {
  auto aitr = actives.find(account.value);
  return aitr != actives.end() && aitr->timestamp > cutoff_date;
}

void proposals::send_create_invite (
  name origin_account, 
  name owner, 
  asset max_amount_per_invite, 
  asset planted, 
  name reward_owner, 
  asset reward, 
  asset total_amount,
  uint64_t proposal_id
) {
  action(
    permission_level(get_self(), "active"_n),
    contracts::onboarding,
    "createcampg"_n,
    std::make_tuple(origin_account, owner, max_amount_per_invite, planted, reward_owner, reward, total_amount, proposal_id)
  ).send();
}

void proposals::send_return_funds_campaign (uint64_t campaign_id) {
  action(
    permission_level(get_self(), "active"_n),
    contracts::onboarding,
    "returnfunds"_n,
    std::make_tuple(campaign_id)
  ).send();
}

void proposals::onperiod() {
    require_auth(_self);

    auto props_by_status = props.get_index<"bystatus"_n>();

    uint64_t prop_majority = config_get(name("propmajority"));

    uint64_t number_active_proposals = get_size(prop_active_size);
    uint64_t total_eligible_voters = get_size(user_active_size);
    check(total_eligible_voters > 0, "no eligible voters - likely an error; can't run proposals.");
    
    uint64_t quorum =  get_quorum(number_active_proposals);

    cycle_table c = cycle.get_or_create(get_self(), cycle_table());
    uint64_t current_cycle = c.propcycle;

    std::vector<uint64_t> active_props;
    std::vector<uint64_t> eval_props;

    // TODO this is not working at the moment, use old way... FIX after this cycle.

    // find smallesd prop id that's in open or eval stage
    // this way we skip all proposals that are definitely already passed or rejected
    // auto pps_itr = props_by_status.begin();
    // uint64_t smallest_prop_id = 0;
    // while (pps_itr != props_by_status.end() && 
    //   (pps_itr -> status == status_open || pps_itr -> status == status_evaluate) ) {
    //   smallest_prop_id  = std::min(smallest_prop_id, pps_itr -> id);
    //   pps_itr++;
    // }

    // print("smallest id: "+std::to_string(smallest_prop_id));
      
    // auto pitr = props.find(smallest_prop_id);

    auto pitr = props.begin();
    
    while (pitr != props.end()) {
      uint64_t prop_id = pitr -> id;

      print("running proposal: ", pitr->id, "\n");

      // active proposals are evaluated
      if (pitr->stage == stage_active) {

        votes_tables votes(get_self(), pitr->id);

        double majority = double(prop_majority) / 100.0;
        double fav = double(pitr->favour);
        bool passed = pitr->favour > 0 && fav >= double(pitr->favour + pitr->against) * majority;
        name prop_type = get_type(pitr->fund);
        bool is_alliance_type = prop_type == alliance_type;
        bool is_campaign_type = prop_type == campaign_type;

        bool valid_quorum = false;

        if (pitr->status == status_evaluate) { // in evaluate status, we only check unity. 
          valid_quorum = true;
        } else { // in open status, quorum is calculated
          uint64_t votes_in_favor = pitr->favour; // only votes in favor are counted
          auto citr = cyclestats.find(current_cycle);
          uint64_t quorum_votes_needed = citr != cyclestats.end() ? citr->quorum_votes_needed : 0;
          valid_quorum = votes_in_favor >= quorum_votes_needed;
        }

        print("proposal id: ", pitr->id, ", passed: ", passed, ", valid_quorum: ", valid_quorum, ", quorum: ", quorum, "\n");

        if (passed && valid_quorum) {

          if (pitr -> status == status_open) {

            refund_staked(pitr->creator, pitr->staked);
            change_rep(pitr->creator, true);

            asset payout_amount = get_payout_amount(pitr->pay_percentages, 0, pitr->quantity, pitr->current_payout);
            
            if (is_alliance_type) {
              send_to_escrow(pitr->fund, pitr->recipient, payout_amount, "proposal id: "+std::to_string(pitr->id));
            } else {
              if (pitr->campaign_type == campaign_invite_type) {
                withdraw(get_self(), payout_amount, pitr->fund, "invites");
                withdraw(contracts::onboarding, payout_amount, get_self(), "sponsor " + (get_self()).to_string());
                send_create_invite(get_self(), pitr->creator, pitr->max_amount_per_invite, pitr->planted, pitr->recipient, pitr->reward, payout_amount, pitr->id);
              } else {
                withdraw(pitr->recipient, payout_amount, pitr->fund, ""); // TODO limit by amount available
              }
            }

            // TODO: if we allow num_cycles == 1, this needs to go into passed instead of evaluate.
            // uint64_t num_cycles = pitr -> pay_percentages.size() - 1;

            props.modify(pitr, _self, [&](auto & proposal){
              proposal.passed_cycle = current_cycle;
              proposal.age = 0;
              proposal.staked = asset(0, seeds_symbol);
              proposal.status = status_evaluate;
              proposal.current_payout += payout_amount;
            });

            eval_props.push_back(prop_id);

          } else {
            
            uint64_t age = pitr -> age + 1;

            asset payout_amount = get_payout_amount(pitr->pay_percentages, age, pitr->quantity, pitr->current_payout);

            if (is_alliance_type) {
              send_to_escrow(pitr->fund, pitr->recipient, payout_amount, "proposal id: "+std::to_string(pitr->id));
            } else {
              withdraw(pitr->recipient, payout_amount, pitr->fund, "");// TODO limit by amount available
            }

            uint64_t num_cycles = pitr -> pay_percentages.size() - 1;

            props.modify(pitr, _self, [&](auto & proposal){
              proposal.age = age;
              if (age == num_cycles) {
                proposal.executed = true;
                proposal.status = status_passed;
                proposal.stage = stage_done;
              } else {
                eval_props.push_back(prop_id);
              }
              proposal.current_payout += payout_amount;
            });
          }

        } else {
          if (pitr->status != status_evaluate) {
            burn(pitr->staked);
          }

          if (pitr->campaign_type == campaign_invite_type) {
            send_return_funds_campaign(pitr->campaign_id);
          }

          props.modify(pitr, _self, [&](auto& proposal) {
              if (pitr->status != status_evaluate) {
                proposal.passed_cycle = current_cycle;
              }
              proposal.executed = false;
              proposal.staked = asset(0, seeds_symbol);
              proposal.status = status_rejected;
              proposal.stage = stage_done;
          });
        }

        size_change(prop_active_size, -1);
      
      }
      
      // staged proposals become active if there's enough stake
      if (pitr->stage == stage_staged && is_enough_stake(pitr->staked, pitr->quantity, pitr->fund) ) {
        props.modify(pitr, _self, [&](auto& proposal) {
          proposal.stage = stage_active;
        });
        size_change(prop_active_size, 1);
        active_props.push_back(prop_id);
      }

      pitr++;
    } 

    update_cycle();
    update_cycle_stats(active_props, eval_props);
    updatevoices();
    
    transaction trx_erase_participants{};
    trx_erase_participants.actions.emplace_back(
      permission_level(_self, "active"_n),
      _self,
      "erasepartpts"_n,
      std::make_tuple(number_active_proposals)
    );
    // I don't know how long delay I should use
    // trx_erase_participants.delay_sec = 5;
    trx_erase_participants.send(eosio::current_time_point().sec_since_epoch(), _self);
}

void proposals::testperiod() {
    require_auth(_self);

    auto props_by_status = props.get_index<"bystatus"_n>();
    uint64_t prop_majority = config_get(name("propmajority"));
    uint64_t number_active_proposals = get_size(prop_active_size);
    uint64_t total_eligible_voters = get_size(user_active_size);
    check(total_eligible_voters > 0, "no eligible voters - likely an error; can't run proposals.");
    
    uint64_t quorum =  get_quorum(number_active_proposals);

    cycle_table c = cycle.get_or_create(get_self(), cycle_table());
    uint64_t current_cycle = c.propcycle;

    std::vector<uint64_t> active_props;
    std::vector<uint64_t> eval_props;

    // TODO this is not working at the moment, use old way... FIX after this cycle.

    // find smallesd prop id that's in open or eval stage
    // this way we skip all proposals that are definitely already passed or rejected
    // auto pps_itr = props_by_status.begin();
    // uint64_t smallest_prop_id = 0;
    // while (pps_itr != props_by_status.end() && 
    //   (pps_itr -> status == status_open || pps_itr -> status == status_evaluate) ) {
    //   smallest_prop_id  = std::min(smallest_prop_id, pps_itr -> id);
    //   pps_itr++;
    // }

    // print("smallest id: "+std::to_string(smallest_prop_id) );
      
    // auto pitr = props.find(smallest_prop_id);
    auto pitr = props.find(70);

    while (pitr != props.end()) {
      uint64_t prop_id = pitr -> id;

      print(" checking id: "+std::to_string(prop_id));

      // active proposals are evaluated
      if (pitr->stage == stage_active) {

        votes_tables votes(get_self(), pitr->id);
        
        double majority = double(prop_majority) / 100.0;
        double fav = double(pitr->favour);
        bool passed = pitr->favour > 0 && fav >= double(pitr->favour + pitr->against) * majority;
        bool valid_quorum = false;

        if (pitr->status == status_evaluate) { // in evaluate status, we only check unity. 
          valid_quorum = true;
        } else { // in open status, quorum is calculated
          uint64_t votes_in_favor = pitr->favour; // only votes in favor are counted
          auto citr = cyclestats.find(current_cycle);
          uint64_t quorum_votes_needed = citr != cyclestats.end() ? citr->quorum_votes_needed : 0;
          valid_quorum = votes_in_favor >= quorum_votes_needed;

          print(
            " prop ID " + std::to_string(pitr->id) +
            " vp favor " + std::to_string(votes_in_favor) +
            " needed: " + std::to_string(quorum_votes_needed) +
            " valid: " + ( valid_quorum ? "YES " : "NO ") 
          );

        }

        if (passed && valid_quorum) {
          
          print(" passed ");

        } else {
            print(" failed ");
        }
      
      }
      pitr++;
    } 
}
void proposals::updatevoices() {
  require_auth(get_self());
  updatevoice((uint64_t)0);
}

void proposals::updatevoice(uint64_t start) {
  require_auth(get_self());
  
  DEFINE_CS_POINTS_TABLE
  DEFINE_CS_POINTS_TABLE_MULTI_INDEX
  
  uint64_t cutoff_date = active_cutoff_date();

  cs_points_tables cspoints(contracts::harvest, contracts::harvest.value);
  voice_tables voice_alliance(get_self(), alliance_type.value);

  auto vitr = start == 0 ? voice.begin() : voice.find(start);

  if (start == 0) {
      size_set(cycle_vote_power_size, 0);
      size_set(user_active_size, 0);
  }

  uint64_t batch_size = config_get(name("batchsize"));
  uint64_t count = 0;
  uint64_t vote_power = 0;
  uint64_t active_users = 0;
  
  while (vitr != voice.end() && count < batch_size) {
      auto csitr = cspoints.find(vitr->account.value);
      uint64_t points = 0;
      if (csitr != cspoints.end()) {
        points = csitr -> rank;
      }

      set_voice(vitr -> account, points, ""_n);

      if (is_active(vitr -> account, cutoff_date)) {
        vote_power += points;
        active_users++;
      }

      vitr++;
      count++;
  }
  
  size_change(cycle_vote_power_size, vote_power);
  size_change(user_active_size, active_users);

  if (vitr != voice.end()) {
    uint64_t next_value = vitr->account.value;
    action next_execution(
        permission_level{get_self(), "active"_n},
        get_self(),
        "updatevoice"_n,
        std::make_tuple(next_value)
    );

    transaction tx;
    tx.actions.emplace_back(next_execution);
    tx.delay_sec = 1;
    tx.send(next_value, _self);
  }
}

uint64_t proposals::get_cycle_period_sec() {
  auto moon_cycle = config_get(name("mooncyclesec"));
  return moon_cycle / 2; // Using half moon cycles for now
}

uint64_t proposals::get_voice_decay_period_sec() {
  auto voice_decay_period = config_get(name("propdecaysec"));
  return voice_decay_period;
}

void proposals::decayvoices() {
  require_auth(get_self());

  cycle_table c = cycle.get_or_create(get_self(), cycle_table());

  uint64_t now = current_time_point().sec_since_epoch();
  uint64_t decay_time = config_get(name("decaytime"));
  uint64_t decay_sec = config_get(name("propdecaysec"));

  if ((c.t_onperiod < now)
      && (now - c.t_onperiod >= decay_time)
      && (now - c.t_voicedecay >= decay_sec)
  ) {
    c.t_voicedecay = now;
    cycle.set(c, get_self());
    uint64_t batch_size = config_get(name("batchsize"));
    decayvoice(0, batch_size);
  }
}

void proposals::decayvoice(uint64_t start, uint64_t chunksize) {
  require_auth(get_self());

  voice_tables voice_alliance(get_self(), alliance_type.value);

  uint64_t percentage_decay = config_get(name("vdecayprntge"));
  check(percentage_decay <= 100, "Voice decay parameter can not be more than 100%.");
  auto vitr = start == 0 ? voice.begin() : voice.find(start);
  uint64_t count = 0;

  double multiplier = (100.0 - (double)percentage_decay) / 100.0;

  while (vitr != voice.end() && count < chunksize) {
    auto vaitr = voice_alliance.find(vitr -> account.value);

    voice.modify(vitr, _self, [&](auto & v){
      v.balance *= multiplier;
    });

    if (vaitr != voice_alliance.end()) {
      voice_alliance.modify(vaitr, _self, [&](auto & va){
        va.balance *= multiplier;
      });
    }

    vitr++;
    count++;
  }

  if (vitr != voice.end()) {
    uint64_t next_value = vitr->account.value;
    action next_execution(
        permission_level{get_self(), "active"_n},
        get_self(),
        "decayvoice"_n,
        std::make_tuple(next_value, chunksize)
    );

    transaction tx;
    tx.actions.emplace_back(next_execution);
    tx.delay_sec = 1;
    tx.send(next_value, _self);
  }
}

void proposals::migratevoice(uint64_t start) {
  require_auth(get_self());

  auto vitr = start == 0 ? voice.begin() : voice.find(start);
  uint64_t chunksize = 200;
  uint64_t count = 0;

  voice_tables voice_alliance(get_self(), alliance_type.value);

  while (vitr != voice.end() && count < chunksize) {
    auto vaitr = voice_alliance.find(vitr -> account.value);
    if (vaitr == voice_alliance.end()) {
      voice_alliance.emplace(_self, [&](auto & voice){
        voice.account = vitr -> account;
        voice.balance = vitr -> balance;
      });
    }
    vitr++;
    count++;
  }

  if (vitr != voice.end()) {
    uint64_t next_value = vitr -> account.value;
    action next_execution(
        permission_level{get_self(), "active"_n},
        get_self(),
        "migratevoice"_n,
        std::make_tuple(next_value)
    );

    transaction tx;
    tx.actions.emplace_back(next_execution);
    tx.delay_sec = 1;
    tx.send(next_value, _self);
  }
}

void proposals::update_cycle() {
    cycle_table c = cycle.get_or_create(get_self(), cycle_table());
    c.propcycle += 1;
    c.t_onperiod = current_time_point().sec_since_epoch();
    cycle.set(c, get_self());
}

void proposals::update_cycle_stats (std::vector<uint64_t>active_props, std::vector<uint64_t> eval_props) {
  cycle_table c = cycle.get();

  uint64_t quorum_vote_base = calc_quorum_base(c.propcycle - 1);
  uint64_t num_proposals = active_props.size();

  cyclestats.emplace(_self, [&](auto & item){
    item.propcycle = c.propcycle;
    item.start_time = c.t_onperiod;
    item.end_time = c.t_onperiod + config_get("propcyclesec"_n);
    item.num_proposals = num_proposals;
    item.num_votes = 0;
    item.total_voice_cast = 0;
    item.total_favour = 0;
    item.total_against = 0;
    item.total_citizens = get_size("voice.sz"_n);
    item.quorum_vote_base = quorum_vote_base;
    item.quorum_votes_needed = quorum_vote_base * (get_quorum(num_proposals) / 100.0);
    item.unity_needed = double(config_get("propmajority"_n)) / 100.0;
    item.active_props.assign(active_props.begin(), active_props.end());
    item.eval_props.assign(eval_props.begin(), eval_props.end());
  });

}

void proposals::create_aux (
  name creator,
  name recipient,
  asset quantity,
  string title,
  string summary, 
  string description, 
  string image, 
  string url, 
  name fund,
  name campaign_type,
  std::vector<uint64_t> pay_percentages,
  asset max_amount_per_invite,
  asset planted,
  asset reward
) {
<<<<<<< HEAD
  check_user(creator);
=======
  
  require_auth(creator);

  check_resident(creator);
>>>>>>> 4201bd73
  
  if (campaign_type != campaign_invite_type) {
    check_percentages(pay_percentages);
  }

  check(get_type(fund) != "none"_n, 
  "Invalid fund - fund must be one of "+bankaccts::milestone.to_string() + ", "+ bankaccts::alliances.to_string() + ", " + bankaccts::campaigns.to_string() );

  if (fund == bankaccts::milestone) { // Milestone Seeds
    check(recipient == bankaccts::hyphabank, "Hypha proposals must go to " + bankaccts::hyphabank.to_string() + " - wrong recepient: " + recipient.to_string());
  } else {
    check(is_account(recipient), "recipient is not a valid account: " + recipient.to_string());
    check(is_account(fund), "fund is not a valid account: " + fund.to_string());
  }

  utils::check_asset(quantity);

  uint64_t lastId = 0;
  if (props.begin() != props.end()) {
    auto pitr = props.end();
    pitr--;
    lastId = pitr->id;
  }
  
  uint64_t propKey = lastId + 1;

  props.emplace(_self, [&](auto& proposal) {
      proposal.id = propKey;
      proposal.creator = creator;
      proposal.recipient = recipient;
      proposal.quantity = quantity;
      proposal.staked = asset(0, seeds_symbol);
      proposal.executed = false;
      proposal.total = 0;
      proposal.favour = 0;
      proposal.against = 0;
      proposal.title = title;
      proposal.summary = summary;
      proposal.description = description;
      proposal.image = image;
      proposal.url = url;
      proposal.creation_date = eosio::current_time_point().sec_since_epoch();
      proposal.status = status_open;
      proposal.stage = stage_staged;
      proposal.fund = fund;
      proposal.pay_percentages = pay_percentages;
      proposal.passed_cycle = 0;
      proposal.age = 0;
      proposal.current_payout = asset(0, seeds_symbol);
      proposal.campaign_type = campaign_type;
      proposal.max_amount_per_invite = max_amount_per_invite;
      proposal.planted = planted;
      proposal.reward = reward;
      proposal.campaign_id = 0;
  });

  auto litr = lastprops.find(creator.value);
  if (litr == lastprops.end()) {
    lastprops.emplace(_self, [&](auto& proposal) {
      proposal.account = creator;
      proposal.proposal_id = lastId+1;
    });
  } else {
    lastprops.modify(litr, _self, [&](auto& proposal) {
      proposal.account = creator;
      proposal.proposal_id = lastId+1;
    });
  }
  update_min_stake(propKey);
}

void proposals::createinvite (
  name creator,
  name recipient,
  asset quantity,
  string title,
  string summary, 
  string description, 
  string image, 
  string url, 
  name fund,
  asset max_amount_per_invite,
  asset planted,
  asset reward
) {

  require_auth(creator);

  check(fund == bankaccts::campaigns, "the bank must be " + bankaccts::campaigns.to_string() + " for invite campaign proposals");

  utils::check_asset(max_amount_per_invite);
  utils::check_asset(planted);
  utils::check_asset(reward);

  uint64_t min_planted = config_get("inv.min.plnt"_n);
  check(planted.amount >= min_planted, "the planted amount must be greater or equal than " + std::to_string(min_planted));

  uint64_t max_reward = config_get("inv.max.rwrd"_n);
  check(reward.amount <= max_reward, "the reward can not be greater than " + std::to_string(max_reward));
  
  std::vector<uint64_t> perc = { 100, 0, 0, 0, 0, 0 };
  create_aux(creator, recipient, quantity, title, summary, description, image, url, fund, campaign_invite_type, perc, max_amount_per_invite, planted, reward);

}

void proposals::create(
  name creator, 
  name recipient, 
  asset quantity, 
  string title, 
  string summary, 
  string description, 
  string image, 
  string url, 
  name fund
) {
  require_auth(creator);
  std::vector<uint64_t> perc = { 25, 25, 25, 25 };

  createx(creator, recipient, quantity, title, summary, description, image, url, fund, perc);
}

void proposals::createx(
  name creator, 
  name recipient, 
  asset quantity, 
  string title, 
  string summary, 
  string description, 
  string image, 
  string url, 
  name fund,
  std::vector<uint64_t> pay_percentages
) {
  
  require_auth(creator);
  asset cero_value = asset(0, utils::seeds_symbol);

  name type;

  if (fund == bankaccts::alliances) {
    type = alliance_type;
  } else if (fund == bankaccts::milestone) {
    type = milestone_type;
  } else {
    type = campaign_funding_type;
  }

  create_aux(creator, recipient, quantity, title, summary, description, image, url, fund, type, pay_percentages, cero_value, cero_value, cero_value);

}

void proposals::update(uint64_t id, string title, string summary, string description, string image, string url) {
  auto pitr = props.find(id);
  check(pitr != props.end(), "Proposal not found");

  updatex(id, title, summary, description, image, url, pitr->pay_percentages);
}

void proposals::check_percentages(std::vector<uint64_t> pay_percentages) {
  uint64_t num_cycles = pay_percentages.size() - 1;
  check(num_cycles >= 3, "the number of cycles is to small, it must be minumum 3, given:" + std::to_string(num_cycles));
  check(num_cycles <= 24, "the number of cycles is to big, it must be maximum 24, given:" + std::to_string(num_cycles));
  uint64_t sum = 0;
  for(std::size_t i = 0; i < pay_percentages.size(); ++i) {
    sum += pay_percentages[i];
  }
  check(sum == 100, "percentages must add up to 100");
  uint64_t initial_payout = pay_percentages[0];
  check(initial_payout <= 25, "the initial payout must be smaller than 25%, given:" + std::to_string(initial_payout));
  check(num_cycles <= 24, "the number of cycles is to big, it must be maximum 24, given:" + std::to_string(num_cycles));
}

void proposals::updatex(uint64_t id, string title, string summary, string description, string image, string url, std::vector<uint64_t> pay_percentages) {
  auto pitr = props.find(id);

  check(pitr != props.end(), "Proposal not found");
  require_auth(pitr->creator);
  check(pitr->favour == 0, "Prop has favor votes - cannot alter proposal once voting has started");
  check(pitr->against == 0, "Prop has against votes - cannot alter proposal once voting has started");
  
  if (pitr->campaign_type == campaign_invite_type) {
    pay_percentages = { 100, 0, 0, 0, 0, 0 };
  }

  check_percentages(pay_percentages);

  props.modify(pitr, _self, [&](auto& proposal) {
    proposal.title = title;
    proposal.summary = summary;
    proposal.description = description;
    proposal.image = image;
    proposal.url = url;
    proposal.pay_percentages = pay_percentages;
  });
}

void proposals::cancel(uint64_t id) {
  auto pitr = props.find(id);
  check(pitr != props.end(), "Proposal not found");

  require_auth(pitr->creator);
  check(pitr->status == status_open, "Proposal state is not open, it can no longer be cancelled");
  
  refund_staked(pitr->creator, pitr->staked);

  props.erase(pitr);

}

void proposals::stake(name from, name to, asset quantity, string memo) {
  if (get_first_receiver() == contracts::token  &&  // from SEEDS token account
        to  ==  get_self() &&                     // to here
        quantity.symbol == seeds_symbol) {        // SEEDS symbol

      utils::check_asset(quantity);
      //check_user(from);

      if (from == contracts::onboarding) { return; }
      if (from == bankaccts::campaigns) { return; }

      uint64_t id = 0;

      if (memo.empty()) {
        auto litr = lastprops.find(from.value);
        check(litr != lastprops.end(), "no proposals");

        id = litr->proposal_id;
      } else {
        id = std::stoi(memo);
      }

      auto pitr = props.find(id);
      check(pitr != props.end(), "no proposal");
      // now, other people can stake for other people - code change 2020-11-13
      //check(from == pitr->creator, "only the creator can stake into a proposal");

      uint64_t prop_max = cap_stake(pitr->fund);
      check((pitr -> staked + quantity) <= asset(prop_max, seeds_symbol), 
        "The staked value can not be greater than " + std::to_string(prop_max / 10000) + " Seeds");

      props.modify(pitr, _self, [&](auto& proposal) {
          proposal.staked += quantity;
      });

      deposit(quantity);
  }
}

void proposals::erasepartpts(uint64_t active_proposals) {
  uint64_t batch_size = config_get(name("batchsize"));
  uint64_t reward_points = config_get(name("voterep1.ind"));

  uint64_t counter = 0;
  auto pitr = participants.begin();
  while (pitr != participants.end() && counter < batch_size) {
    if (pitr -> count == active_proposals && pitr -> nonneutral) {
      action(
        permission_level{contracts::accounts, "active"_n},
        contracts::accounts, "addrep"_n,
        std::make_tuple(pitr -> account, reward_points)
      ).send();
    }
    counter += 1;
    pitr = participants.erase(pitr);
  }

  if (counter == batch_size) {
    transaction trx_erase_participants{};
    trx_erase_participants.actions.emplace_back(
      permission_level(_self, "active"_n),
      _self,
      "erasepartpts"_n,
      std::make_tuple(active_proposals)
    );
    // I don't know how long delay I should use
    trx_erase_participants.delay_sec = 5;
    trx_erase_participants.send(eosio::current_time_point().sec_since_epoch(), _self);
  }
}

bool proposals::revert_vote (name voter, uint64_t id) {
  auto pitr = props.find(id);
  
  check(pitr != props.end(), "Proposal not found");

  votes_tables votes(get_self(), id);
  auto voteitr = votes.find(voter.value);

  if (voteitr != votes.end()) {
    check(pitr->status == status_evaluate, "Proposal is not in evaluate state");
    check(voteitr->favour == true && voteitr->amount > 0, "Only trust votes can be changed");

    props.modify(pitr, _self, [&](auto& proposal) {
      proposal.total -= voteitr->amount;
      proposal.favour -= voteitr->amount;
    });

    votes.erase(voteitr);
    return true;
  }

  return false;
}

void proposals::vote_aux (name voter, uint64_t id, uint64_t amount, name option, bool is_new, bool is_delegated) {
  check_citizen(voter);

  auto pitr = props.find(id);
  check(pitr != props.end(), "Proposal not found");
  check(pitr->executed == false, "Proposal was already executed");

  check(pitr->stage == stage_active, "not active stage");

  if (is_new) {
    check(pitr->status == status_open, "the user " + voter.to_string() + " can not vote for this proposal, as the proposal is in evaluate state");
  }

  votes_tables votes(get_self(), id);
  auto voteitr = votes.find(voter.value);

  check(voteitr == votes.end(), "only one vote");
  
  check(option == trust || option == distrust || option == abstain, "Invalid option");

  if (option == trust) {
    props.modify(pitr, _self, [&](auto& proposal) {
      proposal.total += amount;
      proposal.favour += amount;
    });
  } else if (option == distrust) {
    props.modify(pitr, _self, [&](auto& proposal) {
      proposal.total += amount;
      proposal.against += amount;
    });
  }

  name scope;
  name fund_type = get_type(pitr -> fund);
  if (fund_type == alliance_type) {
    scope = alliance_type;
  } else {
    scope = get_self();
  }

  double percenetage_used = voice_change(voter, amount, true, scope);
  
  votes.emplace(_self, [&](auto& vote) {
    vote.account = voter;
    vote.amount = amount;
    if (option == trust) {
      vote.favour = true;
    } else if (option == distrust) {
      vote.favour = false;
    }
    vote.proposal_id = id;
  });

  if (!is_delegated) {
    check(!is_trust_delegated(voter, scope), "voice is delegated, user can not vote by itself");
  }

  send_mimic_delegatee_vote(voter, scope, id, percenetage_used, option);

  if (is_new) {
    auto rep = config_get(name("voterep2.ind"));
    double rep_multiplier = is_delegated ? config_get(name("votedel.mul")) / 100.0 : 1.0;
    auto paitr = participants.find(voter.value);
    if (paitr == participants.end()) {
      // add reputation for entering in the table
      action(
        permission_level{contracts::accounts, "active"_n},
        contracts::accounts, "addrep"_n,
        std::make_tuple(voter, uint64_t(rep * rep_multiplier))
      ).send();
      // add the voter to the table
      participants.emplace(_self, [&](auto & participant){
        participant.account = voter;
        if (option == abstain) {
          participant.nonneutral = false;
        } else {
          participant.nonneutral = true;
        }
        participant.count = 1;
      });
    } else {
      participants.modify(paitr, _self, [&](auto & participant){
        participant.count += 1;
        if (option != abstain) {
          participant.nonneutral = true;
        }
      });
    }
  }

  auto aitr = actives.find(voter.value);
  if (aitr == actives.end()) {
    actives.emplace(_self, [&](auto& item) {
      item.account = voter;
      item.timestamp = current_time_point().sec_since_epoch();
    });
    size_change(user_active_size, 1);
  } else {
    actives.modify(aitr, _self, [&](auto & item){
      item.timestamp = current_time_point().sec_since_epoch();
    });
  }

  add_voted_proposal(pitr->id); // this should happen in onperiod, when status is set to open / active
  increase_voice_cast(voter, amount, option);

}

void proposals::favour(name voter, uint64_t id, uint64_t amount) {
  require_auth(voter);
  vote_aux(voter, id, amount, trust, true, false);
}

void proposals::against(name voter, uint64_t id, uint64_t amount) {
  require_auth(voter);
  bool vote_reverted = revert_vote(voter, id);
  vote_aux(voter, id, amount, distrust, !vote_reverted, false);
}

void proposals::neutral(name voter, uint64_t id) {
  require_auth(voter);
  vote_aux(voter, id, (uint64_t)0, abstain, true, false);
}

void proposals::voteonbehalf(name voter, uint64_t id, uint64_t amount, name option) {
  require_auth(get_self());
  bool is_new = true;
  if (option == distrust) {
    is_new = !(revert_vote(voter, id));
  }
  vote_aux(voter, id, amount, option, is_new, true);
}

void proposals::addvoice(name user, uint64_t amount) {
  require_auth(_self);
  voice_change(user, amount, false, ""_n);
}

double proposals::voice_change (name user, uint64_t amount, bool reduce, name scope) {
  double percentage_used = 0.0;

  if (scope == ""_n) {
    voice_tables voice_alliance(get_self(), alliance_type.value);

    auto vitr = voice.find(user.value);
    auto vaitr = voice_alliance.find(user.value);

    if (vitr == voice.end() && vaitr == voice_alliance.end()) {
      check(!reduce, "user can not have negative voice balance");
      voice.emplace(_self, [&](auto & voice) {
        voice.account = user;
        voice.balance = amount;
      });
      size_change("voice.sz"_n, 1);
      voice_alliance.emplace(_self, [&](auto & voice){
        voice.account = user;
        voice.balance = amount;
      });
    } else if (vitr != voice.end() && vaitr != voice_alliance.end()) {
      if (reduce) {
        check(amount <= vitr -> balance && amount <= vaitr -> balance, "voice balance exceeded");
        percentage_used = amount / double(vitr -> balance);
      }
      voice.modify(vitr, _self, [&](auto& voice) {
        if (reduce) {
          voice.balance -= amount;
        } else {
          voice.balance += amount;
        }
      });
      voice_alliance.modify(vaitr, _self, [&](auto & voice){
        if (reduce) {
          voice.balance -= amount;
        } else {
          voice.balance += amount;
        }
      });
    }
  } else {
    check_voice_scope(scope);
    
    voice_tables voices(get_self(), scope.value);
    auto vitr = voices.find(user.value);
    check(vitr != voices.end(), "user does not have voice");

    if (reduce) {
      check(amount <= vitr -> balance, "voice balance exceeded");
      percentage_used = amount / double(vitr -> balance);
    }
    voices.modify(vitr, _self, [&](auto & voice){
      if (reduce) {
        voice.balance -= amount;
      } else {
        voice.balance += amount;
      }
    });
  }
  return percentage_used;
}

void proposals::set_voice (name user, uint64_t amount, name scope) {
  if (scope == ""_n) {
    voice_tables voice_alliance(get_self(), alliance_type.value);

    auto vitr = voice.find(user.value);
    auto vaitr = voice_alliance.find(user.value);

    if (vitr == voice.end()) {
        voice.emplace(_self, [&](auto& voice) {
            voice.account = user;
            voice.balance = amount;
        });
        size_change("voice.sz"_n, 1);
    } else {
      voice.modify(vitr, _self, [&](auto& voice) {
        voice.balance = amount;
      });
    }

    if (vaitr == voice.end()) {
      voice_alliance.emplace(_self, [&](auto & voice){
        voice.account = user;
        voice.balance = amount;
      });
    } else {
      voice_alliance.modify(vaitr, _self, [&](auto & voice){
        voice.balance = amount;
      });
    }

  } else {
    check_voice_scope(scope);
    
    voice_tables voices(get_self(), scope.value);
    auto vitr = voices.find(user.value);
    check(vitr != voices.end(), "user does not have a voice entry");

    voices.modify(vitr, _self, [&](auto & voice){
      voice.balance = amount;
    });
  }
}

void proposals::erase_voice (name user) {
  require_auth(get_self());
  
  voice_tables voice_alliance(get_self(), alliance_type.value);
  
  auto vitr = voice.find(user.value);
  auto vaitr = voice_alliance.find(user.value);

  voice.erase(vitr);
  voice_alliance.erase(vaitr);

  size_change("voice.sz"_n, -1);
  
  auto aitr = actives.find(user.value);
  if (aitr != actives.end()) {
    actives.erase(aitr);
    size_change(user_active_size, -1);
  }

}

void proposals::changetrust(name user, bool trust) {
    require_auth(get_self());

    auto vitr = voice.find(user.value);

    if (vitr == voice.end() && trust) {
      recover_voice(user); // Issue 
      //set_voice(user, 0, ""_n);
    } else if (vitr != voice.end() && !trust) {
      erase_voice(user);
    }
}

void proposals::deposit(asset quantity) {
  utils::check_asset(quantity);

  auto token_account = contracts::token;
  auto bank_account = contracts::bank;

  token::transfer_action action{name(token_account), {_self, "active"_n}};
  action.send(_self, name(bank_account), quantity, "");
}

void proposals::refund_staked(name beneficiary, asset quantity) {
  withdraw(beneficiary, quantity, contracts::bank, "");
}

void proposals::change_rep(name beneficiary, bool passed) {
  if (passed) {
    auto reward_points = config_get(name("proppass.rep"));
    action(
      permission_level{contracts::accounts, "active"_n},
      contracts::accounts, "addrep"_n,
      std::make_tuple(beneficiary, reward_points)
    ).send();

  }

}

void proposals::send_to_escrow(name fromfund, name recipient, asset quantity, string memo) {

  action(
    permission_level{fromfund, "active"_n},
    contracts::token, "transfer"_n,
    std::make_tuple(fromfund, contracts::escrow, quantity, memo))
  .send();

  action(
      permission_level{fromfund, "active"_n},
      contracts::escrow, "lock"_n,
      std::make_tuple("event"_n, 
                      fromfund,
                      recipient,
                      quantity,
                      "golive"_n,
                      "dao.hypha"_n,
                      time_point(current_time_point().time_since_epoch() + 
                                  current_time_point().time_since_epoch()),  // long time from now
                      memo))
  .send();

}

void proposals::withdraw(name beneficiary, asset quantity, name sender, string memo)
{
  if (quantity.amount == 0) return;

  utils::check_asset(quantity);

  auto token_account = contracts::token;

  token::transfer_action action{name(token_account), {sender, "active"_n}};
  action.send(sender, beneficiary, quantity, memo);
}

void proposals::burn(asset quantity)
{
  utils::check_asset(quantity);

  auto token_account = contracts::token;
  auto bank_account = contracts::bank;

  token::burn_action action{name(token_account), {name(bank_account), "active"_n}};
  action.send(name(bank_account), quantity);
}

void proposals::check_user(name account)
{
  auto uitr = users.find(account.value);
  check(uitr != users.end(), "no user");
}

void proposals::check_citizen(name account)
{
  auto uitr = users.find(account.value);
  check(uitr != users.end(), "no user");
  check(uitr->status == name("citizen"), "user is not a citizen");
}

void proposals::check_resident(name account)
{
  auto uitr = users.find(account.value);
  check(uitr != users.end(), "no user");
  check(
    uitr->status == name("citizen") || 
    uitr->status == name("resident"), 
    "user is not a resident or citizen");
}

void proposals::addactive(name account) {
  require_auth(get_self());

  auto aitr = actives.find(account.value);
  if (aitr == actives.end()) {
    actives.emplace(_self, [&](auto & a){
      a.account = account;
      a.timestamp = eosio::current_time_point().sec_since_epoch();
    });
    size_change(user_active_size, 1);
    recover_voice(account);
  }
}

uint64_t proposals::calculate_decay(uint64_t voice) {
  cycle_table c = cycle.get_or_create(get_self(), cycle_table());
  
  uint64_t decay_percentage = config_get(name("vdecayprntge"));
  uint64_t decay_time = config_get(name("decaytime"));
  uint64_t decay_sec = config_get(name("propdecaysec"));
  uint64_t temp = c.t_onperiod + decay_time;

  check(decay_percentage <= 100, "The decay percentage could not be grater than 100%");

  if (temp >= c.t_voicedecay) { return voice; }
  uint64_t n = ((c.t_voicedecay - temp) / decay_sec) + 1;
  
  double multiplier = 1.0 - (decay_percentage / 100.0);
  return voice * pow(multiplier, n);
}

void proposals::recover_voice(name account) {
  DEFINE_CS_POINTS_TABLE
  DEFINE_CS_POINTS_TABLE_MULTI_INDEX
  
  cs_points_tables cspoints(contracts::harvest, contracts::harvest.value);

  auto csitr = cspoints.find(account.value);
  uint64_t voice_amount = 0;

  if (csitr != cspoints.end()) {
    voice_amount = calculate_decay(csitr -> rank);
  }

  set_voice(account, voice_amount, ""_n);

  size_change(cycle_vote_power_size, voice_amount);

}

void proposals::size_change(name id, int64_t delta) {
  size_tables sizes(get_self(), get_self().value);

  auto sitr = sizes.find(id.value);
  if (sitr == sizes.end()) {
    check(delta >= 0, "can't add negagtive size");
    sizes.emplace(_self, [&](auto& item) {
      item.id = id;
      item.size = delta;
    });
  } else {
    uint64_t newsize = sitr->size + delta; 
    if (delta < 0) {
      if (sitr->size < -delta) {
        newsize = 0;
      }
    }
    sizes.modify(sitr, _self, [&](auto& item) {
      item.size = newsize;
    });
  }
}

void proposals::size_set(name id, int64_t value) {
  size_tables sizes(get_self(), get_self().value);

  auto sitr = sizes.find(id.value);
  if (sitr == sizes.end()) {
    sizes.emplace(_self, [&](auto& item) {
      item.id = id;
      item.size = value;
    });
  } else {
    sizes.modify(sitr, _self, [&](auto& item) {
      item.size = value;
    });
  }
}

void proposals::testvdecay(uint64_t timestamp) {
  require_auth(get_self());
  cycle_table c = cycle.get_or_create(get_self(), cycle_table());
  c.t_voicedecay = timestamp;
  cycle.set(c, get_self());
}

void proposals::testsetvoice(name user, uint64_t amount) {
  require_auth(get_self());
  set_voice(user, amount, ""_n);
}

name proposals::get_type (name fund) {
  if (fund == bankaccts::alliances) {
    return alliance_type;
  } else if (fund == bankaccts::campaigns || bankaccts::milestone) {
    return campaign_type;
  }
  return "none"_n;
}

ACTION proposals::initnumprop() {
  require_auth(get_self());

  uint64_t total_proposals = 0;

  auto pitr = props.rbegin();
  while(pitr != props.rend()) {
    if (pitr->status == status_open && pitr->stage == stage_active) {
      total_proposals++;
    }
    if (pitr->status != status_open) {
      break;
    }
    pitr++;
  }

  size_tables sizes(get_self(), get_self().value);
  auto sitr = sizes.find(prop_active_size.value);

  if (sitr == sizes.end()) {
    sizes.emplace(_self, [&](auto& item) {
      item.id = prop_active_size;
      item.size = total_proposals;
    });
  } else {
    sizes.modify(sitr, _self, [&](auto& item) {
      item.size = total_proposals;
    });
  }
}

void proposals::check_voice_scope (name scope) {
  check(scope == _self || scope == alliance_type, "invalid scope for voice");
}

bool proposals::is_trust_delegated (name account, name scope) {
  delegate_trust_tables deltrusts(get_self(), scope.value);
  auto ditr = deltrusts.find(account.value);
  return ditr != deltrusts.end();
}

ACTION proposals::delegate (name delegator, name delegatee, name scope) {

  require_auth(delegator);
  check_voice_scope(scope);

  voice_tables voice(get_self(), scope.value);
  auto vitr = voice.find(delegator.value);
  check(vitr != voice.end(), "delegatee does not have voice");

  delegate_trust_tables deltrusts(get_self(), scope.value);
  auto ditr = deltrusts.find(delegator.value);

  name current = delegatee;
  bool has_no_cycles = false;
  uint64_t max_depth = config_get("dlegate.dpth"_n);

  for (int i = 0; i < max_depth; i++) {
    auto dditr = deltrusts.find(current.value);
    if (dditr != deltrusts.end()) {
      current = dditr -> delegatee;
      if (current == delegator) {
        break;
      }
    } else {
      has_no_cycles = true;
      break;
    }
  }

  check(has_no_cycles, "can not add delegatee, cycles are not allowed");

  if (ditr != deltrusts.end()) {
    deltrusts.modify(ditr, _self, [&](auto & item){
      item.delegatee = delegatee;
      item.weight = 1.0;
      item.timestamp = eosio::current_time_point().sec_since_epoch();
    });
  } else {
    deltrusts.emplace(_self, [&](auto & item){
      item.delegator = delegator;
      item.delegatee = delegatee;
      item.weight = 1.0;
      item.timestamp = eosio::current_time_point().sec_since_epoch();
    });
  }

}

void proposals::send_vote_on_behalf (name voter, uint64_t id, uint64_t amount, name option) {
  action vote_on_behalf_action(
    permission_level{get_self(), "active"_n},
    get_self(),
    "voteonbehalf"_n,
    std::make_tuple(voter, id, amount, option)
  );
  transaction tx;
  tx.actions.emplace_back(vote_on_behalf_action);
  // tx.delay_sec = 1;
  tx.send(voter.value, _self);
}

void proposals::send_mimic_delegatee_vote (name delegatee, name scope, uint64_t proposal_id, double percentage_used, name option) {

  uint64_t batch_size = config_get("batchsize"_n);

  delegate_trust_tables deltrusts(get_self(), scope.value);
  auto deltrusts_by_delegatee_delegator = deltrusts.get_index<"byddelegator"_n>();

  uint128_t id = uint128_t(delegatee.value) << 64;
  auto ditr = deltrusts_by_delegatee_delegator.lower_bound(id);

  if (ditr != deltrusts_by_delegatee_delegator.end() && ditr -> delegatee == delegatee) {
    action mimic_action(
      permission_level{get_self(), "active"_n},
      get_self(),
      "mimicvote"_n,
      std::make_tuple(delegatee, ditr -> delegator, scope, proposal_id, percentage_used, option, batch_size)
    );

    transaction tx;
    tx.actions.emplace_back(mimic_action);
    tx.delay_sec = 1;
    tx.send(delegatee.value + 1, _self);
  }

}

ACTION proposals::mimicvote (name delegatee, name delegator, name scope, uint64_t proposal_id, double percentage_used, name option, uint64_t chunksize) {

  require_auth(get_self());

  delegate_trust_tables deltrusts(get_self(), scope.value);
  auto deltrusts_by_delegatee_delegator = deltrusts.get_index<"byddelegator"_n>();

  check_voice_scope(scope);
  voice_tables voices(get_self(), scope.value);

  uint128_t id = (uint128_t(delegatee.value) << 64) + delegator.value;

  auto ditr = deltrusts_by_delegatee_delegator.find(id);
  uint64_t count = 0;

  while (ditr != deltrusts_by_delegatee_delegator.end() && ditr -> delegatee == delegatee && count < chunksize) {

    name voter = ditr -> delegator;

    auto vitr = voices.find(voter.value);
    if (option == trust) {
      send_vote_on_behalf(voter, proposal_id, vitr -> balance * percentage_used, trust);
    } else if (option == distrust) {
      send_vote_on_behalf(voter, proposal_id, vitr -> balance * percentage_used, distrust);
    } else if (option == abstain) {
      send_vote_on_behalf(voter, proposal_id, uint64_t(0), abstain);
    }

    ditr++;
    count++;
  }

  if (ditr != deltrusts_by_delegatee_delegator.end() && ditr -> delegatee == delegatee) {
    action next_execution(
      permission_level{get_self(), "active"_n},
      get_self(),
      "mimicvote"_n,
      std::make_tuple(delegatee, ditr -> delegator, scope, proposal_id, percentage_used, option, chunksize)
    );

    transaction tx;
    tx.actions.emplace_back(next_execution);
    tx.delay_sec = 1;
    tx.send(delegatee.value + 1, _self);
  }

}

ACTION proposals::undelegate (name delegator, name scope) {
  check_voice_scope(scope);

  delegate_trust_tables deltrusts(get_self(), scope.value);
  auto ditr = deltrusts.find(delegator.value);

  check(ditr != deltrusts.end(), "delegator not found");

  if (!has_auth(ditr -> delegatee)) {
    require_auth(delegator);
  } else {
    require_auth(ditr -> delegatee);
  }

  deltrusts.erase(ditr);
}

void proposals::increase_voice_cast (name voter, uint64_t amount, name option) {

  cycle_table c = cycle.get();
  auto citr = cyclestats.find(c.propcycle);

  if (citr != cyclestats.end()) {
    cyclestats.modify(citr, _self, [&](auto & item){
      item.total_voice_cast += amount;
      if (option == trust) {
        item.total_favour += amount;
      } else if (option == distrust) {
        item.total_against += amount;
      }
      item.num_votes += 1;
    });
  }

}

uint64_t proposals::calc_quorum_base (uint64_t propcycle) {

  uint64_t num_cycles = config_get("prop.cyc.qb"_n);
  uint64_t total = 0;
  uint64_t count = 0;

  auto citr = cyclestats.find(propcycle);

  if (citr == cyclestats.end()) {
    // in case there is no information for this propcycle
    return get_size(user_active_size) * 50 / 2;
  }

  while (count < num_cycles) {

    total += citr -> total_voice_cast;
    // total += citr -> num_votes; // uncomment to make it count number of voters
    count++;

    if (citr == cyclestats.begin()) {
      break;
    } else {
      citr--;
    }

  }

  return count > 0 ? total / count : 0;

}

void proposals::add_voted_proposal (uint64_t proposal_id) {

  cycle_table c = cycle.get();
  voted_proposals_tables votedprops(get_self(), c.propcycle);

  auto vpitr = votedprops.find(proposal_id);

  if (vpitr == votedprops.end()) {
    votedprops.emplace(_self, [&](auto & prop){
      prop.proposal_id = proposal_id;
    });
  }

}

ACTION proposals::migrtevotedp () {
  require_auth(get_self());

  auto pitr = props.begin();
  
  while (pitr != props.end()) {
    if (pitr -> passed_cycle != 0) {
      voted_proposals_tables votedprops(get_self(), pitr -> passed_cycle);
      auto vpitr = votedprops.find(pitr -> id);
      if (vpitr == votedprops.end()) {
        votedprops.emplace(_self, [&](auto & item){
          item.proposal_id = pitr -> id;
        });
      }
    }
    pitr++;
  }

}

ACTION proposals::migrpass () {
  require_auth(get_self());
  // fix passed for rejected proposla in the range from cycle 25 

  // Manual review results: 

  // 72 - 25
  // 80 - 26 
  // 90 - 27
  // 95 - 28
  // 100 - 28 <-- current cycle

  auto pitr = props.find(72);

  while(pitr != props.end() && pitr->id <= 100) {
    if (pitr->status == status_rejected && pitr->passed_cycle == 0) {

      uint64_t cycle = 25;

      if (pitr->id >= 80) {
        cycle = 26;
      }

      if (pitr->id >= 90) {
        cycle = 27;
      }
      
      if (pitr->id >= 95) {
        cycle = 28;
      }

      props.modify(pitr, _self, [&](auto& proposal) {
        proposal.passed_cycle = cycle;
      });

    }
    pitr++;
  }
}

ACTION proposals::migstats (uint64_t cycle) {
  require_auth(get_self());

  auto citr = cyclestats.find(cycle);
  while(citr != cyclestats.end()) {
    citr = cyclestats.erase(citr);
  }

  // calculate vote power for cycle
  auto pitr = props.find(72);

  uint64_t num_proposals = 0;
  uint64_t num_votes = 0;
  uint64_t total_voice_cast = 0;
  uint64_t total_favour = 0;
  uint64_t total_against = 0; 

  while(pitr != props.end() && pitr->passed_cycle <= cycle) {
    if (pitr->passed_cycle == cycle) {
      print("passed: "+std::to_string(cycle) + " " + std::to_string(pitr->id));
      num_proposals++;
      votes_tables votes(get_self(), pitr->id);
      auto vitr = votes.begin();
      while(vitr != votes.end()) {
        num_votes++;
        total_voice_cast += vitr -> amount;
        if (vitr->favour) {
          total_favour += vitr -> amount;
        } else {
          total_against += vitr -> amount;
        }
        vitr++;
      }
    }
    pitr++;
  }

  cyclestats.emplace(_self, [&](auto & item){
    item.propcycle = cycle;
    item.num_proposals = num_proposals;
    item.num_votes = num_votes;
    item.total_voice_cast = total_voice_cast;
    item.total_favour = total_favour;
    item.total_against = total_against;
  });

}


void proposals::migcycstat() {
  require_auth(get_self());

  cycle_table c = cycle.get();

  uint64_t quorum_vote_base = calc_quorum_base(c.propcycle - 1);

  auto citr = cyclestats.find(c.propcycle);

  uint64_t num_proposals = citr->active_props.size();

  cyclestats.modify(citr, _self, [&](auto & item){
    item.num_proposals = num_proposals;
    item.quorum_vote_base = quorum_vote_base;
    item.quorum_votes_needed = quorum_vote_base * (get_quorum(num_proposals) / 100.0);
    item.unity_needed = double(config_get("propmajority"_n)) / 100.0;
  });

}

<<<<<<< HEAD
ACTION proposals::addcampaign (uint64_t proposal_id, uint64_t campaign_id) {
  require_auth(get_self());

  auto pitr = props.find(proposal_id);
  if (pitr == props.end()) { return; }

  props.modify(pitr, _self, [&](auto & item){
    item.campaign_id = campaign_id;
  });

}

ACTION proposals::initprops (uint64_t start) {

  require_auth(get_self());

  auto mpitr = start == 0 ? migrateprops.begin() : migrateprops.find(start);
  
  uint64_t batch_size = config_get("batchsize"_n);
  uint64_t count = 0;

  while (mpitr != migrateprops.end() && count < batch_size) {

    print("migrating prop: ", mpitr->id, "\n");

    auto pitr = props.find(mpitr->id);
    
    if (pitr == props.end()) {
      props.emplace(_self, [&](auto & item){
        item.id = mpitr->id;
        item.creator = mpitr->creator;
        item.recipient = mpitr->recipient;
        item.quantity = mpitr->quantity;
        item.staked = mpitr->staked;
        item.executed = mpitr->executed;
        item.total = mpitr->total;
        item.favour = mpitr->favour;
        item.against = mpitr->against;
        item.title = mpitr->title;
        item.summary = mpitr->summary;
        item.description = mpitr->description;
        item.image = mpitr->image;
        item.url = mpitr->url;
        item.status = mpitr->status;
        item.stage = mpitr->stage;
        item.fund = mpitr->fund;
        item.creation_date = mpitr->creation_date;
        item.pay_percentages = mpitr->pay_percentages;
        item.passed_cycle = mpitr->passed_cycle;
        item.age = mpitr->age;
        item.current_payout = mpitr->current_payout;
        item.campaign_type = mpitr->campaign_type;
        item.max_amount_per_invite = mpitr->max_amount_per_invite;
        item.planted = mpitr->planted;
        item.reward = mpitr->reward;
        item.campaign_id = mpitr->campaign_id;
      });
    } else {
      props.modify(pitr, _self, [&](auto & item){
        item.creator = mpitr->creator;
        item.recipient = mpitr->recipient;
        item.quantity = mpitr->quantity;
        item.staked = mpitr->staked;
        item.executed = mpitr->executed;
        item.total = mpitr->total;
        item.favour = mpitr->favour;
        item.against = mpitr->against;
        item.title = mpitr->title;
        item.summary = mpitr->summary;
        item.description = mpitr->description;
        item.image = mpitr->image;
        item.url = mpitr->url;
        item.status = mpitr->status;
        item.stage = mpitr->stage;
        item.fund = mpitr->fund;
        item.creation_date = mpitr->creation_date;
        item.pay_percentages = mpitr->pay_percentages;
        item.passed_cycle = mpitr->passed_cycle;
        item.age = mpitr->age;
        item.current_payout = mpitr->current_payout;
        item.campaign_type = mpitr->campaign_type;
        item.max_amount_per_invite = mpitr->max_amount_per_invite;
        item.planted = mpitr->planted;
        item.reward = mpitr->reward;
        item.campaign_id = mpitr->campaign_id;
      });
    }

    mpitr++;
    count++;
  }

  if (mpitr != migrateprops.end()) {
    action next_execution(
      permission_level{get_self(), "active"_n},
      get_self(),
      "initprops"_n,
      std::make_tuple(mpitr->id)
    );

    transaction tx;
    tx.actions.emplace_back(next_execution);
    tx.delay_sec = 1;
    tx.send(mpitr->id + 1, _self);
  }
=======
void proposals::testpropquor(uint64_t current_cycle, uint64_t prop_id) {
  require_auth(get_self());
  auto pitr = props.find(prop_id);
  check(pitr != props.end(), "proposal not found");

  uint64_t votes_in_favor = pitr->favour; // only votes in favor are counted
  auto citr = cyclestats.find(current_cycle);
  uint64_t quorum_votes_needed = citr != cyclestats.end() ? citr->quorum_votes_needed : 0;
  bool valid_quorum = votes_in_favor >= quorum_votes_needed;

  print(
    " vp favor " + std::to_string(votes_in_favor) + " " +
    "needed: " + std::to_string(quorum_votes_needed) + " " + 
    "valid: " + ( valid_quorum ? "YES " : "NO ") 
  );
>>>>>>> 4201bd73

}<|MERGE_RESOLUTION|>--- conflicted
+++ resolved
@@ -280,6 +280,7 @@
 }
 
 void proposals::send_return_funds_campaign (uint64_t campaign_id) {
+  if (campaign_id == 0) { return; }
   action(
     permission_level(get_self(), "active"_n),
     contracts::onboarding,
@@ -770,15 +771,11 @@
   asset max_amount_per_invite,
   asset planted,
   asset reward
-) {
-<<<<<<< HEAD
-  check_user(creator);
-=======
-  
+) {  
+
   require_auth(creator);
 
   check_resident(creator);
->>>>>>> 4201bd73
   
   if (campaign_type != campaign_invite_type) {
     check_percentages(pay_percentages);
@@ -1955,7 +1952,6 @@
 
 }
 
-<<<<<<< HEAD
 ACTION proposals::addcampaign (uint64_t proposal_id, uint64_t campaign_id) {
   require_auth(get_self());
 
@@ -2061,7 +2057,9 @@
     tx.delay_sec = 1;
     tx.send(mpitr->id + 1, _self);
   }
-=======
+
+}
+
 void proposals::testpropquor(uint64_t current_cycle, uint64_t prop_id) {
   require_auth(get_self());
   auto pitr = props.find(prop_id);
@@ -2077,6 +2075,5 @@
     "needed: " + std::to_string(quorum_votes_needed) + " " + 
     "valid: " + ( valid_quorum ? "YES " : "NO ") 
   );
->>>>>>> 4201bd73
 
 }