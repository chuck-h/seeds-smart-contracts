--- conflicted
+++ resolved
@@ -458,16 +458,11 @@
 
 void proposals::decayvoice(uint64_t start, uint64_t chunksize) {
   require_auth(get_self());
-<<<<<<< HEAD
 
   voice_tables voice_alliance(get_self(), alliance_type.value);
 
-  auto percentage_decay = config.get(name("vdecayprntge").value, "The vdecayprntge parameter has not been initialized yet.");
+  auto percentage_decay = config_get(name("vdecayprntge"));
   check(percentage_decay.value <= 100, "Voice decay parameter can not be more than 100%.");
-=======
-  auto percentage_decay = config_get(name("vdecayprntge"));
-  check(percentage_decay <= 100, "Voice decay parameter can not be more than 100%.");
->>>>>>> 308c3e43
   auto vitr = start == 0 ? voice.begin() : voice.find(start);
   uint64_t count = 0;
 
@@ -583,14 +578,10 @@
   require_auth(creator);
 
   check_user(creator);
-
-<<<<<<< HEAD
+  
+  check_percentages(pay_percentages);
+
   check(get_type(fund) != "none"_n, 
-=======
-  check_percentages(pay_percentages);
-
-  check(fund == bankaccts::milestone || fund == bankaccts::alliances || fund == bankaccts::campaigns, 
->>>>>>> 308c3e43
   "Invalid fund - fund must be one of "+bankaccts::milestone.to_string() + ", "+ bankaccts::alliances.to_string() + ", " + bankaccts::campaigns.to_string() );
 
   if (fund == bankaccts::milestone) { // Milestone Seeds
@@ -975,18 +966,11 @@
     auto vaitr = voice_alliance.find(user.value);
 
     if (vitr == voice.end()) {
-<<<<<<< HEAD
-      voice.emplace(_self, [&](auto & voice) {
-        voice.account = user;
-        voice.balance = amount;
-      });
-=======
         voice.emplace(_self, [&](auto& voice) {
             voice.account = user;
             voice.balance = amount;
         });
         size_change("active.sz"_n, 1);
->>>>>>> 308c3e43
     } else {
       voice.modify(vitr, _self, [&](auto& voice) {
         voice.balance = amount;
@@ -1035,20 +1019,10 @@
     auto vitr = voice.find(user.value);
 
     if (vitr == voice.end() && trust) {
-<<<<<<< HEAD
       set_voice(user, 0, ""_n);
     } else if (vitr != voice.end() && !trust) {
       erase_voice(user);
-=======
-        voice.emplace(_self, [&](auto& voice) {
-            voice.account = user;
-            voice.balance = 0;
-        });
-        size_change("active.sz"_n, 1);
-    } else if (vitr != voice.end() && !trust) {
-        voice.erase(vitr);
-        size_change("active.sz"_n, -1);
->>>>>>> 308c3e43
+      size_change("active.sz"_n, -1);
     }
 }
 
@@ -1189,22 +1163,8 @@
     voice_amount = calculate_decay(csitr -> rank);
   }
 
-<<<<<<< HEAD
   set_voice(account, voice_amount, ""_n);
-=======
-  auto vitr = voice.find(account.value);
-  if (vitr == voice.end()) {
-    voice.emplace(_self, [&](auto & v){
-      v.account = account;
-      v.balance = voice_amount;
-    });
-    size_change("active.sz"_n, 1);
-  } else {
-    voice.modify(vitr, _self, [&](auto & v){
-      v.balance = voice_amount;
-    });
-  }
->>>>>>> 308c3e43
+
 }
 
 void proposals::removeactive(name account) {
@@ -1260,7 +1220,6 @@
   cycle.set(c, get_self());
 }
 
-<<<<<<< HEAD
 void proposals::testsetvoice(name user, uint64_t amount) {
   require_auth(get_self());
   set_voice(user, amount, ""_n);
@@ -1273,7 +1232,8 @@
     return campaign_type;
   }
   return "none"_n;
-=======
+}
+
 ACTION proposals::initnumprop() {
   require_auth(get_self());
 
@@ -1303,5 +1263,4 @@
       item.size = total_proposals;
     });
   }
->>>>>>> 308c3e43
 }