#include <seeds.proposals.hpp>
#include <eosio/system.hpp>

void proposals::reset() {
  require_auth(_self);

  auto pitr = props.begin();

  while (pitr != props.end()) {
    votes_tables votes(get_self(), pitr->id);

    auto voteitr = votes.begin();
    while (voteitr != votes.end()) {
      voteitr = votes.erase(voteitr);
    }

    pitr = props.erase(pitr);
  }

  auto voiceitr = voice.begin();
  while (voiceitr != voice.end()) {
    voiceitr = voice.erase(voiceitr);
  }

  voice_tables voice_alliance(get_self(), alliance_type.value);
  auto vaitr = voice_alliance.begin();
  while (vaitr != voice_alliance.end()) {
    vaitr = voice_alliance.erase(vaitr);
  }

  auto paitr = participants.begin();
  while (paitr != participants.end()) {
    paitr = participants.erase(paitr);
  }

  auto mitr = minstake.begin();
  while (mitr != minstake.end()) {
    mitr = minstake.erase(mitr);
  }

  auto aitr = actives.begin();
  while (aitr != actives.end()) {
    aitr = actives.erase(aitr);
  }

  size_tables sizes(get_self(), get_self().value);
  auto sitr = sizes.begin();
  while (sitr != sizes.end()) {
    sitr = sizes.erase(sitr);
  }

  name scopes[] = { get_self(), alliance_type };
  for (int i = 0; i < 2; i++) {
    delegate_trust_tables deltrusts(get_self(), (scopes[i]).value);
    auto ditr = deltrusts.begin();
    while (ditr != deltrusts.end()) {
      ditr = deltrusts.erase(ditr);
    }
  }

  auto citr = cyclestats.begin();
  while (citr != cyclestats.end()) {
    citr = cyclestats.erase(citr);
  }

  cycle.remove();

}

bool proposals::is_enough_stake(asset staked, asset quantity, name fund) {
  uint64_t min = min_stake(quantity, fund);
  return staked.amount >= min;
}

uint64_t proposals::cap_stake(name fund) {
  uint64_t prop_max;
  if (fund == bankaccts::campaigns) {
    prop_max = config_get(name("prop.cmp.cap"));
  } else if (fund == bankaccts::alliances) {
    prop_max = config_get(name("prop.al.cap"));
  } else {
    prop_max = config_get(name("propmaxstake"));
  }
  return prop_max;
}

uint64_t proposals::min_stake(asset quantity, name fund) {

  double prop_percentage;
  uint64_t prop_min;
  uint64_t prop_max;

  
  if (fund == bankaccts::campaigns) {
    prop_percentage = (double)config_get(name("prop.cmp.pct")) / 10000.0;
    prop_max = config_get(name("prop.cmp.cap"));
    prop_min = config_get(name("prop.cmp.min"));
  } else if (fund == bankaccts::alliances) {
    prop_percentage = (double)config_get(name("prop.al.pct")) / 10000.0;
    prop_max = config_get(name("prop.al.cap"));
    prop_min = config_get(name("prop.al.min"));
  } else if (fund == bankaccts::milestone) {
    prop_percentage = (double)config_get(name("propstakeper"));
    prop_max = config_get(name("propminstake"));
    prop_min = config_get(name("propminstake"));
  } else {
    check(false, "unknown proposal type, invalid fund");
  }

  asset quantity_prop_percentage = asset(uint64_t(prop_percentage * quantity.amount / 100), seeds_symbol);

  uint64_t min_stake = std::max(uint64_t(prop_min), uint64_t(quantity_prop_percentage.amount));
  min_stake = std::min(prop_max, min_stake);
  return min_stake;
}

ACTION proposals::checkstake(uint64_t prop_id) {
  auto pitr = props.find(prop_id);
  check(pitr != props.end(), "proposal not found");
  check(is_enough_stake(pitr->staked, pitr->quantity, pitr->fund), "{ 'error':'not enough stake', 'has':" + std::to_string(pitr->staked.amount) + "', 'min_stake':'"+std::to_string(min_stake(pitr->quantity, pitr->fund)) + "' }");
}

void proposals::update_min_stake(uint64_t prop_id) {

  auto pitr = props.find(prop_id);
  check(pitr != props.end(), "proposal not found");

  uint64_t min = min_stake(pitr->quantity, pitr->fund);

  auto mitr = minstake.find(prop_id);
  if (mitr == minstake.end()) {
    minstake.emplace(_self, [&](auto& item) {
      item.prop_id = prop_id;
      item.min_stake = min;
    });
  } else {
    minstake.modify(mitr, _self, [&](auto& item) {
      item.min_stake = min;
    });
  }
}

// quorum as integer % value - e.g. 90 == 90%
uint64_t proposals::get_quorum(uint64_t total_proposals) {
  uint64_t base_quorum = config_get("quorum.base"_n);
  uint64_t quorum_min = config_get("quor.min.pct"_n);
  uint64_t quorum_max = config_get("quor.max.pct"_n);

  uint64_t quorum = total_proposals ? base_quorum / total_proposals : 0;
  quorum = std::max(quorum_min, quorum);
  return std::min(quorum_max, quorum);
}

void proposals::testquorum(uint64_t total_proposals) {
  require_auth(get_self());
  check(false, std::to_string(get_quorum(total_proposals)));
}

asset proposals::get_payout_amount(
  std::vector<uint64_t> pay_percentages, 
  uint64_t age, 
  asset total_amount, 
  asset current_payout
) {

  if (age >= pay_percentages.size()) { return asset(0, seeds_symbol); }

  if (age == pay_percentages.size() - 1) {
    return total_amount - current_payout;
  }

  double payout_percentage = pay_percentages[age] / 100.0;
  uint64_t payout_amount = payout_percentage * total_amount.amount;
  
  return asset(payout_amount, seeds_symbol);

}

uint64_t proposals::get_size(name id) {
  size_tables sizes(get_self(), get_self().value);

  auto sitr = sizes.find(id.value);
  if (sitr == sizes.end()) {
    return 0;
  } else {
    return sitr->size;
  }
}

void proposals::initsz() {
  require_auth(_self);

  uint64_t cutoff_date = active_cutoff_date();

  int64_t count = 0; 
  auto aitr = actives.begin();
  while(aitr != actives.end()) {
    if (aitr -> timestamp >= cutoff_date) {
      count++;
    }
    aitr++;
  }
  print("size change "+std::to_string(count));
  size_set(user_active_size, count);
}

void proposals::calcvotepow() {
  require_auth(_self);
  
  // remove unused size
  size_tables sizes(get_self(), get_self().value);
  auto sitr = sizes.find("active.sz"_n.value);
  if (sitr != sizes.end()) {
    sizes.erase(sitr);
  }
  DEFINE_CS_POINTS_TABLE
  DEFINE_CS_POINTS_TABLE_MULTI_INDEX

  cs_points_tables cspoints(contracts::harvest, contracts::harvest.value);
  uint64_t cutoff_date = active_cutoff_date();
  uint64_t vote_power = 0;
  uint64_t voice_size = 0;

  auto vitr = voice.begin();
  while(vitr != voice.end()) {
    if (is_active(vitr->account, cutoff_date)) {
      auto csitr = cspoints.find(vitr->account.value);
      uint64_t points = 0;
      if (csitr != cspoints.end()) {
        points = csitr -> rank;
      }

      vote_power += points;
      
      print("| active: " + 
        vitr->account.to_string() +
        " pt: " + std::to_string(points) + " " 
        " total: " + std::to_string(vote_power) + " " 
      );
    } else {
      print(" inactive: "+vitr->account.to_string() + " ");
    }
    voice_size++;
    vitr++;
  }

  //size_set(cycle_vote_power_size, vote_power);
  //size_set("voice.sz"_n, voice_size);

}

uint64_t proposals::active_cutoff_date() {
  uint64_t now = current_time_point().sec_since_epoch();
  uint64_t prop_cycle_sec = config_get(name("propcyclesec"));
  uint64_t inact_cycles = config_get(name("inact.cyc"));
  return now - (inact_cycles * prop_cycle_sec);
}

bool proposals::is_active(name account, uint64_t cutoff_date) {
  auto aitr = actives.find(account.value);
  return aitr != actives.end() && aitr->timestamp > cutoff_date;
}

void proposals::send_create_invite (
  name origin_account, 
  name owner, 
  asset max_amount_per_invite, 
  asset planted, 
  name reward_owner, 
  asset reward, 
  asset total_amount,
  uint64_t proposal_id
) {
  action(
    permission_level(get_self(), "active"_n),
    contracts::onboarding,
    "createcampg"_n,
    std::make_tuple(origin_account, owner, max_amount_per_invite, planted, reward_owner, reward, total_amount, proposal_id)
  ).send();
}

void proposals::send_return_funds_campaign (uint64_t campaign_id) {
<<<<<<< HEAD
=======
  if (campaign_id == 0) { return; }
>>>>>>> ff459e1c
  action(
    permission_level(get_self(), "active"_n),
    contracts::onboarding,
    "returnfunds"_n,
    std::make_tuple(campaign_id)
  ).send();
}

void proposals::onperiod() {
    require_auth(_self);

    auto props_by_status = props.get_index<"bystatus"_n>();

    uint64_t prop_majority = config_get(name("propmajority"));

    uint64_t number_active_proposals = get_size(prop_active_size);
    uint64_t total_eligible_voters = get_size(user_active_size);
    check(total_eligible_voters > 0, "no eligible voters - likely an error; can't run proposals.");
    
    uint64_t quorum =  get_quorum(number_active_proposals);

    cycle_table c = cycle.get_or_create(get_self(), cycle_table());
    uint64_t current_cycle = c.propcycle;

    std::vector<uint64_t> active_props;
    std::vector<uint64_t> eval_props;

    // TODO this is not working at the moment, use old way... FIX after this cycle.

    // find smallesd prop id that's in open or eval stage
    // this way we skip all proposals that are definitely already passed or rejected
    // auto pps_itr = props_by_status.begin();
    // uint64_t smallest_prop_id = 0;
    // while (pps_itr != props_by_status.end() && 
    //   (pps_itr -> status == status_open || pps_itr -> status == status_evaluate) ) {
    //   smallest_prop_id  = std::min(smallest_prop_id, pps_itr -> id);
    //   pps_itr++;
    // }

    // print("smallest id: "+std::to_string(smallest_prop_id));
      
    // auto pitr = props.find(smallest_prop_id);

    auto pitr = props.begin();
    
    while (pitr != props.end()) {
      uint64_t prop_id = pitr -> id;

      print("running proposal: ", pitr->id, "\n");

      // active proposals are evaluated
      if (pitr->stage == stage_active) {

        votes_tables votes(get_self(), pitr->id);

        double majority = double(prop_majority) / 100.0;
        double fav = double(pitr->favour);
        bool passed = pitr->favour > 0 && fav >= double(pitr->favour + pitr->against) * majority;
        name prop_type = get_type(pitr->fund);
        bool is_alliance_type = prop_type == alliance_type;
        bool is_campaign_type = prop_type == campaign_type;

        bool valid_quorum = false;

        if (pitr->status == status_evaluate) { // in evaluate status, we only check unity. 
          valid_quorum = true;
        } else { // in open status, quorum is calculated
          uint64_t votes_in_favor = pitr->favour; // only votes in favor are counted
          auto citr = cyclestats.find(current_cycle);
          uint64_t quorum_votes_needed = citr != cyclestats.end() ? citr->quorum_votes_needed : 0;
          valid_quorum = votes_in_favor >= quorum_votes_needed;
        }

        print("proposal id: ", pitr->id, ", passed: ", passed, ", valid_quorum: ", valid_quorum, ", quorum: ", quorum, "\n");

        if (passed && valid_quorum) {

          if (pitr -> status == status_open) {

            refund_staked(pitr->creator, pitr->staked);
            change_rep(pitr->creator, true);

            asset payout_amount = get_payout_amount(pitr->pay_percentages, 0, pitr->quantity, pitr->current_payout);
            
            if (is_alliance_type) {
              send_to_escrow(pitr->fund, pitr->recipient, payout_amount, "proposal id: "+std::to_string(pitr->id));
            } else {
              if (pitr->campaign_type == campaign_invite_type) {
                withdraw(get_self(), payout_amount, pitr->fund, "invites");
                withdraw(contracts::onboarding, payout_amount, get_self(), "sponsor " + (get_self()).to_string());
                send_create_invite(get_self(), pitr->creator, pitr->max_amount_per_invite, pitr->planted, pitr->recipient, pitr->reward, payout_amount, pitr->id);
              } else {
                withdraw(pitr->recipient, payout_amount, pitr->fund, ""); // TODO limit by amount available
              }
            }

            // TODO: if we allow num_cycles == 1, this needs to go into passed instead of evaluate.
            // uint64_t num_cycles = pitr -> pay_percentages.size() - 1;

            props.modify(pitr, _self, [&](auto & proposal){
              proposal.passed_cycle = current_cycle;
              proposal.age = 0;
              proposal.staked = asset(0, seeds_symbol);
              proposal.status = status_evaluate;
              proposal.current_payout += payout_amount;
            });

            eval_props.push_back(prop_id);

          } else {
            
            uint64_t age = pitr -> age + 1;

            asset payout_amount = get_payout_amount(pitr->pay_percentages, age, pitr->quantity, pitr->current_payout);

            if (is_alliance_type) {
              send_to_escrow(pitr->fund, pitr->recipient, payout_amount, "proposal id: "+std::to_string(pitr->id));
            } else {
              withdraw(pitr->recipient, payout_amount, pitr->fund, "");// TODO limit by amount available
            }

            uint64_t num_cycles = pitr -> pay_percentages.size() - 1;

            props.modify(pitr, _self, [&](auto & proposal){
              proposal.age = age;
              if (age == num_cycles) {
                proposal.executed = true;
                proposal.status = status_passed;
                proposal.stage = stage_done;
              } else {
                eval_props.push_back(prop_id);
              }
              proposal.current_payout += payout_amount;
            });
          }

        } else {
          if (pitr->status != status_evaluate) {
            burn(pitr->staked);
          }

          if (pitr->campaign_type == campaign_invite_type) {
            send_return_funds_campaign(pitr->campaign_id);
          }

          props.modify(pitr, _self, [&](auto& proposal) {
              if (pitr->status != status_evaluate) {
                proposal.passed_cycle = current_cycle;
              }
              proposal.executed = false;
              proposal.staked = asset(0, seeds_symbol);
              proposal.status = status_rejected;
              proposal.stage = stage_done;
          });
        }

        size_change(prop_active_size, -1);
      
      }
      
      // staged proposals become active if there's enough stake
      if (pitr->stage == stage_staged && is_enough_stake(pitr->staked, pitr->quantity, pitr->fund) ) {
        props.modify(pitr, _self, [&](auto& proposal) {
          proposal.stage = stage_active;
        });
        size_change(prop_active_size, 1);
        active_props.push_back(prop_id);
      }

      pitr++;
    } 

    update_cycle();
    update_cycle_stats(active_props, eval_props);
    updatevoices();
    
    transaction trx_erase_participants{};
    trx_erase_participants.actions.emplace_back(
      permission_level(_self, "active"_n),
      _self,
      "erasepartpts"_n,
      std::make_tuple(number_active_proposals)
    );
    // I don't know how long delay I should use
    // trx_erase_participants.delay_sec = 5;
    trx_erase_participants.send(eosio::current_time_point().sec_since_epoch(), _self);
}

void proposals::testperiod() {
    require_auth(_self);

    auto props_by_status = props.get_index<"bystatus"_n>();
    uint64_t prop_majority = config_get(name("propmajority"));
    uint64_t number_active_proposals = get_size(prop_active_size);
    uint64_t total_eligible_voters = get_size(user_active_size);
    check(total_eligible_voters > 0, "no eligible voters - likely an error; can't run proposals.");
    
    uint64_t quorum =  get_quorum(number_active_proposals);

    cycle_table c = cycle.get_or_create(get_self(), cycle_table());
    uint64_t current_cycle = c.propcycle;

    std::vector<uint64_t> active_props;
    std::vector<uint64_t> eval_props;

    // TODO this is not working at the moment, use old way... FIX after this cycle.

    // find smallesd prop id that's in open or eval stage
    // this way we skip all proposals that are definitely already passed or rejected
    // auto pps_itr = props_by_status.begin();
    // uint64_t smallest_prop_id = 0;
    // while (pps_itr != props_by_status.end() && 
    //   (pps_itr -> status == status_open || pps_itr -> status == status_evaluate) ) {
    //   smallest_prop_id  = std::min(smallest_prop_id, pps_itr -> id);
    //   pps_itr++;
    // }

    // print("smallest id: "+std::to_string(smallest_prop_id) );
      
    // auto pitr = props.find(smallest_prop_id);
    auto pitr = props.find(70);

    while (pitr != props.end()) {
      uint64_t prop_id = pitr -> id;

      print(" checking id: "+std::to_string(prop_id));

      // active proposals are evaluated
      if (pitr->stage == stage_active) {

        votes_tables votes(get_self(), pitr->id);
        
        double majority = double(prop_majority) / 100.0;
        double fav = double(pitr->favour);
        bool passed = pitr->favour > 0 && fav >= double(pitr->favour + pitr->against) * majority;
        bool valid_quorum = false;

        if (pitr->status == status_evaluate) { // in evaluate status, we only check unity. 
          valid_quorum = true;
        } else { // in open status, quorum is calculated
          uint64_t votes_in_favor = pitr->favour; // only votes in favor are counted
          auto citr = cyclestats.find(current_cycle);
          uint64_t quorum_votes_needed = citr != cyclestats.end() ? citr->quorum_votes_needed : 0;
          valid_quorum = votes_in_favor >= quorum_votes_needed;

          print(
            " prop ID " + std::to_string(pitr->id) +
            " vp favor " + std::to_string(votes_in_favor) +
            " needed: " + std::to_string(quorum_votes_needed) +
            " valid: " + ( valid_quorum ? "YES " : "NO ") 
          );

        }

        if (passed && valid_quorum) {
          
          print(" passed ");

        } else {
            print(" failed ");
        }
      
      }
      pitr++;
    } 
}
void proposals::updatevoices() {
  require_auth(get_self());
  updatevoice((uint64_t)0);
}

void proposals::updatevoice(uint64_t start) {
  require_auth(get_self());
  
  DEFINE_CS_POINTS_TABLE
  DEFINE_CS_POINTS_TABLE_MULTI_INDEX
  
  uint64_t cutoff_date = active_cutoff_date();

  cs_points_tables cspoints(contracts::harvest, contracts::harvest.value);
  voice_tables voice_alliance(get_self(), alliance_type.value);

  auto vitr = start == 0 ? voice.begin() : voice.find(start);

  if (start == 0) {
      size_set(cycle_vote_power_size, 0);
      size_set(user_active_size, 0);
  }

  uint64_t batch_size = config_get(name("batchsize"));
  uint64_t count = 0;
  uint64_t vote_power = 0;
  uint64_t active_users = 0;
  
  while (vitr != voice.end() && count < batch_size) {
      auto csitr = cspoints.find(vitr->account.value);
      uint64_t points = 0;
      if (csitr != cspoints.end()) {
        points = csitr -> rank;
      }

      set_voice(vitr -> account, points, ""_n);

      if (is_active(vitr -> account, cutoff_date)) {
        vote_power += points;
        active_users++;
      }

      vitr++;
      count++;
  }
  
  size_change(cycle_vote_power_size, vote_power);
  size_change(user_active_size, active_users);

  if (vitr != voice.end()) {
    uint64_t next_value = vitr->account.value;
    action next_execution(
        permission_level{get_self(), "active"_n},
        get_self(),
        "updatevoice"_n,
        std::make_tuple(next_value)
    );

    transaction tx;
    tx.actions.emplace_back(next_execution);
    tx.delay_sec = 1;
    tx.send(next_value, _self);
  }
}

uint64_t proposals::get_cycle_period_sec() {
  auto moon_cycle = config_get(name("mooncyclesec"));
  return moon_cycle / 2; // Using half moon cycles for now
}

uint64_t proposals::get_voice_decay_period_sec() {
  auto voice_decay_period = config_get(name("propdecaysec"));
  return voice_decay_period;
}

void proposals::decayvoices() {
  require_auth(get_self());

  cycle_table c = cycle.get_or_create(get_self(), cycle_table());

  uint64_t now = current_time_point().sec_since_epoch();
  uint64_t decay_time = config_get(name("decaytime"));
  uint64_t decay_sec = config_get(name("propdecaysec"));

  if ((c.t_onperiod < now)
      && (now - c.t_onperiod >= decay_time)
      && (now - c.t_voicedecay >= decay_sec)
  ) {
    c.t_voicedecay = now;
    cycle.set(c, get_self());
    uint64_t batch_size = config_get(name("batchsize"));
    decayvoice(0, batch_size);
  }
}

void proposals::decayvoice(uint64_t start, uint64_t chunksize) {
  require_auth(get_self());

  voice_tables voice_alliance(get_self(), alliance_type.value);

  uint64_t percentage_decay = config_get(name("vdecayprntge"));
  check(percentage_decay <= 100, "Voice decay parameter can not be more than 100%.");
  auto vitr = start == 0 ? voice.begin() : voice.find(start);
  uint64_t count = 0;

  double multiplier = (100.0 - (double)percentage_decay) / 100.0;

  while (vitr != voice.end() && count < chunksize) {
    auto vaitr = voice_alliance.find(vitr -> account.value);

    voice.modify(vitr, _self, [&](auto & v){
      v.balance *= multiplier;
    });

    if (vaitr != voice_alliance.end()) {
      voice_alliance.modify(vaitr, _self, [&](auto & va){
        va.balance *= multiplier;
      });
    }

    vitr++;
    count++;
  }

  if (vitr != voice.end()) {
    uint64_t next_value = vitr->account.value;
    action next_execution(
        permission_level{get_self(), "active"_n},
        get_self(),
        "decayvoice"_n,
        std::make_tuple(next_value, chunksize)
    );

    transaction tx;
    tx.actions.emplace_back(next_execution);
    tx.delay_sec = 1;
    tx.send(next_value, _self);
  }
}

void proposals::migratevoice(uint64_t start) {
  require_auth(get_self());

  auto vitr = start == 0 ? voice.begin() : voice.find(start);
  uint64_t chunksize = 200;
  uint64_t count = 0;

  voice_tables voice_alliance(get_self(), alliance_type.value);

  while (vitr != voice.end() && count < chunksize) {
    auto vaitr = voice_alliance.find(vitr -> account.value);
    if (vaitr == voice_alliance.end()) {
      voice_alliance.emplace(_self, [&](auto & voice){
        voice.account = vitr -> account;
        voice.balance = vitr -> balance;
      });
    }
    vitr++;
    count++;
  }

  if (vitr != voice.end()) {
    uint64_t next_value = vitr -> account.value;
    action next_execution(
        permission_level{get_self(), "active"_n},
        get_self(),
        "migratevoice"_n,
        std::make_tuple(next_value)
    );

    transaction tx;
    tx.actions.emplace_back(next_execution);
    tx.delay_sec = 1;
    tx.send(next_value, _self);
  }
}

void proposals::update_cycle() {
    cycle_table c = cycle.get_or_create(get_self(), cycle_table());
    c.propcycle += 1;
    c.t_onperiod = current_time_point().sec_since_epoch();
    cycle.set(c, get_self());
}

void proposals::update_cycle_stats (std::vector<uint64_t>active_props, std::vector<uint64_t> eval_props) {
  cycle_table c = cycle.get();

  uint64_t quorum_vote_base = calc_quorum_base(c.propcycle - 1);
  uint64_t num_proposals = active_props.size();

  cyclestats.emplace(_self, [&](auto & item){
    item.propcycle = c.propcycle;
    item.start_time = c.t_onperiod;
    item.end_time = c.t_onperiod + config_get("propcyclesec"_n);
    item.num_proposals = num_proposals;
    item.num_votes = 0;
    item.total_voice_cast = 0;
    item.total_favour = 0;
    item.total_against = 0;
    item.total_citizens = get_size("voice.sz"_n);
    item.quorum_vote_base = quorum_vote_base;
    item.quorum_votes_needed = quorum_vote_base * (get_quorum(num_proposals) / 100.0);
    item.unity_needed = double(config_get("propmajority"_n)) / 100.0;
    item.active_props.assign(active_props.begin(), active_props.end());
    item.eval_props.assign(eval_props.begin(), eval_props.end());
  });

}

void proposals::create_aux (
  name creator,
  name recipient,
  asset quantity,
  string title,
  string summary, 
  string description, 
  string image, 
  string url, 
  name fund,
  name campaign_type,
  std::vector<uint64_t> pay_percentages,
  asset max_amount_per_invite,
  asset planted,
  asset reward
<<<<<<< HEAD
) {
  check_user(creator);
=======
) {  

  require_auth(creator);

  check_resident(creator);
>>>>>>> ff459e1c
  
  if (campaign_type != campaign_invite_type) {
    check_percentages(pay_percentages);
  }

  check(get_type(fund) != "none"_n, 
  "Invalid fund - fund must be one of "+bankaccts::milestone.to_string() + ", "+ bankaccts::alliances.to_string() + ", " + bankaccts::campaigns.to_string() );

  if (fund == bankaccts::milestone) { // Milestone Seeds
    check(recipient == bankaccts::hyphabank, "Hypha proposals must go to " + bankaccts::hyphabank.to_string() + " - wrong recepient: " + recipient.to_string());
  } else {
    check(is_account(recipient), "recipient is not a valid account: " + recipient.to_string());
    check(is_account(fund), "fund is not a valid account: " + fund.to_string());
  }

  utils::check_asset(quantity);

  uint64_t lastId = 0;
  if (props.begin() != props.end()) {
    auto pitr = props.end();
    pitr--;
    lastId = pitr->id;
  }
  
  uint64_t propKey = lastId + 1;

  props.emplace(_self, [&](auto& proposal) {
      proposal.id = propKey;
      proposal.creator = creator;
      proposal.recipient = recipient;
      proposal.quantity = quantity;
      proposal.staked = asset(0, seeds_symbol);
      proposal.executed = false;
      proposal.total = 0;
      proposal.favour = 0;
      proposal.against = 0;
      proposal.title = title;
      proposal.summary = summary;
      proposal.description = description;
      proposal.image = image;
      proposal.url = url;
      proposal.creation_date = eosio::current_time_point().sec_since_epoch();
      proposal.status = status_open;
      proposal.stage = stage_staged;
      proposal.fund = fund;
      proposal.pay_percentages = pay_percentages;
      proposal.passed_cycle = 0;
      proposal.age = 0;
      proposal.current_payout = asset(0, seeds_symbol);
      proposal.campaign_type = campaign_type;
      proposal.max_amount_per_invite = max_amount_per_invite;
      proposal.planted = planted;
      proposal.reward = reward;
      proposal.campaign_id = 0;
  });

  auto litr = lastprops.find(creator.value);
  if (litr == lastprops.end()) {
    lastprops.emplace(_self, [&](auto& proposal) {
      proposal.account = creator;
      proposal.proposal_id = lastId+1;
    });
  } else {
    lastprops.modify(litr, _self, [&](auto& proposal) {
      proposal.account = creator;
      proposal.proposal_id = lastId+1;
    });
  }
  update_min_stake(propKey);
}

void proposals::createinvite (
  name creator,
  name recipient,
  asset quantity,
  string title,
  string summary, 
  string description, 
  string image, 
  string url, 
  name fund,
  asset max_amount_per_invite,
  asset planted,
  asset reward
) {

  require_auth(creator);

  check(fund == bankaccts::campaigns, "the bank must be " + bankaccts::campaigns.to_string() + " for invite campaign proposals");

  utils::check_asset(max_amount_per_invite);
  utils::check_asset(planted);
  utils::check_asset(reward);

  uint64_t min_planted = config_get("inv.min.plnt"_n);
  check(planted.amount >= min_planted, "the planted amount must be greater or equal than " + std::to_string(min_planted));

  uint64_t max_reward = config_get("inv.max.rwrd"_n);
  check(reward.amount <= max_reward, "the reward can not be greater than " + std::to_string(max_reward));
  
  std::vector<uint64_t> perc = { 100, 0, 0, 0, 0, 0 };
  create_aux(creator, recipient, quantity, title, summary, description, image, url, fund, campaign_invite_type, perc, max_amount_per_invite, planted, reward);

}

void proposals::create(
  name creator, 
  name recipient, 
  asset quantity, 
  string title, 
  string summary, 
  string description, 
  string image, 
  string url, 
  name fund
) {
  require_auth(creator);
  std::vector<uint64_t> perc = { 25, 25, 25, 25 };

  createx(creator, recipient, quantity, title, summary, description, image, url, fund, perc);
}

void proposals::createx(
  name creator, 
  name recipient, 
  asset quantity, 
  string title, 
  string summary, 
  string description, 
  string image, 
  string url, 
  name fund,
  std::vector<uint64_t> pay_percentages
) {
  
  require_auth(creator);
  asset cero_value = asset(0, utils::seeds_symbol);

  name type;

  if (fund == bankaccts::alliances) {
    type = alliance_type;
  } else if (fund == bankaccts::milestone) {
    type = milestone_type;
  } else {
    type = campaign_funding_type;
  }

  create_aux(creator, recipient, quantity, title, summary, description, image, url, fund, type, pay_percentages, cero_value, cero_value, cero_value);

}

void proposals::update(uint64_t id, string title, string summary, string description, string image, string url) {
  auto pitr = props.find(id);
  check(pitr != props.end(), "Proposal not found");

  updatex(id, title, summary, description, image, url, pitr->pay_percentages);
}

void proposals::check_percentages(std::vector<uint64_t> pay_percentages) {
  uint64_t num_cycles = pay_percentages.size() - 1;
  check(num_cycles >= 3, "the number of cycles is to small, it must be minumum 3, given:" + std::to_string(num_cycles));
  check(num_cycles <= 24, "the number of cycles is to big, it must be maximum 24, given:" + std::to_string(num_cycles));
  uint64_t sum = 0;
  for(std::size_t i = 0; i < pay_percentages.size(); ++i) {
    sum += pay_percentages[i];
  }
  check(sum == 100, "percentages must add up to 100");
  uint64_t initial_payout = pay_percentages[0];
  check(initial_payout <= 25, "the initial payout must be smaller than 25%, given:" + std::to_string(initial_payout));
  check(num_cycles <= 24, "the number of cycles is to big, it must be maximum 24, given:" + std::to_string(num_cycles));
}

void proposals::updatex(uint64_t id, string title, string summary, string description, string image, string url, std::vector<uint64_t> pay_percentages) {
  auto pitr = props.find(id);

  check(pitr != props.end(), "Proposal not found");
  require_auth(pitr->creator);
  check(pitr->favour == 0, "Prop has favor votes - cannot alter proposal once voting has started");
  check(pitr->against == 0, "Prop has against votes - cannot alter proposal once voting has started");
  
  if (pitr->campaign_type == campaign_invite_type) {
    pay_percentages = { 100, 0, 0, 0, 0, 0 };
  }

  check_percentages(pay_percentages);

  props.modify(pitr, _self, [&](auto& proposal) {
    proposal.title = title;
    proposal.summary = summary;
    proposal.description = description;
    proposal.image = image;
    proposal.url = url;
    proposal.pay_percentages = pay_percentages;
  });
}

void proposals::cancel(uint64_t id) {
  auto pitr = props.find(id);
  check(pitr != props.end(), "Proposal not found");

  require_auth(pitr->creator);
  check(pitr->status == status_open, "Proposal state is not open, it can no longer be cancelled");
  
  refund_staked(pitr->creator, pitr->staked);

  props.erase(pitr);

}

void proposals::stake(name from, name to, asset quantity, string memo) {
  if (get_first_receiver() == contracts::token  &&  // from SEEDS token account
        to  ==  get_self() &&                     // to here
        quantity.symbol == seeds_symbol) {        // SEEDS symbol

      utils::check_asset(quantity);
      //check_user(from);

      if (from == contracts::onboarding) { return; }
      if (from == bankaccts::campaigns) { return; }

      uint64_t id = 0;

      if (memo.empty()) {
        auto litr = lastprops.find(from.value);
        check(litr != lastprops.end(), "no proposals");

        id = litr->proposal_id;
      } else {
        id = std::stoi(memo);
      }

      auto pitr = props.find(id);
      check(pitr != props.end(), "no proposal");
      // now, other people can stake for other people - code change 2020-11-13
      //check(from == pitr->creator, "only the creator can stake into a proposal");

      uint64_t prop_max = cap_stake(pitr->fund);
      check((pitr -> staked + quantity) <= asset(prop_max, seeds_symbol), 
        "The staked value can not be greater than " + std::to_string(prop_max / 10000) + " Seeds");

      props.modify(pitr, _self, [&](auto& proposal) {
          proposal.staked += quantity;
      });

      deposit(quantity);
  }
}

void proposals::erasepartpts(uint64_t active_proposals) {
  uint64_t batch_size = config_get(name("batchsize"));
  uint64_t reward_points = config_get(name("voterep1.ind"));

  uint64_t counter = 0;
  auto pitr = participants.begin();
  while (pitr != participants.end() && counter < batch_size) {
    if (pitr -> count == active_proposals && pitr -> nonneutral) {
      action(
        permission_level{contracts::accounts, "active"_n},
        contracts::accounts, "addrep"_n,
        std::make_tuple(pitr -> account, reward_points)
      ).send();
    }
    counter += 1;
    pitr = participants.erase(pitr);
  }

  if (counter == batch_size) {
    transaction trx_erase_participants{};
    trx_erase_participants.actions.emplace_back(
      permission_level(_self, "active"_n),
      _self,
      "erasepartpts"_n,
      std::make_tuple(active_proposals)
    );
    // I don't know how long delay I should use
    trx_erase_participants.delay_sec = 5;
    trx_erase_participants.send(eosio::current_time_point().sec_since_epoch(), _self);
  }
}

bool proposals::revert_vote (name voter, uint64_t id) {
  auto pitr = props.find(id);
  
  check(pitr != props.end(), "Proposal not found");

  votes_tables votes(get_self(), id);
  auto voteitr = votes.find(voter.value);

  if (voteitr != votes.end()) {
    check(pitr->status == status_evaluate, "Proposal is not in evaluate state");
    check(voteitr->favour == true && voteitr->amount > 0, "Only trust votes can be changed");

    props.modify(pitr, _self, [&](auto& proposal) {
      proposal.total -= voteitr->amount;
      proposal.favour -= voteitr->amount;
    });

    votes.erase(voteitr);
    return true;
  }

  return false;
}

void proposals::vote_aux (name voter, uint64_t id, uint64_t amount, name option, bool is_new, bool is_delegated) {
  check_citizen(voter);

  auto pitr = props.find(id);
  check(pitr != props.end(), "Proposal not found");
  check(pitr->executed == false, "Proposal was already executed");

  check(pitr->stage == stage_active, "not active stage");

  if (is_new) {
    check(pitr->status == status_open, "the user " + voter.to_string() + " can not vote for this proposal, as the proposal is in evaluate state");
  }

  votes_tables votes(get_self(), id);
  auto voteitr = votes.find(voter.value);

  check(voteitr == votes.end(), "only one vote");
  
  check(option == trust || option == distrust || option == abstain, "Invalid option");

  if (option == trust) {
    props.modify(pitr, _self, [&](auto& proposal) {
      proposal.total += amount;
      proposal.favour += amount;
    });
  } else if (option == distrust) {
    props.modify(pitr, _self, [&](auto& proposal) {
      proposal.total += amount;
      proposal.against += amount;
    });
  }

  name scope;
  name fund_type = get_type(pitr -> fund);
  if (fund_type == alliance_type) {
    scope = alliance_type;
  } else {
    scope = get_self();
  }

  double percenetage_used = voice_change(voter, amount, true, scope);
  
  votes.emplace(_self, [&](auto& vote) {
    vote.account = voter;
    vote.amount = amount;
    if (option == trust) {
      vote.favour = true;
    } else if (option == distrust) {
      vote.favour = false;
    }
    vote.proposal_id = id;
  });

  if (!is_delegated) {
    check(!is_trust_delegated(voter, scope), "voice is delegated, user can not vote by itself");
  }

  send_mimic_delegatee_vote(voter, scope, id, percenetage_used, option);

  if (is_new) {
    auto rep = config_get(name("voterep2.ind"));
    double rep_multiplier = is_delegated ? config_get(name("votedel.mul")) / 100.0 : 1.0;
    auto paitr = participants.find(voter.value);
    if (paitr == participants.end()) {
      // add reputation for entering in the table
      action(
        permission_level{contracts::accounts, "active"_n},
        contracts::accounts, "addrep"_n,
        std::make_tuple(voter, uint64_t(rep * rep_multiplier))
      ).send();
      // add the voter to the table
      participants.emplace(_self, [&](auto & participant){
        participant.account = voter;
        if (option == abstain) {
          participant.nonneutral = false;
        } else {
          participant.nonneutral = true;
        }
        participant.count = 1;
      });
    } else {
      participants.modify(paitr, _self, [&](auto & participant){
        participant.count += 1;
        if (option != abstain) {
          participant.nonneutral = true;
        }
      });
    }
  }

  auto aitr = actives.find(voter.value);
  if (aitr == actives.end()) {
    actives.emplace(_self, [&](auto& item) {
      item.account = voter;
      item.timestamp = current_time_point().sec_since_epoch();
    });
    size_change(user_active_size, 1);
  } else {
    actives.modify(aitr, _self, [&](auto & item){
      item.timestamp = current_time_point().sec_since_epoch();
    });
  }

  add_voted_proposal(pitr->id); // this should happen in onperiod, when status is set to open / active
  increase_voice_cast(voter, amount, option);

}

void proposals::favour(name voter, uint64_t id, uint64_t amount) {
  require_auth(voter);
  vote_aux(voter, id, amount, trust, true, false);
}

void proposals::against(name voter, uint64_t id, uint64_t amount) {
  require_auth(voter);
  bool vote_reverted = revert_vote(voter, id);
  vote_aux(voter, id, amount, distrust, !vote_reverted, false);
}

void proposals::neutral(name voter, uint64_t id) {
  require_auth(voter);
  vote_aux(voter, id, (uint64_t)0, abstain, true, false);
}

void proposals::voteonbehalf(name voter, uint64_t id, uint64_t amount, name option) {
  require_auth(get_self());
  bool is_new = true;
  if (option == distrust) {
    is_new = !(revert_vote(voter, id));
  }
  vote_aux(voter, id, amount, option, is_new, true);
}

void proposals::addvoice(name user, uint64_t amount) {
  require_auth(_self);
  voice_change(user, amount, false, ""_n);
}

double proposals::voice_change (name user, uint64_t amount, bool reduce, name scope) {
  double percentage_used = 0.0;

  if (scope == ""_n) {
    voice_tables voice_alliance(get_self(), alliance_type.value);

    auto vitr = voice.find(user.value);
    auto vaitr = voice_alliance.find(user.value);

    if (vitr == voice.end() && vaitr == voice_alliance.end()) {
      check(!reduce, "user can not have negative voice balance");
      voice.emplace(_self, [&](auto & voice) {
        voice.account = user;
        voice.balance = amount;
      });
      size_change("voice.sz"_n, 1);
      voice_alliance.emplace(_self, [&](auto & voice){
        voice.account = user;
        voice.balance = amount;
      });
    } else if (vitr != voice.end() && vaitr != voice_alliance.end()) {
      if (reduce) {
        check(amount <= vitr -> balance && amount <= vaitr -> balance, "voice balance exceeded");
        percentage_used = amount / double(vitr -> balance);
      }
      voice.modify(vitr, _self, [&](auto& voice) {
        if (reduce) {
          voice.balance -= amount;
        } else {
          voice.balance += amount;
        }
      });
      voice_alliance.modify(vaitr, _self, [&](auto & voice){
        if (reduce) {
          voice.balance -= amount;
        } else {
          voice.balance += amount;
        }
      });
    }
  } else {
    check_voice_scope(scope);
    
    voice_tables voices(get_self(), scope.value);
    auto vitr = voices.find(user.value);
    check(vitr != voices.end(), "user does not have voice");

    if (reduce) {
      check(amount <= vitr -> balance, "voice balance exceeded");
      percentage_used = amount / double(vitr -> balance);
    }
    voices.modify(vitr, _self, [&](auto & voice){
      if (reduce) {
        voice.balance -= amount;
      } else {
        voice.balance += amount;
      }
    });
  }
  return percentage_used;
}

void proposals::set_voice (name user, uint64_t amount, name scope) {
  if (scope == ""_n) {
    voice_tables voice_alliance(get_self(), alliance_type.value);

    auto vitr = voice.find(user.value);
    auto vaitr = voice_alliance.find(user.value);

    if (vitr == voice.end()) {
        voice.emplace(_self, [&](auto& voice) {
            voice.account = user;
            voice.balance = amount;
        });
        size_change("voice.sz"_n, 1);
    } else {
      voice.modify(vitr, _self, [&](auto& voice) {
        voice.balance = amount;
      });
    }

    if (vaitr == voice.end()) {
      voice_alliance.emplace(_self, [&](auto & voice){
        voice.account = user;
        voice.balance = amount;
      });
    } else {
      voice_alliance.modify(vaitr, _self, [&](auto & voice){
        voice.balance = amount;
      });
    }

  } else {
    check_voice_scope(scope);
    
    voice_tables voices(get_self(), scope.value);
    auto vitr = voices.find(user.value);
    check(vitr != voices.end(), "user does not have a voice entry");

    voices.modify(vitr, _self, [&](auto & voice){
      voice.balance = amount;
    });
  }
}

void proposals::erase_voice (name user) {
  require_auth(get_self());
  
  voice_tables voice_alliance(get_self(), alliance_type.value);
  
  auto vitr = voice.find(user.value);
  auto vaitr = voice_alliance.find(user.value);

  voice.erase(vitr);
  voice_alliance.erase(vaitr);

  size_change("voice.sz"_n, -1);
  
  auto aitr = actives.find(user.value);
  if (aitr != actives.end()) {
    actives.erase(aitr);
    size_change(user_active_size, -1);
  }

}

void proposals::changetrust(name user, bool trust) {
    require_auth(get_self());

    auto vitr = voice.find(user.value);

    if (vitr == voice.end() && trust) {
      recover_voice(user); // Issue 
      //set_voice(user, 0, ""_n);
    } else if (vitr != voice.end() && !trust) {
      erase_voice(user);
    }
}

void proposals::deposit(asset quantity) {
  utils::check_asset(quantity);

  auto token_account = contracts::token;
  auto bank_account = contracts::bank;

  token::transfer_action action{name(token_account), {_self, "active"_n}};
  action.send(_self, name(bank_account), quantity, "");
}

void proposals::refund_staked(name beneficiary, asset quantity) {
  withdraw(beneficiary, quantity, contracts::bank, "");
}

void proposals::change_rep(name beneficiary, bool passed) {
  if (passed) {
    auto reward_points = config_get(name("proppass.rep"));
    action(
      permission_level{contracts::accounts, "active"_n},
      contracts::accounts, "addrep"_n,
      std::make_tuple(beneficiary, reward_points)
    ).send();

  }

}

void proposals::send_to_escrow(name fromfund, name recipient, asset quantity, string memo) {

  action(
    permission_level{fromfund, "active"_n},
    contracts::token, "transfer"_n,
    std::make_tuple(fromfund, contracts::escrow, quantity, memo))
  .send();

  action(
      permission_level{fromfund, "active"_n},
      contracts::escrow, "lock"_n,
      std::make_tuple("event"_n, 
                      fromfund,
                      recipient,
                      quantity,
                      "golive"_n,
                      "dao.hypha"_n,
                      time_point(current_time_point().time_since_epoch() + 
                                  current_time_point().time_since_epoch()),  // long time from now
                      memo))
  .send();

}

void proposals::withdraw(name beneficiary, asset quantity, name sender, string memo)
{
  if (quantity.amount == 0) return;

  utils::check_asset(quantity);

  auto token_account = contracts::token;

  token::transfer_action action{name(token_account), {sender, "active"_n}};
  action.send(sender, beneficiary, quantity, memo);
}

void proposals::burn(asset quantity)
{
  utils::check_asset(quantity);

  auto token_account = contracts::token;
  auto bank_account = contracts::bank;

  token::burn_action action{name(token_account), {name(bank_account), "active"_n}};
  action.send(name(bank_account), quantity);
}

void proposals::check_user(name account)
{
  auto uitr = users.find(account.value);
  check(uitr != users.end(), "no user");
}

void proposals::check_citizen(name account)
{
  auto uitr = users.find(account.value);
  check(uitr != users.end(), "no user");
  check(uitr->status == name("citizen"), "user is not a citizen");
}

void proposals::check_resident(name account)
{
  auto uitr = users.find(account.value);
  check(uitr != users.end(), "no user");
  check(
    uitr->status == name("citizen") || 
    uitr->status == name("resident"), 
    "user is not a resident or citizen");
}

void proposals::addactive(name account) {
  require_auth(get_self());

  auto aitr = actives.find(account.value);
  if (aitr == actives.end()) {
    actives.emplace(_self, [&](auto & a){
      a.account = account;
      a.timestamp = eosio::current_time_point().sec_since_epoch();
    });
    size_change(user_active_size, 1);
    recover_voice(account);
  }
}

uint64_t proposals::calculate_decay(uint64_t voice) {
  cycle_table c = cycle.get_or_create(get_self(), cycle_table());
  
  uint64_t decay_percentage = config_get(name("vdecayprntge"));
  uint64_t decay_time = config_get(name("decaytime"));
  uint64_t decay_sec = config_get(name("propdecaysec"));
  uint64_t temp = c.t_onperiod + decay_time;

  check(decay_percentage <= 100, "The decay percentage could not be grater than 100%");

  if (temp >= c.t_voicedecay) { return voice; }
  uint64_t n = ((c.t_voicedecay - temp) / decay_sec) + 1;
  
  double multiplier = 1.0 - (decay_percentage / 100.0);
  return voice * pow(multiplier, n);
}

void proposals::recover_voice(name account) {
  DEFINE_CS_POINTS_TABLE
  DEFINE_CS_POINTS_TABLE_MULTI_INDEX
  
  cs_points_tables cspoints(contracts::harvest, contracts::harvest.value);

  auto csitr = cspoints.find(account.value);
  uint64_t voice_amount = 0;

  if (csitr != cspoints.end()) {
    voice_amount = calculate_decay(csitr -> rank);
  }

  set_voice(account, voice_amount, ""_n);

  size_change(cycle_vote_power_size, voice_amount);

}

void proposals::size_change(name id, int64_t delta) {
  size_tables sizes(get_self(), get_self().value);

  auto sitr = sizes.find(id.value);
  if (sitr == sizes.end()) {
    check(delta >= 0, "can't add negagtive size");
    sizes.emplace(_self, [&](auto& item) {
      item.id = id;
      item.size = delta;
    });
  } else {
    uint64_t newsize = sitr->size + delta; 
    if (delta < 0) {
      if (sitr->size < -delta) {
        newsize = 0;
      }
    }
    sizes.modify(sitr, _self, [&](auto& item) {
      item.size = newsize;
    });
  }
}

void proposals::size_set(name id, int64_t value) {
  size_tables sizes(get_self(), get_self().value);

  auto sitr = sizes.find(id.value);
  if (sitr == sizes.end()) {
    sizes.emplace(_self, [&](auto& item) {
      item.id = id;
      item.size = value;
    });
  } else {
    sizes.modify(sitr, _self, [&](auto& item) {
      item.size = value;
    });
  }
}

void proposals::testvdecay(uint64_t timestamp) {
  require_auth(get_self());
  cycle_table c = cycle.get_or_create(get_self(), cycle_table());
  c.t_voicedecay = timestamp;
  cycle.set(c, get_self());
}

void proposals::testsetvoice(name user, uint64_t amount) {
  require_auth(get_self());
  set_voice(user, amount, ""_n);
}

name proposals::get_type (name fund) {
  if (fund == bankaccts::alliances) {
    return alliance_type;
  } else if (fund == bankaccts::campaigns || bankaccts::milestone) {
    return campaign_type;
  }
  return "none"_n;
}

ACTION proposals::initnumprop() {
  require_auth(get_self());

  uint64_t total_proposals = 0;

  auto pitr = props.rbegin();
  while(pitr != props.rend()) {
    if (pitr->status == status_open && pitr->stage == stage_active) {
      total_proposals++;
    }
    if (pitr->status != status_open) {
      break;
    }
    pitr++;
  }

  size_tables sizes(get_self(), get_self().value);
  auto sitr = sizes.find(prop_active_size.value);

  if (sitr == sizes.end()) {
    sizes.emplace(_self, [&](auto& item) {
      item.id = prop_active_size;
      item.size = total_proposals;
    });
  } else {
    sizes.modify(sitr, _self, [&](auto& item) {
      item.size = total_proposals;
    });
  }
}

void proposals::check_voice_scope (name scope) {
  check(scope == _self || scope == alliance_type, "invalid scope for voice");
}

bool proposals::is_trust_delegated (name account, name scope) {
  delegate_trust_tables deltrusts(get_self(), scope.value);
  auto ditr = deltrusts.find(account.value);
  return ditr != deltrusts.end();
}

ACTION proposals::delegate (name delegator, name delegatee, name scope) {

  require_auth(delegator);
  check_voice_scope(scope);

  voice_tables voice(get_self(), scope.value);
  auto vitr = voice.find(delegator.value);
  check(vitr != voice.end(), "delegatee does not have voice");

  delegate_trust_tables deltrusts(get_self(), scope.value);
  auto ditr = deltrusts.find(delegator.value);

  name current = delegatee;
  bool has_no_cycles = false;
  uint64_t max_depth = config_get("dlegate.dpth"_n);

  for (int i = 0; i < max_depth; i++) {
    auto dditr = deltrusts.find(current.value);
    if (dditr != deltrusts.end()) {
      current = dditr -> delegatee;
      if (current == delegator) {
        break;
      }
    } else {
      has_no_cycles = true;
      break;
    }
  }

  check(has_no_cycles, "can not add delegatee, cycles are not allowed");

  if (ditr != deltrusts.end()) {
    deltrusts.modify(ditr, _self, [&](auto & item){
      item.delegatee = delegatee;
      item.weight = 1.0;
      item.timestamp = eosio::current_time_point().sec_since_epoch();
    });
  } else {
    deltrusts.emplace(_self, [&](auto & item){
      item.delegator = delegator;
      item.delegatee = delegatee;
      item.weight = 1.0;
      item.timestamp = eosio::current_time_point().sec_since_epoch();
    });
  }

}

void proposals::send_vote_on_behalf (name voter, uint64_t id, uint64_t amount, name option) {
  action vote_on_behalf_action(
    permission_level{get_self(), "active"_n},
    get_self(),
    "voteonbehalf"_n,
    std::make_tuple(voter, id, amount, option)
  );
  transaction tx;
  tx.actions.emplace_back(vote_on_behalf_action);
  // tx.delay_sec = 1;
  tx.send(voter.value, _self);
}

void proposals::send_mimic_delegatee_vote (name delegatee, name scope, uint64_t proposal_id, double percentage_used, name option) {

  uint64_t batch_size = config_get("batchsize"_n);

  delegate_trust_tables deltrusts(get_self(), scope.value);
  auto deltrusts_by_delegatee_delegator = deltrusts.get_index<"byddelegator"_n>();

  uint128_t id = uint128_t(delegatee.value) << 64;
  auto ditr = deltrusts_by_delegatee_delegator.lower_bound(id);

  if (ditr != deltrusts_by_delegatee_delegator.end() && ditr -> delegatee == delegatee) {
    action mimic_action(
      permission_level{get_self(), "active"_n},
      get_self(),
      "mimicvote"_n,
      std::make_tuple(delegatee, ditr -> delegator, scope, proposal_id, percentage_used, option, batch_size)
    );

    transaction tx;
    tx.actions.emplace_back(mimic_action);
    tx.delay_sec = 1;
    tx.send(delegatee.value + 1, _self);
  }

}

ACTION proposals::mimicvote (name delegatee, name delegator, name scope, uint64_t proposal_id, double percentage_used, name option, uint64_t chunksize) {

  require_auth(get_self());

  delegate_trust_tables deltrusts(get_self(), scope.value);
  auto deltrusts_by_delegatee_delegator = deltrusts.get_index<"byddelegator"_n>();

  check_voice_scope(scope);
  voice_tables voices(get_self(), scope.value);

  uint128_t id = (uint128_t(delegatee.value) << 64) + delegator.value;

  auto ditr = deltrusts_by_delegatee_delegator.find(id);
  uint64_t count = 0;

  while (ditr != deltrusts_by_delegatee_delegator.end() && ditr -> delegatee == delegatee && count < chunksize) {

    name voter = ditr -> delegator;

    auto vitr = voices.find(voter.value);
    if (option == trust) {
      send_vote_on_behalf(voter, proposal_id, vitr -> balance * percentage_used, trust);
    } else if (option == distrust) {
      send_vote_on_behalf(voter, proposal_id, vitr -> balance * percentage_used, distrust);
    } else if (option == abstain) {
      send_vote_on_behalf(voter, proposal_id, uint64_t(0), abstain);
    }

    ditr++;
    count++;
  }

  if (ditr != deltrusts_by_delegatee_delegator.end() && ditr -> delegatee == delegatee) {
    action next_execution(
      permission_level{get_self(), "active"_n},
      get_self(),
      "mimicvote"_n,
      std::make_tuple(delegatee, ditr -> delegator, scope, proposal_id, percentage_used, option, chunksize)
    );

    transaction tx;
    tx.actions.emplace_back(next_execution);
    tx.delay_sec = 1;
    tx.send(delegatee.value + 1, _self);
  }

}

ACTION proposals::undelegate (name delegator, name scope) {
  check_voice_scope(scope);

  delegate_trust_tables deltrusts(get_self(), scope.value);
  auto ditr = deltrusts.find(delegator.value);

  check(ditr != deltrusts.end(), "delegator not found");

  if (!has_auth(ditr -> delegatee)) {
    require_auth(delegator);
  } else {
    require_auth(ditr -> delegatee);
  }

  deltrusts.erase(ditr);
}

void proposals::increase_voice_cast (name voter, uint64_t amount, name option) {

  cycle_table c = cycle.get();
  auto citr = cyclestats.find(c.propcycle);

  if (citr != cyclestats.end()) {
    cyclestats.modify(citr, _self, [&](auto & item){
      item.total_voice_cast += amount;
      if (option == trust) {
        item.total_favour += amount;
      } else if (option == distrust) {
        item.total_against += amount;
      }
      item.num_votes += 1;
    });
  }

}

uint64_t proposals::calc_quorum_base (uint64_t propcycle) {

  uint64_t num_cycles = config_get("prop.cyc.qb"_n);
  uint64_t total = 0;
  uint64_t count = 0;

  auto citr = cyclestats.find(propcycle);

  if (citr == cyclestats.end()) {
    // in case there is no information for this propcycle
    return get_size(user_active_size) * 50 / 2;
  }

  while (count < num_cycles) {

    total += citr -> total_voice_cast;
    // total += citr -> num_votes; // uncomment to make it count number of voters
    count++;

    if (citr == cyclestats.begin()) {
      break;
    } else {
      citr--;
    }

  }

  return count > 0 ? total / count : 0;

}

void proposals::add_voted_proposal (uint64_t proposal_id) {

  cycle_table c = cycle.get();
  voted_proposals_tables votedprops(get_self(), c.propcycle);

  auto vpitr = votedprops.find(proposal_id);

  if (vpitr == votedprops.end()) {
    votedprops.emplace(_self, [&](auto & prop){
      prop.proposal_id = proposal_id;
    });
  }

}

ACTION proposals::migrtevotedp () {
  require_auth(get_self());

  auto pitr = props.begin();
  
  while (pitr != props.end()) {
    if (pitr -> passed_cycle != 0) {
      voted_proposals_tables votedprops(get_self(), pitr -> passed_cycle);
      auto vpitr = votedprops.find(pitr -> id);
      if (vpitr == votedprops.end()) {
        votedprops.emplace(_self, [&](auto & item){
          item.proposal_id = pitr -> id;
        });
      }
    }
    pitr++;
  }

}

ACTION proposals::migrpass () {
  require_auth(get_self());
  // fix passed for rejected proposla in the range from cycle 25 

  // Manual review results: 

  // 72 - 25
  // 80 - 26 
  // 90 - 27
  // 95 - 28
  // 100 - 28 <-- current cycle

  auto pitr = props.find(72);

  while(pitr != props.end() && pitr->id <= 100) {
    if (pitr->status == status_rejected && pitr->passed_cycle == 0) {

      uint64_t cycle = 25;

      if (pitr->id >= 80) {
        cycle = 26;
      }

      if (pitr->id >= 90) {
        cycle = 27;
      }
      
      if (pitr->id >= 95) {
        cycle = 28;
      }

      props.modify(pitr, _self, [&](auto& proposal) {
        proposal.passed_cycle = cycle;
      });

    }
    pitr++;
  }
}

ACTION proposals::migstats (uint64_t cycle) {
  require_auth(get_self());

  auto citr = cyclestats.find(cycle);
  while(citr != cyclestats.end()) {
    citr = cyclestats.erase(citr);
  }

  // calculate vote power for cycle
  auto pitr = props.find(72);

  uint64_t num_proposals = 0;
  uint64_t num_votes = 0;
  uint64_t total_voice_cast = 0;
  uint64_t total_favour = 0;
  uint64_t total_against = 0; 

  while(pitr != props.end() && pitr->passed_cycle <= cycle) {
    if (pitr->passed_cycle == cycle) {
      print("passed: "+std::to_string(cycle) + " " + std::to_string(pitr->id));
      num_proposals++;
      votes_tables votes(get_self(), pitr->id);
      auto vitr = votes.begin();
      while(vitr != votes.end()) {
        num_votes++;
        total_voice_cast += vitr -> amount;
        if (vitr->favour) {
          total_favour += vitr -> amount;
        } else {
          total_against += vitr -> amount;
        }
        vitr++;
      }
    }
    pitr++;
  }

  cyclestats.emplace(_self, [&](auto & item){
    item.propcycle = cycle;
    item.num_proposals = num_proposals;
    item.num_votes = num_votes;
    item.total_voice_cast = total_voice_cast;
    item.total_favour = total_favour;
    item.total_against = total_against;
  });

}


void proposals::migcycstat() {
  require_auth(get_self());

  cycle_table c = cycle.get();

  uint64_t quorum_vote_base = calc_quorum_base(c.propcycle - 1);

  auto citr = cyclestats.find(c.propcycle);

  uint64_t num_proposals = citr->active_props.size();

  cyclestats.modify(citr, _self, [&](auto & item){
    item.num_proposals = num_proposals;
    item.quorum_vote_base = quorum_vote_base;
    item.quorum_votes_needed = quorum_vote_base * (get_quorum(num_proposals) / 100.0);
    item.unity_needed = double(config_get("propmajority"_n)) / 100.0;
  });

}

ACTION proposals::addcampaign (uint64_t proposal_id, uint64_t campaign_id) {
  require_auth(get_self());

  auto pitr = props.find(proposal_id);
  if (pitr == props.end()) { return; }

  props.modify(pitr, _self, [&](auto & item){
    item.campaign_id = campaign_id;
  });

}

<<<<<<< HEAD
ACTION proposals::migcycstats () {
  require_auth(get_self());

  cycle_stats_migration_tables cyclestats_migration(get_self(), get_self().value);

  auto citr = cyclestats.begin();

  while (citr != cyclestats.end()) {
    auto migration_itr = cyclestats_migration.find(citr->propcycle);

    if (migration_itr != cyclestats_migration.end()) {
      cyclestats_migration.modify(migration_itr, _self, [&](auto & item){
        item.start_time = citr->start_time;
        item.end_time = citr->end_time; 
        item.num_proposals = citr->num_proposals;
        item.num_votes = citr->num_votes;
        item.total_voice_cast = citr->total_voice_cast;
        item.total_favour = citr->total_favour;
        item.total_against = citr->total_against; 
        item.total_citizens = citr->total_citizens;
        item.quorum_vote_base = citr->quorum_vote_base;
        item.quorum_votes_needed = citr->quorum_votes_needed;
        item.total_eligible_voters = 0;
        item.unity_needed = citr->unity_needed;
        item.active_props = citr->active_props;
        item.eval_props = citr->eval_props;
      });
    } else {
      cyclestats_migration.emplace(_self, [&](auto & item){
        item.propcycle = citr->propcycle;        
        item.start_time = citr->start_time;
        item.end_time = citr->end_time; 
        item.num_proposals = citr->num_proposals;
        item.num_votes = citr->num_votes;
        item.total_voice_cast = citr->total_voice_cast;
        item.total_favour = citr->total_favour;
        item.total_against = citr->total_against; 
        item.total_citizens = citr->total_citizens;
        item.quorum_vote_base = citr->quorum_vote_base;
        item.quorum_votes_needed = citr->quorum_votes_needed;
        item.total_eligible_voters = 0;
        item.unity_needed = citr->unity_needed;
        item.active_props = citr->active_props;
        item.eval_props = citr->eval_props;
      });
    }
    citr++;
  }

}

ACTION proposals::delcycstats () {
  require_auth(get_self());

  auto citr = cyclestats.begin();

  while (citr != cyclestats.end()) {
    citr = cyclestats.erase(citr);
  }
=======
ACTION proposals::initprops (uint64_t start) {

  require_auth(get_self());

  auto mpitr = start == 0 ? migrateprops.begin() : migrateprops.find(start);
  
  uint64_t batch_size = config_get("batchsize"_n);
  uint64_t count = 0;

  while (mpitr != migrateprops.end() && count < batch_size) {

    print("migrating prop: ", mpitr->id, "\n");

    auto pitr = props.find(mpitr->id);
    
    if (pitr == props.end()) {
      props.emplace(_self, [&](auto & item){
        item.id = mpitr->id;
        item.creator = mpitr->creator;
        item.recipient = mpitr->recipient;
        item.quantity = mpitr->quantity;
        item.staked = mpitr->staked;
        item.executed = mpitr->executed;
        item.total = mpitr->total;
        item.favour = mpitr->favour;
        item.against = mpitr->against;
        item.title = mpitr->title;
        item.summary = mpitr->summary;
        item.description = mpitr->description;
        item.image = mpitr->image;
        item.url = mpitr->url;
        item.status = mpitr->status;
        item.stage = mpitr->stage;
        item.fund = mpitr->fund;
        item.creation_date = mpitr->creation_date;
        item.pay_percentages = mpitr->pay_percentages;
        item.passed_cycle = mpitr->passed_cycle;
        item.age = mpitr->age;
        item.current_payout = mpitr->current_payout;
        item.campaign_type = mpitr->campaign_type;
        item.max_amount_per_invite = mpitr->max_amount_per_invite;
        item.planted = mpitr->planted;
        item.reward = mpitr->reward;
        item.campaign_id = mpitr->campaign_id;
      });
    } else {
      props.modify(pitr, _self, [&](auto & item){
        item.creator = mpitr->creator;
        item.recipient = mpitr->recipient;
        item.quantity = mpitr->quantity;
        item.staked = mpitr->staked;
        item.executed = mpitr->executed;
        item.total = mpitr->total;
        item.favour = mpitr->favour;
        item.against = mpitr->against;
        item.title = mpitr->title;
        item.summary = mpitr->summary;
        item.description = mpitr->description;
        item.image = mpitr->image;
        item.url = mpitr->url;
        item.status = mpitr->status;
        item.stage = mpitr->stage;
        item.fund = mpitr->fund;
        item.creation_date = mpitr->creation_date;
        item.pay_percentages = mpitr->pay_percentages;
        item.passed_cycle = mpitr->passed_cycle;
        item.age = mpitr->age;
        item.current_payout = mpitr->current_payout;
        item.campaign_type = mpitr->campaign_type;
        item.max_amount_per_invite = mpitr->max_amount_per_invite;
        item.planted = mpitr->planted;
        item.reward = mpitr->reward;
        item.campaign_id = mpitr->campaign_id;
      });
    }

    mpitr++;
    count++;
  }

  if (mpitr != migrateprops.end()) {
    action next_execution(
      permission_level{get_self(), "active"_n},
      get_self(),
      "initprops"_n,
      std::make_tuple(mpitr->id)
    );

    transaction tx;
    tx.actions.emplace_back(next_execution);
    tx.delay_sec = 1;
    tx.send(mpitr->id + 1, _self);
  }

}

void proposals::testpropquor(uint64_t current_cycle, uint64_t prop_id) {
  require_auth(get_self());
  auto pitr = props.find(prop_id);
  check(pitr != props.end(), "proposal not found");

  uint64_t votes_in_favor = pitr->favour; // only votes in favor are counted
  auto citr = cyclestats.find(current_cycle);
  uint64_t quorum_votes_needed = citr != cyclestats.end() ? citr->quorum_votes_needed : 0;
  bool valid_quorum = votes_in_favor >= quorum_votes_needed;

  print(
    " vp favor " + std::to_string(votes_in_favor) + " " +
    "needed: " + std::to_string(quorum_votes_needed) + " " + 
    "valid: " + ( valid_quorum ? "YES " : "NO ") 
  );

>>>>>>> ff459e1c
}<|MERGE_RESOLUTION|>--- conflicted
+++ resolved
@@ -280,10 +280,7 @@
 }
 
 void proposals::send_return_funds_campaign (uint64_t campaign_id) {
-<<<<<<< HEAD
-=======
   if (campaign_id == 0) { return; }
->>>>>>> ff459e1c
   action(
     permission_level(get_self(), "active"_n),
     contracts::onboarding,
@@ -774,16 +771,11 @@
   asset max_amount_per_invite,
   asset planted,
   asset reward
-<<<<<<< HEAD
-) {
-  check_user(creator);
-=======
 ) {  
 
   require_auth(creator);
 
   check_resident(creator);
->>>>>>> ff459e1c
   
   if (campaign_type != campaign_invite_type) {
     check_percentages(pay_percentages);
@@ -1972,7 +1964,6 @@
 
 }
 
-<<<<<<< HEAD
 ACTION proposals::migcycstats () {
   require_auth(get_self());
 
@@ -2032,118 +2023,4 @@
   while (citr != cyclestats.end()) {
     citr = cyclestats.erase(citr);
   }
-=======
-ACTION proposals::initprops (uint64_t start) {
-
-  require_auth(get_self());
-
-  auto mpitr = start == 0 ? migrateprops.begin() : migrateprops.find(start);
-  
-  uint64_t batch_size = config_get("batchsize"_n);
-  uint64_t count = 0;
-
-  while (mpitr != migrateprops.end() && count < batch_size) {
-
-    print("migrating prop: ", mpitr->id, "\n");
-
-    auto pitr = props.find(mpitr->id);
-    
-    if (pitr == props.end()) {
-      props.emplace(_self, [&](auto & item){
-        item.id = mpitr->id;
-        item.creator = mpitr->creator;
-        item.recipient = mpitr->recipient;
-        item.quantity = mpitr->quantity;
-        item.staked = mpitr->staked;
-        item.executed = mpitr->executed;
-        item.total = mpitr->total;
-        item.favour = mpitr->favour;
-        item.against = mpitr->against;
-        item.title = mpitr->title;
-        item.summary = mpitr->summary;
-        item.description = mpitr->description;
-        item.image = mpitr->image;
-        item.url = mpitr->url;
-        item.status = mpitr->status;
-        item.stage = mpitr->stage;
-        item.fund = mpitr->fund;
-        item.creation_date = mpitr->creation_date;
-        item.pay_percentages = mpitr->pay_percentages;
-        item.passed_cycle = mpitr->passed_cycle;
-        item.age = mpitr->age;
-        item.current_payout = mpitr->current_payout;
-        item.campaign_type = mpitr->campaign_type;
-        item.max_amount_per_invite = mpitr->max_amount_per_invite;
-        item.planted = mpitr->planted;
-        item.reward = mpitr->reward;
-        item.campaign_id = mpitr->campaign_id;
-      });
-    } else {
-      props.modify(pitr, _self, [&](auto & item){
-        item.creator = mpitr->creator;
-        item.recipient = mpitr->recipient;
-        item.quantity = mpitr->quantity;
-        item.staked = mpitr->staked;
-        item.executed = mpitr->executed;
-        item.total = mpitr->total;
-        item.favour = mpitr->favour;
-        item.against = mpitr->against;
-        item.title = mpitr->title;
-        item.summary = mpitr->summary;
-        item.description = mpitr->description;
-        item.image = mpitr->image;
-        item.url = mpitr->url;
-        item.status = mpitr->status;
-        item.stage = mpitr->stage;
-        item.fund = mpitr->fund;
-        item.creation_date = mpitr->creation_date;
-        item.pay_percentages = mpitr->pay_percentages;
-        item.passed_cycle = mpitr->passed_cycle;
-        item.age = mpitr->age;
-        item.current_payout = mpitr->current_payout;
-        item.campaign_type = mpitr->campaign_type;
-        item.max_amount_per_invite = mpitr->max_amount_per_invite;
-        item.planted = mpitr->planted;
-        item.reward = mpitr->reward;
-        item.campaign_id = mpitr->campaign_id;
-      });
-    }
-
-    mpitr++;
-    count++;
-  }
-
-  if (mpitr != migrateprops.end()) {
-    action next_execution(
-      permission_level{get_self(), "active"_n},
-      get_self(),
-      "initprops"_n,
-      std::make_tuple(mpitr->id)
-    );
-
-    transaction tx;
-    tx.actions.emplace_back(next_execution);
-    tx.delay_sec = 1;
-    tx.send(mpitr->id + 1, _self);
-  }
-
-}
-
-void proposals::testpropquor(uint64_t current_cycle, uint64_t prop_id) {
-  require_auth(get_self());
-  auto pitr = props.find(prop_id);
-  check(pitr != props.end(), "proposal not found");
-
-  uint64_t votes_in_favor = pitr->favour; // only votes in favor are counted
-  auto citr = cyclestats.find(current_cycle);
-  uint64_t quorum_votes_needed = citr != cyclestats.end() ? citr->quorum_votes_needed : 0;
-  bool valid_quorum = votes_in_favor >= quorum_votes_needed;
-
-  print(
-    " vp favor " + std::to_string(votes_in_favor) + " " +
-    "needed: " + std::to_string(quorum_votes_needed) + " " + 
-    "valid: " + ( valid_quorum ? "YES " : "NO ") 
-  );
-
->>>>>>> ff459e1c
 }