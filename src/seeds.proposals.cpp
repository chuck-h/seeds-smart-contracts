#include <seeds.proposals.hpp>
#include <eosio/system.hpp>

void proposals::reset() {
  require_auth(_self);

  auto pitr = props.begin();

  while (pitr != props.end()) {
    votes_tables votes(get_self(), pitr->id);

    auto voteitr = votes.begin();
    while (voteitr != votes.end()) {
      voteitr = votes.erase(voteitr);
    }

    pitr = props.erase(pitr);
  }

  auto voiceitr = voice.begin();
  while (voiceitr != voice.end()) {
    voiceitr = voice.erase(voiceitr);
  }

  auto paitr = participants.begin();
  while (paitr != participants.end()) {
    paitr = participants.erase(paitr);
  }

  auto mitr = minstake.begin();
  while (mitr != minstake.end()) {
    mitr = minstake.erase(mitr);
  }

  auto aitr = actives.begin();
  while (aitr != actives.end()) {
    aitr = actives.erase(aitr);
  }
}

bool proposals::is_enough_stake(asset staked, asset quantity) {
  uint64_t min = min_stake(quantity);
  return staked.amount >= min;
}

uint64_t proposals::min_stake(asset quantity) {
  auto prop_percentage = config.get(name("propstakeper").value, "The propstakeper parameter has not been initialized yet.");
  auto prop_min = config.get(name("propminstake").value, "The propminstake has not been initialized yet.");
  auto prop_max = config.get(name("propmaxstake").value, "The propmaxstake has not been initialized yet.");
  asset quantity_prop_percentage = prop_percentage.value * quantity / 100;

  uint64_t min_stake = std::max(uint64_t(prop_min.value), uint64_t(quantity_prop_percentage.amount));
  min_stake = std::min(prop_max.value, min_stake);
  return min_stake;
}

ACTION proposals::checkstake(uint64_t prop_id) {
  auto pitr = props.find(prop_id);
  check(pitr != props.end(), "proposal not found");
  check(is_enough_stake(pitr->staked, pitr->quantity), "{ 'error':'not enough stake', 'has':" + std::to_string(pitr->staked.amount) + "', 'min_stake':'"+std::to_string(min_stake(pitr->quantity)) + "' }");
}

void proposals::update_min_stake(uint64_t prop_id) {

  auto pitr = props.find(prop_id);
  check(pitr != props.end(), "proposal not found");

  uint64_t min = min_stake(pitr->quantity);

  auto mitr = minstake.find(prop_id);
  if (mitr == minstake.end()) {
    minstake.emplace(_self, [&](auto& item) {
      item.prop_id = prop_id;
      item.min_stake = min;
    });
  } else {
    minstake.modify(mitr, _self, [&](auto& item) {
      item.min_stake = min;
    });
  }
}

<<<<<<< HEAD
asset proposals::get_payout_amount(
  uint64_t cycle, 
  uint32_t total_num_cycles,
  uint64_t cycle_proposal_passed, 
  asset requested_amount, 
  uint32_t initial_payout, 
  name payout_mode,
  asset current_payout
) {
  uint64_t current_proposal_cycle = cycle - cycle_proposal_passed;
  if (current_proposal_cycle < 0 || current_proposal_cycle > total_num_cycles) { return asset(0, seeds_symbol); }

  double initial_payout_percentage = initial_payout / 100.0;
  uint64_t initial_payout_amount = initial_payout_percentage * requested_amount.amount;
  
  if (current_proposal_cycle == 0) {
    return asset(initial_payout_amount, seeds_symbol);
  }

  if (current_proposal_cycle == total_num_cycles) {
    return requested_amount - current_payout;
  }

  double percentage_remained = 1.0 - initial_payout_percentage;
  uint64_t cycle_amount = 0;

  if (payout_mode == linear_payout) {
    cycle_amount = (percentage_remained / total_num_cycles) * requested_amount.amount;
  } else if (payout_mode == stepped_payout) {
    double percentage_to_give = (double)default_step_distribution[current_proposal_cycle] / 100;
    cycle_amount = percentage_to_give * requested_amount.amount;
  }

  return asset(cycle_amount, seeds_symbol);
=======
uint64_t proposals::get_size(name id) {
  auto sitr = sizes.find(id.value);
  if (sitr == sizes.end()) {
    return 0;
  } else {
    return sitr->size;
  }
>>>>>>> d4a87ff0
}

void proposals::onperiod() {
    require_auth(_self);

    auto pitr = props.begin();

    auto prop_majority = config.get(name("propmajority").value, "The propmajority parameter has not been initialized yet.");
    uint64_t quorum = config.find(name("propquorum").value)->value;

    uint64_t number_active_proposals = 0;
    uint64_t total_eligible_voters = get_size("active.sz"_n);

    cycle_table c = cycle.get_or_create(get_self(), cycle_table());
    uint64_t current_cycle = c.propcycle;

    while (pitr != props.end()) {
      if (pitr->stage == name("active")) {
        number_active_proposals += 1;
        votes_tables votes(get_self(), pitr->id);
        uint64_t voters_number = distance(votes.begin(), votes.end());

        double majority = double(prop_majority.value) / 100.0;
        double fav = double(pitr->favour);
        bool passed = pitr->favour > 0 && fav >= double(pitr->favour + pitr->against) * majority;
        bool valid_quorum = utils::is_valid_quorum(voters_number, quorum, total_eligible_voters);
        bool is_alliance_type = pitr->fund == bankaccts::alliances;
        bool is_campaign_type = pitr->fund == bankaccts::campaigns;

        if (passed && valid_quorum) {

          if (pitr -> status != name("evaluate")) {
            asset payout_amount = get_payout_amount(current_cycle, pitr->num_cycles, current_cycle, pitr->quantity, pitr->initial_payout, pitr->payout_mode, pitr->current_payout);

            refund_staked(pitr->creator, pitr->staked);
            change_rep(pitr->creator, true);

            if (is_alliance_type) {
              send_to_escrow(pitr->fund, pitr->recipient, payout_amount, "proposal id: "+std::to_string(pitr->id));
            } else {
              withdraw(pitr->recipient, payout_amount, pitr->fund, "");// TODO limit by amount available
            }

            props.modify(pitr, _self, [&](auto & proposal){
              proposal.passed_cycle = current_cycle;
              proposal.age = 0;
              proposal.staked = asset(0, seeds_symbol);
              proposal.status = name("evaluate");
              proposal.current_payout += payout_amount;
            });

          } else {
            asset payout_amount = get_payout_amount(current_cycle, pitr->num_cycles, pitr->passed_cycle, pitr->quantity, pitr->initial_payout, pitr->payout_mode, pitr->current_payout);

            if (is_alliance_type) {
              send_to_escrow(pitr->fund, pitr->recipient, payout_amount, "proposal id: "+std::to_string(pitr->id));
            } else {
              withdraw(pitr->recipient, payout_amount, pitr->fund, "");// TODO limit by amount available
            }

            uint64_t age = pitr -> age + 1;
            uint64_t num_cycles = pitr -> num_cycles;

            props.modify(pitr, _self, [&](auto & proposal){
              proposal.age = age;
              if (age == num_cycles) {
                proposal.executed = true;
                proposal.status = name("passed");
                proposal.stage = name("done");
              }
              proposal.current_payout += payout_amount;
            });
          }

        } else {
          if (pitr->status != name("evaluate")) {
            burn(pitr->staked);
          }

          props.modify(pitr, _self, [&](auto& proposal) {
              proposal.executed = false;
              proposal.staked = asset(0, seeds_symbol);
              proposal.status = name("rejected");
              proposal.stage = name("done");
          });
        }
      }

      if (pitr->stage == name("staged") && is_enough_stake(pitr->staked, pitr->quantity) ) {
        props.modify(pitr, _self, [&](auto& proposal) {
          proposal.stage = name("active");
        });
      }

      pitr++;
    }

    updatevoices();
    
    transaction trx_erase_participants{};
    trx_erase_participants.actions.emplace_back(
      permission_level(_self, "active"_n),
      _self,
      "erasepartpts"_n,
      std::make_tuple(number_active_proposals)
    );
    // I don't know how long delay I should use
    // trx_erase_participants.delay_sec = 5;
    trx_erase_participants.send(eosio::current_time_point().sec_since_epoch(), _self);

    // transaction trx{};
    // trx.actions.emplace_back(
    //   permission_level(_self, "active"_n),
    //   _self,
    //   "onperiod"_n,
    //   std::make_tuple()
    // );
    // trx.delay_sec = get_cycle_period_sec(); 
    // trx.send(eosio::current_time_point().sec_since_epoch(), _self);

    transaction trx_demote_inactives{};
    trx_demote_inactives.actions.emplace_back(
      permission_level(_self, "active"_n),
      _self,
      "updateactivs"_n,
      std::make_tuple()
    );
    // trx_demote_inactives.delay_sec = 5;
    trx_demote_inactives.send(name("active.sz").value, _self);

    update_cycle();
}

void proposals::updatevoices() {
  require_auth(get_self());
  updatevoice((uint64_t)0);
}

void proposals::updatevoice(uint64_t start) {
  require_auth(get_self());
  
  DEFINE_CS_POINTS_TABLE
  DEFINE_CS_POINTS_TABLE_MULTI_INDEX
  //eosio::multi_index<"cspoints"_n, harvest_table> harveststat(contracts::harvest, contracts::harvest.value);
  
  cs_points_tables cspoints(contracts::harvest, contracts::harvest.value);

  auto vitr = start == 0 ? voice.begin() : voice.find(start);
  auto batch_size = config.get(name("batchsize").value, "The batchsize parameter has not been initialized yet.");
  uint64_t count = 0;
  while (vitr != voice.end() && count < batch_size.value) {
      auto csitr = cspoints.find(vitr->account.value);
      if (csitr != cspoints.end()) {
        voice.modify(vitr, _self, [&](auto& item) {
          item.balance = csitr->rank;
        });
      } else {
        voice.modify(vitr, _self, [&](auto& item) {
          item.balance = 0;
        });
      }
      vitr++;
      count++;
  }
  if (vitr != voice.end()) {
    uint64_t next_value = vitr->account.value;
    action next_execution(
        permission_level{get_self(), "active"_n},
        get_self(),
        "updatevoice"_n,
        std::make_tuple(next_value)
    );

    transaction tx;
    tx.actions.emplace_back(next_execution);
    tx.delay_sec = 1;
    tx.send(next_value, _self);
  }
}

void proposals::updateactivs() {
  require_auth(get_self());
  updateactive(0);
}

void proposals::updateactive(uint64_t start) {
  require_auth(get_self());

  auto aitr = start == 0 ? actives.begin() : actives.find(start);
  uint64_t batch_size = config.get(name("batchsize").value, "The batchsize parameter has not been initialized yet.").value;
  uint64_t moon_cycle_sec = config.get(name("mooncyclesec").value, "The mooncyclesec parameter has not been initialized yet.").value;
  uint64_t count = 0;

  cycle_table c = cycle.get_or_create(get_self(), cycle_table());
  uint64_t three_moon_cycles = c.t_onperiod - (3 * moon_cycle_sec);

  while (aitr != actives.end() && count < batch_size) {
    if (aitr -> timestamp < three_moon_cycles) {
      removeactive(aitr -> account);
    }
    aitr++;
    count++;
  }
  if (aitr != actives.end()) {
    uint64_t next_value = aitr->account.value;
    action next_execution(
        permission_level{get_self(), "active"_n},
        get_self(),
        "updateactive"_n,
        std::make_tuple(next_value)
    );

    transaction tx;
    tx.actions.emplace_back(next_execution);
    tx.delay_sec = 1;
    tx.send(name("active.sz").value, _self);
  }
}

uint64_t proposals::get_cycle_period_sec() {
  auto moon_cycle = config.get(name("mooncyclesec").value, "The mooncyclesec parameter has not been initialized yet.");
  return moon_cycle.value / 2; // Using half moon cycles for now
}

uint64_t proposals::get_voice_decay_period_sec() {
  auto voice_decay_period = config.get(name("propdecaysec").value, "The propdecaysec parameter has not been initialized yet.");
  return voice_decay_period.value;
}

void proposals::decayvoices() {
  require_auth(get_self());

  cycle_table c = cycle.get_or_create(get_self(), cycle_table());

  uint64_t now = current_time_point().sec_since_epoch();
  uint64_t decay_time = config.get(name("decaytime").value, "The decaytime parameter has not been initialized yet.").value;
  uint64_t decay_sec = config.get(name("propdecaysec").value, "The propdecaysec parameter has not been initialized yet.").value;

  if ((c.t_onperiod < now)
      && (now - c.t_onperiod >= decay_time)
      && (now - c.t_voicedecay >= decay_sec)
  ) {
    c.t_voicedecay = now;
    cycle.set(c, get_self());
    auto batch_size = config.get(name("batchsize").value, "The batchsize parameter has not been initialized yet.");
    decayvoice(0, batch_size.value);
  }
}

void proposals::decayvoice(uint64_t start, uint64_t chunksize) {
  require_auth(get_self());
  auto percentage_decay = config.get(name("vdecayprntge").value, "The vdecayprntge parameter has not been initialized yet.");
  check(percentage_decay.value <= 100, "Voice decay parameter can not be more than 100%.");
  auto vitr = start == 0 ? voice.begin() : voice.find(start);
  uint64_t count = 0;

  double multiplier = (100.0 - (double)percentage_decay.value) / 100.0;

  while (vitr != voice.end() && count < chunksize) {
    voice.modify(vitr, _self, [&](auto & v){
      v.balance *= multiplier;
    });
    vitr++;
    count++;
  }

  if (vitr != voice.end()) {
    uint64_t next_value = vitr->account.value;
    action next_execution(
        permission_level{get_self(), "active"_n},
        get_self(),
        "decayvoice"_n,
        std::make_tuple(next_value, chunksize)
    );

    transaction tx;
    tx.actions.emplace_back(next_execution);
    tx.delay_sec = 1;
    tx.send(next_value, _self);
  }
}

void proposals::update_cycle() {
    cycle_table c = cycle.get_or_create(get_self(), cycle_table());
    c.propcycle += 1;
    c.t_onperiod = current_time_point().sec_since_epoch();
    cycle.set(c, get_self());
}

void proposals::create(
  name creator, 
  name recipient, 
  asset quantity, 
  string title, 
  string summary, 
  string description, 
  string image, 
  string url, 
  name fund,
  uint32_t initial_payout,
  uint32_t num_cycles,
  name payout_mode
) {
  
  require_auth(creator);

  check_user(creator);

  check(fund == bankaccts::milestone || fund == bankaccts::alliances || fund == bankaccts::campaigns, 
  "Invalid fund - fund must be one of "+bankaccts::milestone.to_string() + ", "+ bankaccts::alliances.to_string() + ", " + bankaccts::campaigns.to_string() );

  if (fund == bankaccts::milestone) { // Milestone Seeds
    check(recipient == bankaccts::hyphabank, "Hypha proposals must go to " + bankaccts::hyphabank.to_string() + " - wrong recepient: " + recipient.to_string());
  } else {
    check(is_account(recipient), "recipient is not a valid account: " + recipient.to_string());
    check(is_account(fund), "fund is not a valid account: " + fund.to_string());
  }
  utils::check_asset(quantity);

  if (initial_payout == 0) {
    initial_payout = 10;
  }

  if (payout_mode == stepped_payout) {
    initial_payout = 10;
    check(num_cycles == 3, "the number of cycles a proposal can live is at most 3 for the stepped payout mode");
  }

  check(initial_payout <= 20, "the initial payout must be smaller than 20%, given:" + std::to_string(initial_payout));
  check(num_cycles >= 3, "the number of cycles is to small, it must be minumum 3, given:" + std::to_string(num_cycles));
  check(num_cycles <= 24, "the number of cycles is to big, it must be maximum 24, given:" + std::to_string(num_cycles));
  check(payout_mode == linear_payout || payout_mode == stepped_payout, "invalid payout mode - payout mode must be one of " + linear_payout.to_string() + ", " + stepped_payout.to_string());

  uint64_t lastId = 0;
  if (props.begin() != props.end()) {
    auto pitr = props.end();
    pitr--;
    lastId = pitr->id;
  }
  
  uint64_t propKey = lastId + 1;

  props.emplace(_self, [&](auto& proposal) {
      proposal.id = propKey;
      proposal.creator = creator;
      proposal.recipient = recipient;
      proposal.quantity = quantity;
      proposal.staked = asset(0, seeds_symbol);
      proposal.executed = false;
      proposal.total = 0;
      proposal.favour = 0;
      proposal.against = 0;
      proposal.title = title;
      proposal.summary = summary;
      proposal.description = description;
      proposal.image = image;
      proposal.url = url;
      proposal.creation_date = eosio::current_time_point().sec_since_epoch();
      proposal.status = name("open");
      proposal.stage = name("staged");
      proposal.fund = fund;
      proposal.passed_cycle = 0;
      proposal.initial_payout = initial_payout;
      proposal.num_cycles = num_cycles;
      proposal.age = 0;
      proposal.payout_mode = payout_mode;
      proposal.current_payout = asset(0, seeds_symbol);
  });

  auto litr = lastprops.find(creator.value);
  if (litr == lastprops.end()) {
    lastprops.emplace(_self, [&](auto& proposal) {
      proposal.account = creator;
      proposal.proposal_id = lastId+1;
    });
  } else {
    lastprops.modify(litr, _self, [&](auto& proposal) {
      proposal.account = creator;
      proposal.proposal_id = lastId+1;
    });
  }
  update_min_stake(propKey);
}

void proposals::update(uint64_t id, string title, string summary, string description, string image, string url, uint64_t initial_payout, uint32_t num_cycles, name payout_mode) {
  auto pitr = props.find(id);

  check(pitr != props.end(), "Proposal not found");
  require_auth(pitr->creator);
  check(pitr->favour == 0, "Prop has favor votes - cannot alter proposal once voting has started");
  check(pitr->against == 0, "Prop has against votes - cannot alter proposal once voting has started");

  if (payout_mode == stepped_payout) {
    initial_payout = 10;
    check(num_cycles == 3, "the number of cycles a proposal can live is at most 3 for the stepped payout mode");
  }

  props.modify(pitr, _self, [&](auto& proposal) {
    proposal.title = title;
    proposal.summary = summary;
    proposal.description = description;
    proposal.image = image;
    proposal.url = url;
    proposal.initial_payout = initial_payout;
    proposal.num_cycles = num_cycles;
  });
}

void proposals::cancel(uint64_t id) {
  auto pitr = props.find(id);
  check(pitr != props.end(), "Proposal not found");

  require_auth(pitr->creator);
  check(pitr->status == name("open"), "Proposal state is not open, it can no longer be cancelled");
  
  refund_staked(pitr->creator, pitr->staked);

  props.erase(pitr);

}

void proposals::stake(name from, name to, asset quantity, string memo) {
  if (get_first_receiver() == contracts::token  &&  // from SEEDS token account
        to  ==  get_self() &&                     // to here
        quantity.symbol == seeds_symbol) {        // SEEDS symbol

      utils::check_asset(quantity);
      //check_user(from);

      uint64_t id = 0;

      if (memo.empty()) {
        auto litr = lastprops.find(from.value);
        check(litr != lastprops.end(), "no proposals");

        id = litr->proposal_id;
      } else {
        id = std::stoi(memo);
      }

      auto pitr = props.find(id);
      check(pitr != props.end(), "no proposal");
      check(from == pitr->creator, "only the creator can stake into a proposal");

      auto prop_max = config.get(name("propmaxstake").value, "The propmaxstake parameter has not been initialized yet.");
      check((pitr -> staked + quantity) <= asset(prop_max.value, seeds_symbol), 
        "The staked value can not be greater than " + std::to_string(prop_max.value / 10000) + " Seeds");

      props.modify(pitr, _self, [&](auto& proposal) {
          proposal.staked += quantity;
      });

      deposit(quantity);
  }
}

void proposals::erasepartpts(uint64_t active_proposals) {
  auto batch_size = config.get(name("batchsize").value, "The batchsize parameter has not been initialized yet.");
  auto reward_points = config.get(name("voterep1.ind").value, "The voterep1.ind parameter has not been initialized yet.");

  uint64_t counter = 0;
  auto pitr = participants.begin();
  while (pitr != participants.end() && counter < batch_size.value) {
    if (pitr -> count == active_proposals && pitr -> nonneutral) {
      action(
        permission_level{contracts::accounts, "active"_n},
        contracts::accounts, "addrep"_n,
        std::make_tuple(pitr -> account, reward_points.value)
      ).send();
    }
    counter += 1;
    pitr = participants.erase(pitr);
  }

  if (counter == batch_size.value) {
    transaction trx_erase_participants{};
    trx_erase_participants.actions.emplace_back(
      permission_level(_self, "active"_n),
      _self,
      "erasepartpts"_n,
      std::make_tuple(active_proposals)
    );
    // I don't know how long delay I should use
    trx_erase_participants.delay_sec = 5;
    trx_erase_participants.send(eosio::current_time_point().sec_since_epoch(), _self);
  }
}

bool proposals::revert_vote (name voter, uint64_t id) {
  auto pitr = props.find(id);
  
  check(pitr != props.end(), "Proposal not found");

  votes_tables votes(get_self(), id);
  auto voteitr = votes.find(voter.value);

  if (voteitr != votes.end()) {
    check(pitr->status == name("evaluate"), "Proposal is not in evaluate state");
    check(voteitr->favour == true && voteitr->amount > 0, "Only trust votes can be changed");

    props.modify(pitr, _self, [&](auto& proposal) {
      proposal.total -= voteitr->amount;
      proposal.favour -= voteitr->amount;
    });

    votes.erase(voteitr);
    return true;
  }

  return false;
}

void proposals::vote_aux (name voter, uint64_t id, uint64_t amount, name option, bool is_new) {
  require_auth(voter);
  check_citizen(voter);

  auto pitr = props.find(id);
  check(pitr != props.end(), "Proposal not found");
  check(pitr->executed == false, "Proposal was already executed");

  check(pitr->stage == name("active"), "not active stage");

  if (is_new) {
    check(pitr->status == name("open"), "the user " + voter.to_string() + " can not vote for this proposal, as the proposal is in evaluate state");
  }

  auto vitr = voice.find(voter.value);
  check(vitr != voice.end(), "User does not have voice");
  check(vitr->balance >= amount, "voice balance exceeded");
  
  votes_tables votes(get_self(), id);
  auto voteitr = votes.find(voter.value);

  check(voteitr == votes.end(), "only one vote");
  
  check(option == trust || option == distrust || option == abstain, "Invalid option");

  if (option == trust) {
    props.modify(pitr, _self, [&](auto& proposal) {
      proposal.total += amount;
      proposal.favour += amount;
    });
    voice.modify(vitr, _self, [&](auto& voice) {
      voice.balance -= amount;
    });
  } else if (option == distrust) {
    props.modify(pitr, _self, [&](auto& proposal) {
      proposal.total += amount;
      proposal.against += amount;
    });
    voice.modify(vitr, _self, [&](auto& voice) {
      voice.balance -= amount;
    });
  }
  
  votes.emplace(_self, [&](auto& vote) {
    vote.account = voter;
    vote.amount = amount;
    if (option == trust) {
      vote.favour = true;
    } else if (option == distrust) {
      vote.favour = false;
    }
    vote.proposal_id = id;
  });

  if (is_new) {
    auto rep = config.get(name("voterep2.ind").value, "The voterep2.ind parameter has not been initialized yet.");
    auto paitr = participants.find(voter.value);
    if (paitr == participants.end()) {
      // add reputation for entering in the table
      action(
        permission_level{contracts::accounts, "active"_n},
        contracts::accounts, "addrep"_n,
        std::make_tuple(voter, rep.value)
      ).send();
      // add the voter to the table
      participants.emplace(_self, [&](auto & participant){
        participant.account = voter;
        if (option == abstain) {
          participant.nonneutral = false;
        } else {
          participant.nonneutral = true;
        }
        participant.count = 1;
      });
    } else {
      participants.modify(paitr, _self, [&](auto & participant){
        participant.count += 1;
        if (option != abstain) {
          participant.nonneutral = true;
        }
      });
    }
  }

  auto aitr = actives.find(voter.value);
  check(aitr != actives.end(), "the user does not have an entry in the actives table");
  actives.modify(aitr, _self, [&](auto & a){
    a.timestamp = current_time_point().sec_since_epoch();
  });
}

void proposals::favour(name voter, uint64_t id, uint64_t amount) {
  vote_aux(voter, id, amount, trust, true);
}

void proposals::against(name voter, uint64_t id, uint64_t amount) {
  bool vote_reverted = revert_vote(voter, id);
  vote_aux(voter, id, amount, distrust, !vote_reverted);
}

void proposals::neutral(name voter, uint64_t id) {
  vote_aux(voter, id, (uint64_t)0, abstain, true);
}

void proposals::addvoice(name user, uint64_t amount)
{
    require_auth(_self);

    auto vitr = voice.find(user.value);

    if (vitr == voice.end()) {
        voice.emplace(_self, [&](auto& voice) {
            voice.account = user;
            voice.balance = amount;
        });
    } else {
        voice.modify(vitr, _self, [&](auto& voice) {
            voice.balance += amount;
        });
    }
}

void proposals::changetrust(name user, bool trust)
{
    require_auth(get_self());

    auto vitr = voice.find(user.value);

    if (vitr == voice.end() && trust) {
        voice.emplace(_self, [&](auto& voice) {
            voice.account = user;
            voice.balance = 0;
        });
    } else if (vitr != voice.end() && !trust) {
        voice.erase(vitr);
    }
}

void proposals::deposit(asset quantity)
{
  utils::check_asset(quantity);

  auto token_account = contracts::token;
  auto bank_account = contracts::bank;

  token::transfer_action action{name(token_account), {_self, "active"_n}};
  action.send(_self, name(bank_account), quantity, "");
}

void proposals::refund_staked(name beneficiary, asset quantity) {
  withdraw(beneficiary, quantity, contracts::bank, "");
}
void proposals::change_rep(name beneficiary, bool passed) {
  if (passed) {
    auto reward_points = config.get(name("proppass.rep").value, "The proppass.rep parameter has not been initialized yet.");
    action(
      permission_level{contracts::accounts, "active"_n},
      contracts::accounts, "addrep"_n,
      std::make_tuple(beneficiary, reward_points.value)
    ).send();

  }

}

void proposals::send_to_escrow(name fromfund, name recipient, asset quantity, string memo) {

  action(
    permission_level{fromfund, "active"_n},
    contracts::token, "transfer"_n,
    std::make_tuple(fromfund, contracts::escrow, quantity, memo))
  .send();

  action(
      permission_level{fromfund, "active"_n},
      contracts::escrow, "lock"_n,
      std::make_tuple("event"_n, 
                      fromfund,
                      recipient,
                      quantity,
                      "golive"_n,
                      "dao.hypha"_n,
                      time_point(current_time_point().time_since_epoch() + 
                                  current_time_point().time_since_epoch()),  // long time from now
                      memo))
  .send();

}

void proposals::withdraw(name beneficiary, asset quantity, name sender, string memo)
{
  if (quantity.amount == 0) return;

  utils::check_asset(quantity);

  auto token_account = contracts::token;

  token::transfer_action action{name(token_account), {sender, "active"_n}};
  action.send(sender, beneficiary, quantity, memo);
}

void proposals::burn(asset quantity)
{
  utils::check_asset(quantity);

  auto token_account = contracts::token;
  auto bank_account = contracts::bank;

  token::burn_action action{name(token_account), {name(bank_account), "active"_n}};
  action.send(name(bank_account), quantity);
}

void proposals::check_user(name account)
{
  auto uitr = users.find(account.value);
  check(uitr != users.end(), "no user");
}

void proposals::check_citizen(name account)
{
  auto uitr = users.find(account.value);
  check(uitr != users.end(), "no user");
  check(uitr->status == name("citizen"), "user is not a citizen");
}

void proposals::addactive(name account) {
  require_auth(get_self());

  auto aitr = actives.find(account.value);
  if (aitr != actives.end()) {
    if (!(aitr -> active)) {
      actives.modify(aitr, _self, [&](auto & a){
        a.active = true;
      });
      recover_voice(account);
      size_change("active.sz"_n, 1);
    }
  } else {
    actives.emplace(_self, [&](auto & a){
      a.account = account;
      a.active = true;
      a.timestamp = eosio::current_time_point().sec_since_epoch();
    });
    size_change("active.sz"_n, 1);
  }
}

uint64_t proposals::calculate_decay(uint64_t voice) {
  cycle_table c = cycle.get_or_create(get_self(), cycle_table());
  
  uint64_t decay_percentage = config.get(name("vdecayprntge").value, "The vdecayprntge parameter has not been initialized yet.").value;
  uint64_t decay_time = config.get(name("decaytime").value, "The decaytime parameter has not been initialized yet.").value;
  uint64_t decay_sec = config.get(name("propdecaysec").value, "The propdecaysec parameter has not been initialized yet.").value;
  uint64_t temp = c.t_onperiod + decay_time;

  check(decay_percentage <= 100, "The decay percentage could not be grater than 100%");

  if (temp >= c.t_voicedecay) { return voice; }
  uint64_t n = ((c.t_voicedecay - temp) / decay_sec) + 1;
  
  double multiplier = 1.0 - (decay_percentage / 100.0);
  return voice * pow(multiplier, n);
}

void proposals::recover_voice(name account) {
  DEFINE_CS_POINTS_TABLE
  DEFINE_CS_POINTS_TABLE_MULTI_INDEX
  
  cs_points_tables cspoints(contracts::harvest, contracts::harvest.value);

  auto csitr = cspoints.find(account.value);
  uint64_t voice_amount = 0;

  if (csitr != cspoints.end()) {
    voice_amount = calculate_decay(csitr -> rank);
  }

  auto vitr = voice.find(account.value);
  if (vitr == voice.end()) {
    voice.emplace(_self, [&](auto & v){
      v.account = account;
      v.balance = voice_amount;
    });
  } else {
    voice.modify(vitr, _self, [&](auto & v){
      v.balance = voice_amount;
    });
  }
}

void proposals::removeactive(name account) {
  require_auth(get_self());

  auto aitr = actives.find(account.value);
  if (aitr != actives.end()) {
    if (aitr -> active) {
      actives.modify(aitr, _self, [&](auto & a){
        a.active = false;
      });
      demote_citizen(account);
      size_change("active.sz"_n, -1);
    }
  }
}

void proposals::demote_citizen(name account) {
  action(
    permission_level(contracts::accounts, "active"_n),
    contracts::accounts,
    "demotecitizn"_n,
    std::make_tuple(account)
  ).send();  
}

void proposals::size_change(name id, int64_t delta) {
  action(
    permission_level(contracts::accounts, "active"_n),
    contracts::accounts,
    "changesize"_n,
    std::make_tuple(id, delta)
  ).send();
}

void proposals::testvdecay(uint64_t timestamp) {
  require_auth(get_self());
  cycle_table c = cycle.get_or_create(get_self(), cycle_table());
  c.t_voicedecay = timestamp;
  cycle.set(c, get_self());
}<|MERGE_RESOLUTION|>--- conflicted
+++ resolved
@@ -80,7 +80,6 @@
   }
 }
 
-<<<<<<< HEAD
 asset proposals::get_payout_amount(
   uint64_t cycle, 
   uint32_t total_num_cycles,
@@ -115,7 +114,8 @@
   }
 
   return asset(cycle_amount, seeds_symbol);
-=======
+}
+
 uint64_t proposals::get_size(name id) {
   auto sitr = sizes.find(id.value);
   if (sitr == sizes.end()) {
@@ -123,7 +123,6 @@
   } else {
     return sitr->size;
   }
->>>>>>> d4a87ff0
 }
 
 void proposals::onperiod() {
