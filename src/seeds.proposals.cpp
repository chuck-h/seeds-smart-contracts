--- conflicted
+++ resolved
@@ -278,22 +278,6 @@
     std::make_tuple(origin_account, owner, max_amount_per_invite, planted, reward_owner, reward, total_amount, proposal_id)
   ).send();
 }
-<<<<<<< HEAD
-=======
-
-void proposals::send_return_funds_campaign (uint64_t campaign_id) {
-  if (campaign_id == 0) { return; }
-  action(
-    permission_level(get_self(), "active"_n),
-    contracts::onboarding,
-    "returnfunds"_n,
-    std::make_tuple(campaign_id)
-  ).send();
-}
-
-void proposals::onperiod() {
-    require_auth(_self);
->>>>>>> ff459e1c
 
 void proposals::send_return_funds_campaign (uint64_t campaign_id) {
   action(
@@ -349,48 +333,12 @@
     total_eligible_voters = get_size(user_active_size);
   }
 
-<<<<<<< HEAD
   check(total_eligible_voters > 0, "no eligible voters - likely an error; can't run proposals.");
   
   uint64_t quorum = get_quorum(number_active_proposals);
 
   auto pitr = props.find(proposal_id);
   if (pitr == props.end()) { return; }
-=======
-    auto pitr = props.begin();
-    
-    while (pitr != props.end()) {
-      uint64_t prop_id = pitr -> id;
-
-      print("running proposal: ", pitr->id, "\n");
-
-      // active proposals are evaluated
-      if (pitr->stage == stage_active) {
-
-        votes_tables votes(get_self(), pitr->id);
-
-        double majority = double(prop_majority) / 100.0;
-        double fav = double(pitr->favour);
-        bool passed = pitr->favour > 0 && fav >= double(pitr->favour + pitr->against) * majority;
-        name prop_type = get_type(pitr->fund);
-        bool is_alliance_type = prop_type == alliance_type;
-        bool is_campaign_type = prop_type == campaign_type;
-
-        bool valid_quorum = false;
-
-        if (pitr->status == status_evaluate) { // in evaluate status, we only check unity. 
-          valid_quorum = true;
-        } else { // in open status, quorum is calculated
-          uint64_t votes_in_favor = pitr->favour; // only votes in favor are counted
-          auto citr = cyclestats.find(current_cycle);
-          uint64_t quorum_votes_needed = citr != cyclestats.end() ? citr->quorum_votes_needed : 0;
-          valid_quorum = votes_in_favor >= quorum_votes_needed;
-        }
-
-        print("proposal id: ", pitr->id, ", passed: ", passed, ", valid_quorum: ", valid_quorum, ", quorum: ", quorum, "\n");
-
-        if (passed && valid_quorum) {
->>>>>>> ff459e1c
 
   // active proposals are evaluated
   if (pitr->stage == stage_active) {
@@ -398,28 +346,12 @@
     // votes_tables votes(get_self(), pitr->id);
     // uint64_t voters_number = distance(votes.begin(), votes.end());
 
-<<<<<<< HEAD
     double majority = double(prop_majority) / 100.0;
     double fav = double(pitr->favour);
     bool passed = pitr->favour > 0 && fav >= double(pitr->favour + pitr->against) * majority;
     name prop_type = get_type(pitr->fund);
     bool is_alliance_type = prop_type == alliance_type;
     bool is_campaign_type = prop_type == campaign_type;
-=======
-            asset payout_amount = get_payout_amount(pitr->pay_percentages, 0, pitr->quantity, pitr->current_payout);
-            
-            if (is_alliance_type) {
-              send_to_escrow(pitr->fund, pitr->recipient, payout_amount, "proposal id: "+std::to_string(pitr->id));
-            } else {
-              if (pitr->campaign_type == campaign_invite_type) {
-                withdraw(get_self(), payout_amount, pitr->fund, "invites");
-                withdraw(contracts::onboarding, payout_amount, get_self(), "sponsor " + (get_self()).to_string());
-                send_create_invite(get_self(), pitr->creator, pitr->max_amount_per_invite, pitr->planted, pitr->recipient, pitr->reward, payout_amount, pitr->id);
-              } else {
-                withdraw(pitr->recipient, payout_amount, pitr->fund, ""); // TODO limit by amount available
-              }
-            }
->>>>>>> ff459e1c
 
     bool valid_quorum = false;
 
@@ -470,26 +402,10 @@
 
         asset payout_amount = get_payout_amount(pitr->pay_percentages, age, pitr->quantity, pitr->current_payout);
 
-<<<<<<< HEAD
         if (is_alliance_type) {
           send_to_escrow(pitr->fund, pitr->recipient, payout_amount, "proposal id: "+std::to_string(pitr->id));
         } else {
           withdraw(pitr->recipient, payout_amount, pitr->fund, "");// TODO limit by amount available
-=======
-          if (pitr->campaign_type == campaign_invite_type) {
-            send_return_funds_campaign(pitr->campaign_id);
-          }
-
-          props.modify(pitr, _self, [&](auto& proposal) {
-              if (pitr->status != status_evaluate) {
-                proposal.passed_cycle = current_cycle;
-              }
-              proposal.executed = false;
-              proposal.staked = asset(0, seeds_symbol);
-              proposal.status = status_rejected;
-              proposal.stage = stage_done;
-          });
->>>>>>> ff459e1c
         }
 
         uint64_t num_cycles = pitr -> pay_percentages.size() - 1;
@@ -926,10 +842,6 @@
     item.unity_needed = double(config_get("propmajority"_n)) / 100.0;
     item.total_eligible_voters = 0;
   });
-<<<<<<< HEAD
-=======
-
->>>>>>> ff459e1c
 }
 
 void proposals::create_aux (
@@ -947,13 +859,8 @@
   asset max_amount_per_invite,
   asset planted,
   asset reward
-<<<<<<< HEAD
-) {
-  
-=======
 ) {  
 
->>>>>>> ff459e1c
   require_auth(creator);
 
   check_resident(creator);
@@ -2145,7 +2052,6 @@
 
 }
 
-<<<<<<< HEAD
 ACTION proposals::initcycstats () {
   require_auth(get_self());
 
@@ -2196,102 +2102,6 @@
 
     migration_itr++;
   }
-=======
-ACTION proposals::initprops (uint64_t start) {
-
-  require_auth(get_self());
-
-  auto mpitr = start == 0 ? migrateprops.begin() : migrateprops.find(start);
-  
-  uint64_t batch_size = config_get("batchsize"_n);
-  uint64_t count = 0;
-
-  while (mpitr != migrateprops.end() && count < batch_size) {
-
-    print("migrating prop: ", mpitr->id, "\n");
-
-    auto pitr = props.find(mpitr->id);
-    
-    if (pitr == props.end()) {
-      props.emplace(_self, [&](auto & item){
-        item.id = mpitr->id;
-        item.creator = mpitr->creator;
-        item.recipient = mpitr->recipient;
-        item.quantity = mpitr->quantity;
-        item.staked = mpitr->staked;
-        item.executed = mpitr->executed;
-        item.total = mpitr->total;
-        item.favour = mpitr->favour;
-        item.against = mpitr->against;
-        item.title = mpitr->title;
-        item.summary = mpitr->summary;
-        item.description = mpitr->description;
-        item.image = mpitr->image;
-        item.url = mpitr->url;
-        item.status = mpitr->status;
-        item.stage = mpitr->stage;
-        item.fund = mpitr->fund;
-        item.creation_date = mpitr->creation_date;
-        item.pay_percentages = mpitr->pay_percentages;
-        item.passed_cycle = mpitr->passed_cycle;
-        item.age = mpitr->age;
-        item.current_payout = mpitr->current_payout;
-        item.campaign_type = mpitr->campaign_type;
-        item.max_amount_per_invite = mpitr->max_amount_per_invite;
-        item.planted = mpitr->planted;
-        item.reward = mpitr->reward;
-        item.campaign_id = mpitr->campaign_id;
-      });
-    } else {
-      props.modify(pitr, _self, [&](auto & item){
-        item.creator = mpitr->creator;
-        item.recipient = mpitr->recipient;
-        item.quantity = mpitr->quantity;
-        item.staked = mpitr->staked;
-        item.executed = mpitr->executed;
-        item.total = mpitr->total;
-        item.favour = mpitr->favour;
-        item.against = mpitr->against;
-        item.title = mpitr->title;
-        item.summary = mpitr->summary;
-        item.description = mpitr->description;
-        item.image = mpitr->image;
-        item.url = mpitr->url;
-        item.status = mpitr->status;
-        item.stage = mpitr->stage;
-        item.fund = mpitr->fund;
-        item.creation_date = mpitr->creation_date;
-        item.pay_percentages = mpitr->pay_percentages;
-        item.passed_cycle = mpitr->passed_cycle;
-        item.age = mpitr->age;
-        item.current_payout = mpitr->current_payout;
-        item.campaign_type = mpitr->campaign_type;
-        item.max_amount_per_invite = mpitr->max_amount_per_invite;
-        item.planted = mpitr->planted;
-        item.reward = mpitr->reward;
-        item.campaign_id = mpitr->campaign_id;
-      });
-    }
-
-    mpitr++;
-    count++;
-  }
-
-  if (mpitr != migrateprops.end()) {
-    action next_execution(
-      permission_level{get_self(), "active"_n},
-      get_self(),
-      "initprops"_n,
-      std::make_tuple(mpitr->id)
-    );
-
-    transaction tx;
-    tx.actions.emplace_back(next_execution);
-    tx.delay_sec = 1;
-    tx.send(mpitr->id + 1, _self);
-  }
-
->>>>>>> ff459e1c
 }
 
 void proposals::testpropquor(uint64_t current_cycle, uint64_t prop_id) {
