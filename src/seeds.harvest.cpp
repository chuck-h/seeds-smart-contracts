#include <eosio/eosio.hpp>
#include <eosio/system.hpp>
#include <seeds.harvest.hpp>

void harvest::reset() {
  require_auth(_self);

  auto bitr = balances.begin();
  while (bitr != balances.end()) {
    bitr = balances.erase(bitr);
  }
  
  name user = name("seedsuserbbb");
  refund_tables refunds(get_self(), user.value);

  auto ritr = refunds.begin();
  while (ritr != refunds.end()) {
    ritr = refunds.erase(ritr);
  }
  
  auto titr = txpoints.begin();
  while (titr != txpoints.end()) {
    titr = txpoints.erase(titr);
  }
  size_set(tx_points_size, 0);

  auto sitr = sizes.begin();
  while (sitr != sizes.end()) {
    sitr = sizes.erase(sitr);
  }

  auto pitr = planted.begin();
  while (pitr != planted.end()) {
    pitr = planted.erase(pitr);
  }

  total.remove();

  init_balance(_self);
}

void harvest::plant(name from, name to, asset quantity, string memo) {
  if (to == _self) {
    utils::check_asset(quantity);

    name target = from;

    if (!memo.empty()) {
      std::size_t found = memo.find(string("sow "));
      if (found!=std::string::npos) {
        string target_acct_name = memo.substr (4,string::npos);
        target = name(target_acct_name);
     } else {
        check(false, "invalid memo");
      }
    }

    check_user(target);

    init_balance(target);
    init_balance(_self);

    add_planted(target, quantity);

    _deposit(quantity);
  }
}

void harvest::add_planted(name account, asset quantity) {
  auto bitr = balances.find(account.value);
  balances.modify(bitr, _self, [&](auto& user) {
    user.planted += quantity;
  });
  auto pitr = planted.find(account.value);
  if (pitr == planted.end()) {
    planted.emplace(_self, [&](auto& item) {
      item.account = account;
      item.planted = quantity;
      item.rank = 0;
    });
    size_change(planted_size, 1);
  } else {
    planted.modify(pitr, _self, [&](auto& item) {
      item.planted += quantity;
    });
  }
  
  change_total(true, quantity);

}

void harvest::sub_planted(name account, asset quantity) {
  auto fromitr = balances.find(account.value);
  check(fromitr->planted.amount >= quantity.amount, "not enough planted balance");
  balances.modify(fromitr, _self, [&](auto& user) {
    user.planted -= quantity;
  });

  auto pitr = planted.find(account.value);
  check(pitr != planted.end(), "user has no balance");
  if (pitr->planted.amount == quantity.amount) {
    planted.erase(pitr);
    size_change(planted_size, -1);
  } else {
    planted.modify(pitr, _self, [&](auto& item) {
      item.planted -= quantity;
    });
  }
  
  change_total(false, quantity);

}

void harvest::sow(name from, name to, asset quantity) {
    require_auth(from);
    check_user(from);
    check_user(to);

    init_balance(from);
    init_balance(to);

    sub_planted(from, quantity);
    add_planted(to, quantity);

}


void harvest::claimrefund(name from, uint64_t request_id) {
  refund_tables refunds(get_self(), from.value);

  auto ritr = refunds.begin();
  check(ritr != refunds.end(), "No refund found");

  asset total = asset(0, seeds_symbol);
  name beneficiary = ritr->account;

  while (ritr != refunds.end()) {
    if (request_id == ritr->request_id) {
      uint32_t refund_time = ritr->request_time + ONE_WEEK * ritr->weeks_delay;
      if (refund_time < eosio::current_time_point().sec_since_epoch()) {
        total += ritr->amount;
        ritr = refunds.erase(ritr);
      }
      else{
        ritr++;
      }
    } else {
      ritr++;
    }
  }
  if (total.amount > 0) {
    _withdraw(beneficiary, total);
  }
  action(
      permission_level(contracts::history, "active"_n),
      contracts::history,
      "historyentry"_n,
      std::make_tuple(from, string("trackrefund"), total.amount, string(""))
   ).send();
}

void harvest::cancelrefund(name from, uint64_t request_id) {
  require_auth(from);

  refund_tables refunds(get_self(), from.value);

  auto ritr = refunds.begin();

  uint64_t totalReplanted = 0;

  while (ritr != refunds.end()) {
    if (request_id == ritr->request_id) {
      uint32_t refund_time = ritr->request_time + ONE_WEEK * ritr->weeks_delay;

      if (refund_time > eosio::current_time_point().sec_since_epoch()) {
        auto bitr = balances.find(from.value);

        add_planted(from, ritr->amount);

        totalReplanted += ritr->amount.amount;

        ritr = refunds.erase(ritr);
      } else {
        ritr++;
      }
    } else {
      ritr++;
    }
  }

  action(
      permission_level(contracts::history, "active"_n),
      contracts::history,
      "historyentry"_n,
      std::make_tuple(from, string("trackcancel"), totalReplanted, string(""))
   ).send();
}

void harvest::unplant(name from, asset quantity) {
  require_auth(from);
  check_user(from);

  auto bitr = balances.find(from.value);
  check(bitr->planted.amount >= quantity.amount, "can't unplant more than planted!");

  uint64_t lastRequestId = 0;
  uint64_t lastRefundId = 0;

  refund_tables refunds(get_self(), from.value);
  if (refunds.begin() != refunds.end()) {
    auto ritr = refunds.end();
    ritr--;
    lastRequestId = ritr->request_id;
    lastRefundId = ritr->refund_id;
  }

  uint64_t fraction = quantity.amount / 12;
  uint64_t remainder = quantity.amount % 12;

  for (uint64_t week = 1; week <= 12; week++) {

    uint64_t amt = fraction;

    if (week == 12) {
      amt = amt + remainder;
    }

    refunds.emplace(_self, [&](auto& refund) {
      refund.request_id = lastRequestId + 1;
      refund.refund_id = lastRefundId + week;
      refund.account = from;
      refund.amount = asset( amt, quantity.symbol );
      refund.weeks_delay = week;
      refund.request_time = eosio::current_time_point().sec_since_epoch();
    });
  }

  sub_planted(from, quantity);

}

void harvest::runharvest() {
  require_auth(get_self());
}

ACTION harvest::updatetxpt(name account) {
  require_auth(get_self());
  calc_transaction_points(account);
}

ACTION harvest::updatecs(name account) {
  require_auth(account);
  calc_contribution_score(account);
}


// DEBUG action to clear scores tables
// Deploy before
ACTION harvest::clearscores() {
  require_auth(get_self());

  uint64_t limit = 200;

  auto titr = txpoints.begin();
  while (titr != txpoints.end() && limit > 0) {
    titr = txpoints.erase(titr);
    limit--;
  }  
  size_set(tx_points_size, 0);

  auto citr = cspoints.begin();
  while (citr != cspoints.end() && limit > 0) {
    citr = cspoints.erase(citr);
    limit--;
  }  


}

// copy everything to planted table

ACTION harvest::updtotal() { // remove when balances are retired
  require_auth(get_self());

  auto bitr = balances.find(_self.value);
  total_table tt = total.get_or_create(get_self(), total_table());
  tt.total_planted = bitr->planted;
  total.set(tt, get_self());
}

ACTION harvest::migrateplant(uint64_t startval) {
  require_auth(get_self());

  uint64_t limit = 100;

  auto bitr = startval == 0 ? balances.begin() : balances.find(startval);

  while (bitr != balances.end() && limit > 0) {
    if (bitr->planted.amount > 0 && bitr->account != _self) {
      auto pitr = planted.find(bitr->account.value);
      if (pitr == planted.end()) {
        planted.emplace(_self, [&](auto& entry) {
          entry.account = bitr->account;
          entry.planted = bitr->planted;
        });
        size_change(planted_size, 1);
      } else {
        planted.modify(pitr, _self, [&](auto& entry) {
          entry.account = bitr->account;
          entry.planted = bitr->planted;
        });
      }
    }
    bitr++;
    limit--;
  }

  if (bitr != balances.end()) {

    uint64_t next_value = bitr->account.value;
    action next_execution(
        permission_level{get_self(), "active"_n},
        get_self(),
        "migrateplant"_n,
        std::make_tuple(next_value)
    );

    transaction tx;
    tx.actions.emplace_back(next_execution);
    tx.delay_sec = 1;
    tx.send(next_value, _self);

  } 
}

ACTION harvest::calctotal(uint64_t startval) {
  require_auth(get_self());

  uint64_t limit = 300;
  total_table tt = total.get_or_create(get_self(), total_table());
  if (startval == 0) {
    tt.total_planted = asset(0, seeds_symbol);
  }

  auto pitr = startval == 0 ? planted.begin() : planted.find(startval);

  while (pitr != planted.end() && limit > 0) {
    tt.total_planted += pitr->planted;
    pitr++;
    limit--;
  }
  total.set(tt, get_self());

  if (pitr != planted.end()) {

    uint64_t next_value = pitr->account.value;
    action next_execution(
        permission_level{get_self(), "active"_n},
        get_self(),
        "calctotal"_n,
        std::make_tuple(next_value)
    );

    transaction tx;
    tx.actions.emplace_back(next_execution);
    tx.delay_sec = 1;
    tx.send(next_value, _self);

  } 
}

// copy everything to harvest table
// ACTION harvest::updharvest(uint64_t startval) {

//   total_table tt = total.get_or_create(get_self(), total_table());
//   tt.total_planted = asset(0, seeds_symbol);
//   total.set(tt, get_self());

//   uint64_t limit = 50;

//   auto bitr = startval == 0 ? balances.begin() : balances.find(startval);

//   while (bitr != balances.end() && limit > 0) {
//     if (bitr->planted.amount > 0 && bitr->account != _self) {
//       planted.emplace(_self, [&](auto& entry) {
//         entry.account = bitr->account;
//         entry.planted = bitr->planted;
//       });
//       size_change(planted_size, 1);
//       change_total(true, bitr->planted);
//     }
//     bitr++;
//     limit--;
//   }

//   if (bitr != balances.end()) {

//     uint64_t next_value = bitr->account.value;
//     action next_execution(
//         permission_level{get_self(), "active"_n},
//         get_self(),
//         "updharvest"_n,
//         std::make_tuple(next_value)
//     );

//     transaction tx;
//     tx.actions.emplace_back(next_execution);
//     tx.delay_sec = 1;
//     tx.send(next_value, _self);

//   } 
// }

// Calculate Transaction Points for a single account
// Returns count of iterations
uint32_t harvest::calc_transaction_points(name account) {
  auto three_moon_cycles = moon_cycle * 3;
  auto now = eosio::current_time_point().sec_since_epoch();
  auto cutoffdate = now - three_moon_cycles;

  // get all transactions for this account
  transaction_tables transactions(contracts::history, account.value);

  auto transactions_by_to = transactions.get_index<"byto"_n>();
  auto tx_to_itr = transactions_by_to.rbegin();

  double result = 0;

  uint64_t max_quantity = 1777; // get this from settings // TODO verify this number
  uint64_t max_number_of_transactions = 26;

  name      current_to = name("");
  uint64_t  current_num = 0;
  double    current_rep_multiplier = 0.0;

  uint64_t  count = 0;
  uint64_t  limit = 200;
    
  //print("start " + account.to_string());

  while(tx_to_itr != transactions_by_to.rend() && count < limit) {

    if (tx_to_itr->timestamp < cutoffdate) {
      //print("date trigger ");

      // remove old transactions
      //tx_to_itr = transactions_by_to.erase(tx_to_itr);
      
      //auto it = transactions_by_to.erase(--tx_to_itr.base());// TODO add test for this
      //tx_to_itr = std::reverse_iterator(it);            
    } else {
      //print("update to ");

      // update "to"
      if (current_to != tx_to_itr->to) {
        current_to = tx_to_itr->to;
        current_num = 0;
        current_rep_multiplier = get_rep_multiplier(current_to);
      } else {
        current_num++;
      }

      //print("iterating over "+std::to_string(tx_to_itr->id));

      if (current_num < max_number_of_transactions) {
        uint64_t volume = tx_to_itr->quantity.amount;

      //print("volume "+std::to_string(volume));

        // limit max volume
        if (volume > max_quantity * 10000) {
              //print("max limit "+std::to_string(max_quantity * 10000));
          volume = max_quantity * 10000;
        }


        // multiply by receiver reputation
        double points = (double(volume) / 10000.0) * current_rep_multiplier;
        
        //print("tx points "+std::to_string(points));

        result += points;

      } 

    }
    tx_to_itr++;
    count++;
  }

  //print("set result "+std::to_string(result));

  // use ceil function so each schore is counted if it is > 0
    
  // DEBUG
  // if (result == 0) {
  //   result = 33.0;
  // }
  // enter into transaction points table
  auto titr = txpoints.find(account.value);
  uint64_t points = ceil(result);

  if (titr == txpoints.end()) {
    if (points > 0) {
      txpoints.emplace(_self, [&](auto& entry) {
        entry.account = account;
        entry.points = (uint64_t) ceil(result);
      });
      size_change(tx_points_size, 1);
    }
  } else {
    if (points > 0) {
      txpoints.modify(titr, _self, [&](auto& entry) {
        entry.points = points; 
      });
    } else {
      txpoints.erase(titr);
      size_change(tx_points_size, -1);
    }
  }

  return count;

}

void harvest::calctrxpts() {
    calctrxpt(0, 0, 400);
}

void harvest::calctrxpt(uint64_t start_val, uint64_t chunk, uint64_t chunksize) {
  require_auth(_self);

  check(chunksize > 0, "chunk size must be > 0");

  uint64_t total = utils::get_users_size();
  auto uitr = start_val == 0 ? users.begin() : users.lower_bound(start_val);
  uint64_t count = 0;

  while (uitr != users.end() && count < chunksize) {
    uint32_t num = calc_transaction_points(uitr->account);
    count += 1 + num;
    uitr++;
  }

  if (uitr == users.end()) {
    // done
  } else {
    uint64_t next_value = uitr->account.value;
    action next_execution(
        permission_level{get_self(), "active"_n},
        get_self(),
        "calctrxpt"_n,
        std::make_tuple(next_value, chunk + 1, chunksize)
    );

    transaction tx;
    tx.actions.emplace_back(next_execution);
    tx.delay_sec = 1;
    tx.send(next_value, _self);
  }
}

void harvest::ranktxs() {
  ranktx(0, 0, 200);
}

void harvest::ranktx(uint64_t start_val, uint64_t chunk, uint64_t chunksize) {
  require_auth(_self);

  uint64_t total = get_size(tx_points_size);
  if (total == 0) return;

  uint64_t current = chunk * chunksize;
  auto txpt_by_points = txpoints.get_index<"bypoints"_n>();
  auto titr = start_val == 0 ? txpt_by_points.begin() : txpt_by_points.lower_bound(start_val);
  uint64_t count = 0;

  while (titr != txpt_by_points.end() && count < chunksize) {

    uint64_t rank = (current * 100) / total;

    //print(" rank: "+std::to_string(rank) + " total: " +std::to_string(total));


    txpt_by_points.modify(titr, _self, [&](auto& item) {
      item.rank = rank;
    });

    current++;
    count++;
    titr++;
  }

  if (titr == txpt_by_points.end()) {
    // Done.
  } else {
    // recursive call
    uint64_t next_value = titr->by_points();
    action next_execution(
        permission_level{get_self(), "active"_n},
        get_self(),
        "ranktx"_n,
        std::make_tuple(next_value, chunk + 1, chunksize)
    );

    transaction tx;
    tx.actions.emplace_back(next_execution);
    tx.delay_sec = 1;
    tx.send(next_value, _self);
    
  }

}

void harvest::rankplanteds() {
  rankplanted(0, 0, 200);
}

void harvest::rankplanted(uint128_t start_val, uint64_t chunk, uint64_t chunksize) {
  require_auth(_self);

  uint64_t total = get_size(planted_size);
  if (total == 0) return;

  uint64_t current = chunk * chunksize;
  auto planted_by_planted = planted.get_index<"byplanted"_n>();
  auto pitr = start_val == 0 ? planted_by_planted.begin() : planted_by_planted.lower_bound(start_val);
  uint64_t count = 0;

  while (pitr != planted_by_planted.end() && count < chunksize) {

    uint64_t rank = (current * 100) / total;

    planted_by_planted.modify(pitr, _self, [&](auto& item) {
      item.rank = rank;
    });

    current++;
    count++;
    pitr++;
  }

  if (pitr == planted_by_planted.end()) {
    // Done.
  } else {
    // recursive call
    uint128_t next_value = pitr->by_planted();
    action next_execution(
        permission_level{get_self(), "active"_n},
        get_self(),
        "rankplanted"_n,
        std::make_tuple(next_value, chunk + 1, chunksize)
    );

    transaction tx;
    tx.actions.emplace_back(next_execution);
    tx.delay_sec = 1;
    tx.send(pitr->account.value, _self);
    
  }

}

void harvest::calccss() {
  calccs(0, 0, 100);
}

void harvest::calccs(uint64_t start_val, uint64_t chunk, uint64_t chunksize) {
  require_auth(_self);

  check(chunksize > 0, "chunk size must be > 0");

  uint64_t total = utils::get_users_size();
  auto uitr = start_val == 0 ? users.begin() : users.lower_bound(start_val);
  uint64_t count = 0;

  while (uitr != users.end() && count < chunksize) {
    calc_contribution_score(uitr->account);
    count++;
    uitr++;
  }

  if (uitr == users.end()) {
    // done
  } else {
    uint64_t next_value = uitr->account.value;
    action next_execution(
        permission_level{get_self(), "active"_n},
        get_self(),
        "calccs"_n,
        std::make_tuple(next_value, chunk + 1, chunksize)
    );

    transaction tx;
    tx.actions.emplace_back(next_execution);
    tx.delay_sec = 1;
    tx.send(next_value, _self);
  }
}

// [PS+RT+CB X Rep = Total Contribution Score]
void harvest::calc_contribution_score(name account) {
  uint64_t planted_score = 0;
  uint64_t transactions_score = 0;
  uint64_t community_building_score = 0;
  uint64_t reputation_score = 0;

  auto pitr = planted.find(account.value);
  if (pitr != planted.end()) planted_score = pitr->rank;

  auto titr = txpoints.find(account.value);
  if (titr != txpoints.end()) transactions_score = titr->rank;

  auto citr = cbs.find(account.value);
  if (citr != cbs.end()) community_building_score = citr->rank;

  auto ritr = rep.find(account.value);
  if (ritr != rep.end()) reputation_score = ritr->rank;

  uint64_t contribution_points = ( (planted_score + transactions_score + community_building_score) * reputation_score * 2) / 100; 

  auto csitr = cspoints.find(account.value);
  if (csitr == cspoints.end()) {
    if (contribution_points > 0) {
      cspoints.emplace(_self, [&](auto& item) {
        item.account = account;
        item.contribution_points = contribution_points;
      });
      size_change(cs_size, 1);
    }
  } else {
    if (contribution_points > 0) {
      cspoints.modify(csitr, _self, [&](auto& item) {
        item.contribution_points = contribution_points;
      });
    } else {
      cspoints.erase(csitr);
      size_change(cs_size, -1);
    }
  }
}

void harvest::rankcss() {
  rankcs(0, 0, 200);
}

void harvest::rankcs(uint64_t start_val, uint64_t chunk, uint64_t chunksize) {
  require_auth(_self);

  uint64_t total = get_size(cs_size);
  if (total == 0) return;

  uint64_t current = chunk * chunksize;
  auto cs_by_points = cspoints.get_index<"bycspoints"_n>();
  auto citr = start_val == 0 ? cs_by_points.begin() : cs_by_points.lower_bound(start_val);
  uint64_t count = 0;

  while (citr != cs_by_points.end() && count < chunksize) {

    uint64_t rank = (current * 100) / total;

    cs_by_points.modify(citr, _self, [&](auto& item) {
      item.rank = rank;
    });

    current++;
    count++;
    citr++;
  }

  if (citr == cs_by_points.end()) {
    // Done.
  } else {
    // recursive call
    uint64_t next_value = citr->by_cs_points();
    action next_execution(
        permission_level{get_self(), "active"_n},
        get_self(),
        "rankcs"_n,
        std::make_tuple(next_value, chunk + 1, chunksize)
    );

    transaction tx;
    tx.actions.emplace_back(next_execution);
    tx.delay_sec = 1;
    tx.send(next_value, _self);
    
  }


}

void harvest::payforcpu(name account) {
    require_auth(get_self()); // satisfied by payforcpu permission
    require_auth(account);

    auto uitr = users.find(account.value);
    check(uitr != users.end(), "Not a Seeds user!");
}

void harvest::init_balance(name account)
{
  auto bitr = balances.find(account.value);
  if (bitr == balances.end()) {
    balances.emplace(_self, [&](auto& user) {
      user.account = account;
      user.planted = asset(0, seeds_symbol);
      user.reward = asset(0, seeds_symbol);
    });
  }
}

void harvest::check_user(name account)
{
  if (account == contracts::invites || account == contracts::onboarding) {
    return;
  }
  auto uitr = users.find(account.value);
  check(uitr != users.end(), "harvest: no user");
}

void harvest::check_asset(asset quantity)
{
  check(quantity.is_valid(), "invalid asset");
  check(quantity.symbol == seeds_symbol, "invalid asset");
}

void harvest::_deposit(asset quantity)
{
  check_asset(quantity);

  token::transfer_action action{contracts::token, {_self, "active"_n}};
  action.send(_self, contracts::bank, quantity, "");
}

void harvest::_withdraw(name beneficiary, asset quantity)
{
  check_asset(quantity);

  auto token_account = contracts::token;
  auto bank_account = contracts::bank;

  token::transfer_action action{contracts::token, {contracts::bank, "active"_n}};
  action.send(contracts::bank, beneficiary, quantity, "");
}

void harvest::testclaim(name from, uint64_t request_id, uint64_t sec_rewind) {
  require_auth(get_self());
  refund_tables refunds(get_self(), from.value);

  auto ritr = refunds.begin();
  check(ritr != refunds.end(), "No refund found");

  while (ritr != refunds.end()) {
    if (request_id == ritr->request_id) {
      refunds.modify(ritr, _self, [&](auto& refund) {
        refund.request_time = eosio::current_time_point().sec_since_epoch() - sec_rewind;
      });
    }
    ritr++;
  }
  
}

void harvest::testupdatecs(name account, uint64_t contribution_score) {
  require_auth(get_self());
<<<<<<< HEAD
  check(false, "implement testupdatecs");
=======
  auto csitr = cspoints.find(account.value);
  if (csitr == cspoints.end()) {
    if (contribution_score > 0) {
      cspoints.emplace(_self, [&](auto& item) {
        item.account = account;
        item.rank = contribution_score;
      });
      size_change(cs_size, 1);
    }
  } else {
    if (contribution_score > 0) {
      cspoints.modify(csitr, _self, [&](auto& item) {
        item.rank = contribution_score;
      });
    } else {
      cspoints.erase(csitr);
      size_change(cs_size, -1);
    }
  }
>>>>>>> d97c439e
}

  double harvest::get_rep_multiplier(name account) {
    //return 1.0;  // DEBUg FOR TESTINg otherwise everyone on testnet has 0

    auto ritr = rep.find(account.value);
    if (ritr == rep.end()) {
      return 0;
    }
    return utils::rep_multiplier_for_score(ritr->rank);

  }

void harvest::size_change(name id, int delta) {
  auto sitr = sizes.find(id.value);
  if (sitr == sizes.end()) {
    sizes.emplace(_self, [&](auto& item) {
      item.id = id;
      item.size = delta;
    });
  } else {
    uint64_t newsize = sitr->size + delta; 
    if (delta < 0) {
      if (sitr->size < -delta) {
        newsize = 0;
      }
    }
    sizes.modify(sitr, _self, [&](auto& item) {
      item.size = newsize;
    });
  }
}

void harvest::size_set(name id, uint64_t newsize) {
  auto sitr = sizes.find(id.value);
  if (sitr == sizes.end()) {
    sizes.emplace(_self, [&](auto& item) {
      item.id = id;
      item.size = newsize;
    });
  } else {
    sizes.modify(sitr, _self, [&](auto& item) {
      item.size = newsize;
    });
  }
}

uint64_t harvest::get_size(name id) {
  auto sitr = sizes.find(id.value);
  if (sitr == sizes.end()) {
    return 0;
  } else {
    return sitr->size;
  }
}

void harvest::change_total(bool add, asset quantity) {
  total_table tt = total.get_or_create(get_self(), total_table());
  if (tt.total_planted.amount == 0) {
    tt.total_planted = asset(0, seeds_symbol);
  }
  if (add) {
    tt.total_planted = tt.total_planted + quantity;
  } else {
    tt.total_planted = tt.total_planted - quantity;
  }
  total.set(tt, get_self());
}<|MERGE_RESOLUTION|>--- conflicted
+++ resolved
@@ -864,9 +864,6 @@
 
 void harvest::testupdatecs(name account, uint64_t contribution_score) {
   require_auth(get_self());
-<<<<<<< HEAD
-  check(false, "implement testupdatecs");
-=======
   auto csitr = cspoints.find(account.value);
   if (csitr == cspoints.end()) {
     if (contribution_score > 0) {
@@ -886,7 +883,6 @@
       size_change(cs_size, -1);
     }
   }
->>>>>>> d97c439e
 }
 
   double harvest::get_rep_multiplier(name account) {
