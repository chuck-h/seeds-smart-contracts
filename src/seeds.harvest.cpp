#include <eosio/eosio.hpp>
#include <eosio/system.hpp>
#include <seeds.harvest.hpp>

void harvest::reset() {
  require_auth(_self);

  auto bitr = balances.begin();
  while (bitr != balances.end()) {
    bitr = balances.erase(bitr);
  }
  
  name user = name("seedsuserbbb");
  refund_tables refunds(get_self(), user.value);

  auto ritr = refunds.begin();
  while (ritr != refunds.end()) {
    ritr = refunds.erase(ritr);
  }
  
  auto titr = txpoints.begin();
  while (titr != txpoints.end()) {
    titr = txpoints.erase(titr);
  }
  size_set(tx_points_size, 0);

  tx_points_tables orgtxpt(get_self(), "org"_n.value);
  auto otitr = orgtxpt.begin();
  while (otitr != orgtxpt.end()) {
    otitr = orgtxpt.erase(otitr);
  }
  size_set(org_tx_points_size, 0);

  auto sitr = sizes.begin();
  while (sitr != sizes.end()) {
    sitr = sizes.erase(sitr);
  }

  auto pitr = planted.begin();
  while (pitr != planted.end()) {
    pitr = planted.erase(pitr);
  }

  auto qitr = monthlyqevs.begin();
  while (qitr != monthlyqevs.end()) {
    qitr = monthlyqevs.erase(qitr);
  }

  auto csitr = cspoints.begin();
  while (csitr != cspoints.end()) {
    csitr = cspoints.erase(csitr);
  }

  total.remove();

  init_balance(_self);
}

void harvest::plant(name from, name to, asset quantity, string memo) {
  if (get_first_receiver() == contracts::token  &&  // from SEEDS token account
        to  ==  get_self() &&                     // to here
        quantity.symbol == seeds_symbol) {        // SEEDS symbol

    utils::check_asset(quantity);

    name target = from;

    if (!memo.empty()) {
      std::size_t found = memo.find(string("sow "));
      if (found!=std::string::npos) {
        string target_acct_name = memo.substr (4,string::npos);
        target = name(target_acct_name);
     } else {
        check(false, "invalid memo");
      }
    }

    check_user(target);

    init_balance(target);
    init_balance(_self);

    add_planted(target, quantity);

    _deposit(quantity);
  }
}

void harvest::add_planted(name account, asset quantity) {
  auto bitr = balances.find(account.value);
  balances.modify(bitr, _self, [&](auto& user) {
    user.planted += quantity;
  });
  auto pitr = planted.find(account.value);
  if (pitr == planted.end()) {
    planted.emplace(_self, [&](auto& item) {
      item.account = account;
      item.planted = quantity;
      item.rank = 0;
    });
    size_change(planted_size, 1);
  } else {
    planted.modify(pitr, _self, [&](auto& item) {
      item.planted += quantity;
    });
  }
  
  change_total(true, quantity);

}

void harvest::sub_planted(name account, asset quantity) {
  auto fromitr = balances.find(account.value);
  check(fromitr->planted.amount >= quantity.amount, "not enough planted balance");
  balances.modify(fromitr, _self, [&](auto& user) {
    user.planted -= quantity;
  });

  auto pitr = planted.find(account.value);
  check(pitr != planted.end(), "user has no balance");
  if (pitr->planted.amount == quantity.amount) {
    planted.erase(pitr);
    size_change(planted_size, -1);
  } else {
    planted.modify(pitr, _self, [&](auto& item) {
      item.planted -= quantity;
    });
  }
  
  change_total(false, quantity);

}

void harvest::sow(name from, name to, asset quantity) {
    require_auth(from);
    check_user(from);
    check_user(to);

    init_balance(from);
    init_balance(to);

    sub_planted(from, quantity);
    add_planted(to, quantity);

}


void harvest::claimrefund(name from, uint64_t request_id) {
  refund_tables refunds(get_self(), from.value);

  auto ritr = refunds.begin();
  check(ritr != refunds.end(), "No refund found");

  asset total = asset(0, seeds_symbol);
  name beneficiary = ritr->account;

  while (ritr != refunds.end()) {
    if (request_id == ritr->request_id) {
      uint32_t refund_time = ritr->request_time + ONE_WEEK * ritr->weeks_delay;
      if (refund_time < eosio::current_time_point().sec_since_epoch()) {
        total += ritr->amount;
        ritr = refunds.erase(ritr);
      }
      else{
        ritr++;
      }
    } else {
      ritr++;
    }
  }
  if (total.amount > 0) {
    _withdraw(beneficiary, total);
  }
  action(
      permission_level(contracts::history, "active"_n),
      contracts::history,
      "historyentry"_n,
      std::make_tuple(from, string("trackrefund"), total.amount, string(""))
   ).send();
}

void harvest::cancelrefund(name from, uint64_t request_id) {
  require_auth(from);

  refund_tables refunds(get_self(), from.value);

  auto ritr = refunds.begin();

  uint64_t totalReplanted = 0;

  while (ritr != refunds.end()) {
    if (request_id == ritr->request_id) {
      uint32_t refund_time = ritr->request_time + ONE_WEEK * ritr->weeks_delay;

      if (refund_time > eosio::current_time_point().sec_since_epoch()) {
        auto bitr = balances.find(from.value);

        add_planted(from, ritr->amount);

        totalReplanted += ritr->amount.amount;

        ritr = refunds.erase(ritr);
      } else {
        ritr++;
      }
    } else {
      ritr++;
    }
  }

  action(
      permission_level(contracts::history, "active"_n),
      contracts::history,
      "historyentry"_n,
      std::make_tuple(from, string("trackcancel"), totalReplanted, string(""))
   ).send();
}

void harvest::unplant(name from, asset quantity) {
  require_auth(from);
  check_user(from);

  auto bitr = balances.find(from.value);
  check(bitr->planted.amount >= quantity.amount, "can't unplant more than planted!");

  uint64_t lastRequestId = 0;
  uint64_t lastRefundId = 0;

  refund_tables refunds(get_self(), from.value);
  if (refunds.begin() != refunds.end()) {
    auto ritr = refunds.end();
    ritr--;
    lastRequestId = ritr->request_id;
    lastRefundId = ritr->refund_id;
  }

  uint64_t fraction = quantity.amount / 12;
  uint64_t remainder = quantity.amount % 12;

  for (uint64_t week = 1; week <= 12; week++) {

    uint64_t amt = fraction;

    if (week == 12) {
      amt = amt + remainder;
    }

    refunds.emplace(_self, [&](auto& refund) {
      refund.request_id = lastRequestId + 1;
      refund.refund_id = lastRefundId + week;
      refund.account = from;
      refund.amount = asset( amt, quantity.symbol );
      refund.weeks_delay = week;
      refund.request_time = eosio::current_time_point().sec_since_epoch();
    });
  }

  sub_planted(from, quantity);

}

ACTION harvest::updatetxpt(name account) {
  require_auth(get_self());
  auto uitr = users.get(account.value, "user not found");
  calc_transaction_points(account, uitr.type);
}

ACTION harvest::updatecs(name account) {
  require_auth(account);
  auto uitr = users.get(account.value, "user not found");
  calc_contribution_score(account, uitr.type);
}

ACTION harvest::updtotal() { // remove when balances are retired
  require_auth(get_self());

  auto bitr = balances.find(_self.value);
  total_table tt = total.get_or_create(get_self(), total_table());
  tt.total_planted = bitr->planted;
  total.set(tt, get_self());
}

ACTION harvest::calctotal(uint64_t startval) {
  require_auth(get_self());

  uint64_t limit = 300;
  total_table tt = total.get_or_create(get_self(), total_table());
  if (startval == 0) {
    tt.total_planted = asset(0, seeds_symbol);
  }

  auto pitr = startval == 0 ? planted.begin() : planted.find(startval);

  while (pitr != planted.end() && limit > 0) {
    tt.total_planted += pitr->planted;
    pitr++;
    limit--;
  }
  total.set(tt, get_self());

  if (pitr != planted.end()) {

    uint64_t next_value = pitr->account.value;
    action next_execution(
        permission_level{get_self(), "active"_n},
        get_self(),
        "calctotal"_n,
        std::make_tuple(next_value)
    );

    transaction tx;
    tx.actions.emplace_back(next_execution);
    tx.delay_sec = 1;
    tx.send(next_value, _self);

  } 
}

// copy everything to harvest table
// ACTION harvest::updharvest(uint64_t startval) {

//   total_table tt = total.get_or_create(get_self(), total_table());
//   tt.total_planted = asset(0, seeds_symbol);
//   total.set(tt, get_self());

//   uint64_t limit = 50;

//   auto bitr = startval == 0 ? balances.begin() : balances.find(startval);

//   while (bitr != balances.end() && limit > 0) {
//     if (bitr->planted.amount > 0 && bitr->account != _self) {
//       planted.emplace(_self, [&](auto& entry) {
//         entry.account = bitr->account;
//         entry.planted = bitr->planted;
//       });
//       size_change(planted_size, 1);
//       change_total(true, bitr->planted);
//     }
//     bitr++;
//     limit--;
//   }

//   if (bitr != balances.end()) {

//     uint64_t next_value = bitr->account.value;
//     action next_execution(
//         permission_level{get_self(), "active"_n},
//         get_self(),
//         "updharvest"_n,
//         std::make_tuple(next_value)
//     );

//     transaction tx;
//     tx.actions.emplace_back(next_execution);
//     tx.delay_sec = 1;
//     tx.send(next_value, _self);

//   } 
// }

// Calculate Transaction Points for a single account
// Returns count of iterations
uint32_t harvest::calc_transaction_points(name account, name type) {
  uint64_t three_moon_cycles = utils::moon_cycle * 3;
  uint64_t now = eosio::current_time_point().sec_since_epoch();
  uint64_t cutoffdate = now - three_moon_cycles;

  transaction_points_tables transactions(contracts::history, account.value);

  uint64_t count = 0;
  uint64_t total_points = 0;

  auto titr = transactions.rbegin();
  while (titr != transactions.rend() && titr -> timestamp >= cutoffdate) {

    total_points += titr -> points;

    titr++;
    count++;
  }

  if (type == name("organisation")) {
    setorgtxpt(account, total_points);
  } else {
    auto tx_points_itr = txpoints.find(account.value);

    if (tx_points_itr == txpoints.end()) {
      if (total_points > 0) {
        txpoints.emplace(_self, [&](auto& entry) {
          entry.account = account;
          entry.points = total_points;
        });
        size_change(tx_points_size, 1);
      }
    } else {
      if (total_points > 0) {
        txpoints.modify(tx_points_itr, _self, [&](auto& entry) {
          entry.points = total_points; 
        });
      } else {
        txpoints.erase(tx_points_itr);
        size_change(tx_points_size, -1);
      }
    }
  }

  return count;
}

void harvest::calctrxpts() {
    calctrxpt(0, 0, 400);
}

void harvest::calctrxpt(uint64_t start_val, uint64_t chunk, uint64_t chunksize) {
  require_auth(_self);

  check(chunksize > 0, "chunk size must be > 0");

  uint64_t total = utils::get_users_size();
  auto uitr = start_val == 0 ? users.begin() : users.lower_bound(start_val);
  uint64_t count = 0;

  while (uitr != users.end() && count < chunksize) {
    uint32_t num = calc_transaction_points(uitr->account, uitr->type);
    count += 1 + num;
    uitr++;
  }

  if (uitr == users.end()) {
    // done
  } else {
    uint64_t next_value = uitr->account.value;
    action next_execution(
        permission_level{get_self(), "active"_n},
        get_self(),
        "calctrxpt"_n,
        std::make_tuple(next_value, chunk + 1, chunksize)
    );

    transaction tx;
    tx.actions.emplace_back(next_execution);
    tx.delay_sec = 1;
    tx.send(next_value, _self);
  }
}

void harvest::rankorgtxs() {
  ranktx(0, 0, 200, "org"_n);
}

void harvest::ranktxs() {
  ranktx(0, 0, 200, contracts::harvest);
}

void harvest::ranktx(uint64_t start_val, uint64_t chunk, uint64_t chunksize, name table) {
  require_auth(_self);

  auto s = table == "org"_n ? org_tx_points_size : tx_points_size;
  uint64_t total = get_size(s);
  if (total == 0) return;

  tx_points_tables txpoints_table(get_self(), table.value);

  uint64_t current = chunk * chunksize;
  auto txpt_by_points = txpoints_table.get_index<"bypoints"_n>();
  auto titr = start_val == 0 ? txpt_by_points.begin() : txpt_by_points.lower_bound(start_val);
  uint64_t count = 0;

  while (titr != txpt_by_points.end() && count < chunksize) {

    uint64_t rank = utils::rank(current, total);

    txpt_by_points.modify(titr, _self, [&](auto& item) {
      item.rank = rank;
    });

    current++;
    count++;
    titr++;
  }

  if (titr == txpt_by_points.end()) {
    // Done.
  } else {
    // recursive call
    uint64_t next_value = titr->by_points();
    action next_execution(
        permission_level{get_self(), "active"_n},
        get_self(),
        "ranktx"_n,
        std::make_tuple(next_value, chunk + 1, chunksize, table)
    );

    transaction tx;
    tx.actions.emplace_back(next_execution);
    tx.delay_sec = 1;
    tx.send(next_value, _self);
    
  }

}

void harvest::rankplanteds() {
  rankplanted(0, 0, 200);
}

void harvest::rankplanted(uint128_t start_val, uint64_t chunk, uint64_t chunksize) {
  require_auth(_self);

  uint64_t total = get_size(planted_size);
  if (total == 0) return;

  uint64_t current = chunk * chunksize;
  auto planted_by_planted = planted.get_index<"byplanted"_n>();
  auto pitr = start_val == 0 ? planted_by_planted.begin() : planted_by_planted.lower_bound(start_val);
  uint64_t count = 0;

  while (pitr != planted_by_planted.end() && count < chunksize) {

    uint64_t rank = utils::rank(current, total);

    planted_by_planted.modify(pitr, _self, [&](auto& item) {
      item.rank = rank;
    });

    current++;
    count++;
    pitr++;
  }

  if (pitr == planted_by_planted.end()) {
    // Done.
  } else {
    // recursive call
    uint128_t next_value = pitr->by_planted();
    action next_execution(
        permission_level{get_self(), "active"_n},
        get_self(),
        "rankplanted"_n,
        std::make_tuple(next_value, chunk + 1, chunksize)
    );

    transaction tx;
    tx.actions.emplace_back(next_execution);
    tx.delay_sec = 1;
    tx.send(pitr->account.value, _self);
    
  }

}

void harvest::calccss() {
  calccs(0, 0, 200);
}

void harvest::calccs(uint64_t start_val, uint64_t chunk, uint64_t chunksize) {
  require_auth(_self);

  check(chunksize > 0, "chunk size must be > 0");

  uint64_t total = utils::get_users_size();
  auto uitr = start_val == 0 ? users.begin() : users.lower_bound(start_val);
  uint64_t count = 0;

  while (uitr != users.end() && count < chunksize) {
    calc_contribution_score(uitr->account, uitr->type);
    count++;
    uitr++;
  }

  if (uitr == users.end()) {
    // done
  } else {
    uint64_t next_value = uitr->account.value;
    action next_execution(
        permission_level{get_self(), "active"_n},
        get_self(),
        "calccs"_n,
        std::make_tuple(next_value, chunk + 1, chunksize)
    );

    transaction tx;
    tx.actions.emplace_back(next_execution);
    tx.delay_sec = 1;
    tx.send(next_value, _self);
  }
}

// [PS+RT+CB X Rep = Total Contribution Score]
void harvest::calc_contribution_score(name account, name type) {
  uint64_t planted_score = 0;
  uint64_t transactions_score = 0;
  uint64_t community_building_score = 0;
  uint64_t reputation_score = 0;

  auto pitr = planted.find(account.value);
  if (pitr != planted.end()) planted_score = pitr->rank;

  if (type == "organisation"_n) {
    tx_points_tables orgtxpoints(get_self(), "org"_n.value);
    auto titr = orgtxpoints.find(account.value);
    if (titr != orgtxpoints.end()) transactions_score = titr->rank;
  } else {
    auto titr = txpoints.find(account.value);
    if (titr != txpoints.end()) transactions_score = titr->rank;
  }

  auto citr = cbs.find(account.value);
  if (citr != cbs.end()) community_building_score = citr->rank;

  auto ritr = rep.find(account.value);
  if (ritr != rep.end()) reputation_score = ritr->rank;

  uint64_t contribution_points = ( (planted_score + transactions_score + community_building_score) * reputation_score * 2) / 100; 

  auto csitr = cspoints.find(account.value);
  if (csitr == cspoints.end()) {
    if (contribution_points > 0) {
      cspoints.emplace(_self, [&](auto& item) {
        item.account = account;
        item.contribution_points = contribution_points;
      });
      size_change(cs_size, 1);
    }
  } else {
    if (contribution_points > 0) {
      cspoints.modify(csitr, _self, [&](auto& item) {
        item.contribution_points = contribution_points;
      });
    } else {
      cspoints.erase(csitr);
      size_change(cs_size, -1);
    }
  }
}

void harvest::rankcss() {
  size_set(sum_rank_users, 0);
  size_set(sum_rank_orgs, 0);
  rankcs(0, 0, 200);
}

void harvest::rankcs(uint64_t start_val, uint64_t chunk, uint64_t chunksize) {
  require_auth(_self);

  uint64_t total = get_size(cs_size);
  if (total == 0) return;

  uint64_t current = chunk * chunksize;
  auto cs_by_points = cspoints.get_index<"bycspoints"_n>();
  auto citr = start_val == 0 ? cs_by_points.begin() : cs_by_points.lower_bound(start_val);
  uint64_t count = 0;
  uint64_t sum_rank_u = 0;
  uint64_t sum_rank_o = 0;

  while (citr != cs_by_points.end() && count < chunksize) {

    uint64_t rank = utils::rank(current, total);

    cs_by_points.modify(citr, _self, [&](auto& item) {
      item.rank = rank;
    });

    auto uitr = users.find(citr -> account.value);
    if (uitr -> type != "organisation"_n) {
      sum_rank_u += rank;
    } else {
      sum_rank_o += rank;
    }

    current++;
    count++;
    citr++;
  }

  size_change(sum_rank_users, int64_t(sum_rank_u));
  size_change(sum_rank_orgs, int64_t(sum_rank_o));
  
  // print("sum rank users = ", sum_rank, "\n");

  if (citr == cs_by_points.end()) {
    // Done.
  } else {
    // recursive call
    uint64_t next_value = citr->by_cs_points();
    action next_execution(
        permission_level{get_self(), "active"_n},
        get_self(),
        "rankcs"_n,
        std::make_tuple(next_value, chunk + 1, chunksize)
    );

    transaction tx;
    tx.actions.emplace_back(next_execution);
    tx.delay_sec = 1;
    tx.send(next_value, _self);
    
  }

}

void harvest::payforcpu(name account) {
    require_auth(get_self()); // satisfied by payforcpu permission
    require_auth(account);

    auto uitr = users.find(account.value);
    check(uitr != users.end(), "Not a Seeds user!");
}

void harvest::init_balance(name account)
{
  auto bitr = balances.find(account.value);
  if (bitr == balances.end()) {
    balances.emplace(_self, [&](auto& user) {
      user.account = account;
      user.planted = asset(0, seeds_symbol);
      user.reward = asset(0, seeds_symbol);
    });
  }
}

void harvest::check_user(name account)
{
  if (account == contracts::onboarding) {
    return;
  }
  auto uitr = users.find(account.value);
  check(uitr != users.end(), "harvest: no user");
}

void harvest::check_asset(asset quantity)
{
  check(quantity.is_valid(), "invalid asset");
  check(quantity.symbol == seeds_symbol, "invalid asset");
}

void harvest::_deposit(asset quantity)
{
  check_asset(quantity);

  token::transfer_action action{contracts::token, {_self, "active"_n}};
  action.send(_self, contracts::bank, quantity, "");
}

void harvest::_withdraw(name beneficiary, asset quantity)
{
  check_asset(quantity);

  auto token_account = contracts::token;
  auto bank_account = contracts::bank;

  token::transfer_action action{contracts::token, {contracts::bank, "active"_n}};
  action.send(contracts::bank, beneficiary, quantity, "");
}

void harvest::testclaim(name from, uint64_t request_id, uint64_t sec_rewind) {
  require_auth(get_self());
  refund_tables refunds(get_self(), from.value);

  auto ritr = refunds.begin();
  check(ritr != refunds.end(), "No refund found");

  while (ritr != refunds.end()) {
    if (request_id == ritr->request_id) {
      refunds.modify(ritr, _self, [&](auto& refund) {
        refund.request_time = eosio::current_time_point().sec_since_epoch() - sec_rewind;
      });
    }
    ritr++;
  }
  
}

void harvest::testcspoints(name account, uint64_t contribution_points) {
  require_auth(get_self());
  auto csitr = cspoints.find(account.value);
  if (csitr == cspoints.end()) {
    if (contribution_points > 0) {
      cspoints.emplace(_self, [&](auto& item) {
        item.account = account;
        item.contribution_points = contribution_points;
      });
      size_change(cs_size, 1);
    }
  } else {
    if (contribution_points > 0) {
      cspoints.modify(csitr, _self, [&](auto& item) {
        item.contribution_points = contribution_points;
      });
    } else {
      cspoints.erase(csitr);
      size_change(cs_size, -1);
    }
  }
}

void harvest::testupdatecs(name account, uint64_t contribution_score) {
  require_auth(get_self());
  auto csitr = cspoints.find(account.value);
  if (csitr == cspoints.end()) {
    if (contribution_score > 0) {
      cspoints.emplace(_self, [&](auto& item) {
        item.account = account;
        item.rank = contribution_score;
      });
      size_change(cs_size, 1);
    }
  } else {
    if (contribution_score > 0) {
      cspoints.modify(csitr, _self, [&](auto& item) {
        item.rank = contribution_score;
      });
    } else {
      cspoints.erase(csitr);
      size_change(cs_size, -1);
    }
  }
}

  double harvest::get_rep_multiplier(name account) {
    //return 1.0;  // DEBUg FOR TESTINg otherwise everyone on testnet has 0

    auto ritr = rep.find(account.value);
    if (ritr == rep.end()) {
      return 0;
    }
    return utils::rep_multiplier_for_score(ritr->rank);

  }

void harvest::size_change(name id, int delta) {
  auto sitr = sizes.find(id.value);
  if (sitr == sizes.end()) {
    sizes.emplace(_self, [&](auto& item) {
      item.id = id;
      item.size = delta;
    });
  } else {
    uint64_t newsize = sitr->size + delta; 
    if (delta < 0) {
      if (sitr->size < -delta) {
        newsize = 0;
      }
    }
    sizes.modify(sitr, _self, [&](auto& item) {
      item.size = newsize;
    });
  }
}

void harvest::size_set(name id, uint64_t newsize) {
  auto sitr = sizes.find(id.value);
  if (sitr == sizes.end()) {
    sizes.emplace(_self, [&](auto& item) {
      item.id = id;
      item.size = newsize;
    });
  } else {
    sizes.modify(sitr, _self, [&](auto& item) {
      item.size = newsize;
    });
  }
}

uint64_t harvest::get_size(name id) {
  auto sitr = sizes.find(id.value);
  if (sitr == sizes.end()) {
    return 0;
  } else {
    return sitr->size;
  }
}

void harvest::change_total(bool add, asset quantity) {
  total_table tt = total.get_or_create(get_self(), total_table());
  if (tt.total_planted.amount == 0) {
    tt.total_planted = asset(0, seeds_symbol);
  }
  if (add) {
    tt.total_planted = tt.total_planted + quantity;
  } else {
    tt.total_planted = tt.total_planted - quantity;
  }
  total.set(tt, get_self());
}

ACTION harvest::setorgtxpt(name organization, uint64_t tx_points) {
  require_auth(get_self());

  tx_points_tables orgtxpoints(get_self(), "org"_n.value);
  
  auto oitr = orgtxpoints.find(organization.value);
  if (oitr == orgtxpoints.end()) {
    if (tx_points > 0) {
      orgtxpoints.emplace(_self, [&](auto& item) {
        item.account = organization;
        item.points = tx_points;
      });
      size_change(org_tx_points_size, 1);
    }
  } else {
    if (tx_points > 0) {
      orgtxpoints.modify(oitr, _self, [&](auto& item) {
        item.points = tx_points;
      });
    } else {
      orgtxpoints.erase(oitr);
      size_change(org_tx_points_size, -1);
    }
  } 

}

void harvest::calcmqevs () {
  require_auth(get_self());
  
  uint64_t day = utils::get_beginning_of_day_in_seconds();
  uint64_t cutoff = day - utils::moon_cycle;
  
  qev_tables qevs(contracts::history, contracts::history.value);
  check(qevs.begin() != qevs.end(), "The qevs table for " + contracts::history.to_string() + " is empty");

  auto qitr = qevs.rbegin();
  uint64_t total_volume = 0;

  while (qitr != qevs.rend() && qitr -> timestamp >= cutoff) {
    total_volume += qitr -> qualifying_volume;
    qitr++;
  }

  circulating_supply_table c = circulating.get();

  auto mqitr = monthlyqevs.find(day);
  
  if (mqitr != monthlyqevs.end()) {
    monthlyqevs.modify(mqitr, _self, [&](auto & item){
      item.qualifying_volume = total_volume;
      item.circulating_supply = c.circulating;
    });
  } else {
    monthlyqevs.emplace(_self, [&](auto & item){
      item.timestamp = day;
      item.qualifying_volume = total_volume;
      item.circulating_supply = c.circulating;
    });
  }
}

void harvest::testcalcmqev (uint64_t day, uint64_t total_volume, uint64_t circulating) {
  require_auth(get_self());
  
  auto mqitr = monthlyqevs.find(day);
  
  if (mqitr != monthlyqevs.end()) {
    monthlyqevs.modify(mqitr, _self, [&](auto & item){
      item.qualifying_volume = total_volume;
      item.circulating_supply = circulating;
    });
  } else {
    monthlyqevs.emplace(_self, [&](auto & item){
      item.timestamp = day;
      item.qualifying_volume = total_volume;
      item.circulating_supply = circulating;
    });
  }
}


void harvest::calcmintrate () {
  require_auth(get_self());

  uint64_t day = utils::get_beginning_of_day_in_seconds();
  auto previous_day_temp = eosio::time_point_sec((day - (3 * utils::moon_cycle)) / 86400 * 86400);
  uint64_t previous_day = previous_day_temp.utc_seconds;

  auto current_qev_itr = monthlyqevs.find(day);
  auto previous_qev_itr = monthlyqevs.find(previous_day);

  if (current_qev_itr == monthlyqevs.end() || previous_qev_itr == monthlyqevs.end()) { return; }

  double volume_growth = double(current_qev_itr -> qualifying_volume - previous_qev_itr -> qualifying_volume) / previous_qev_itr -> qualifying_volume;

  int64_t target_supply = (1.0 + volume_growth) * previous_qev_itr -> circulating_supply;

  int64_t delta = target_supply - current_qev_itr -> circulating_supply;

  double mint_rate = delta / 708.0;

<<<<<<< HEAD
  if (mint_rate < 0) { mint_rate = 0; }

=======
>>>>>>> 8775285e
  auto mitr = mintrate.begin();
  if (mitr != mintrate.end()) {
    mintrate.modify(mitr, _self, [&](auto & item){
      item.mint_rate = mint_rate;
      item.volume_growth = volume_growth * 10000;
      item.timestamp = eosio::current_time_point().sec_since_epoch();
    });
  } else {
    mintrate.emplace(_self, [&](auto & item){
      item.id = mintrate.available_primary_key();
      item.mint_rate = mint_rate;
      item.volume_growth = volume_growth * 10000;
      item.timestamp = eosio::current_time_point().sec_since_epoch();
    });
  }

}
<<<<<<< HEAD


uint64_t harvest::config_get(name key) {
  auto citr = config.find(key.value);
  if (citr == config.end()) { 
    check(false, ("settings: the "+key.to_string()+" parameter has not been initialized").c_str());
  }
  return citr->value;
}

void harvest::send_distribute_harvest (name key, asset amount) {

  cancel_deferred(key.value);

  action next_execution(
    permission_level{get_self(), "active"_n},
    get_self(),
    key,
    std::make_tuple(uint64_t(0), config_get("batchsize"_n), amount)
  );

  transaction tx;
  tx.actions.emplace_back(next_execution);
  tx.delay_sec = 1;
  tx.send(key.value, _self);

}

void harvest::withdraw_aux (name sender, name beneficiary, asset quantity, string memo) {
  token::transfer_action t_action{contracts::token, { sender, "active"_n }};
  t_action.send(sender, beneficiary, quantity, memo);
}

void harvest::runharvest() {
  require_auth(get_self());

  auto mitr = mintrate.begin();
  check(mitr != mintrate.end(), "mint rate table is empty");

  if (mitr -> mint_rate <= 0) { return; }

  asset quantity = asset(mitr -> mint_rate, test_symbol);
  string memo = "harvest";

  print("mint rate:", quantity, "\n");

  token::issue_action_test t_issue{contracts::token, { contracts::token, "minttst"_n }};
  t_issue.send(get_self(), quantity, memo);

  double users_percentage = config_get("hrvst.users"_n) / 1000000.0;
  double bios_percentage = config_get("hrvst.bios"_n) / 1000000.0;
  double orgs_percentage = config_get("hrvst.orgs"_n) / 1000000.0;
  double global_percentage = config_get("hrvst.global"_n) / 1000000.0;

  print("amount for users: ", asset(mitr -> mint_rate * users_percentage, test_symbol), "\n");
  print("amount for bios: ", asset(mitr -> mint_rate * bios_percentage, test_symbol), "\n");
  print("amount for orgs: ", asset(mitr -> mint_rate * orgs_percentage, test_symbol), "\n");
  print("amount for global: ", asset(mitr -> mint_rate * global_percentage, test_symbol), "\n");

  send_distribute_harvest("disthvstusrs"_n, asset(mitr -> mint_rate * users_percentage, test_symbol));
  send_distribute_harvest("disthvstbios"_n, asset(mitr -> mint_rate * bios_percentage, test_symbol));
  send_distribute_harvest("disthvstorgs"_n, asset(mitr -> mint_rate * orgs_percentage, test_symbol));

  withdraw_aux(get_self(), bankaccts::global, asset(mitr -> mint_rate * global_percentage, test_symbol), "harvest");

}

void harvest::disthvstusrs (uint64_t start, uint64_t chunksize, asset total_amount) {
  require_auth(get_self());

  auto csitr = start == 0 ? cspoints.begin() : cspoints.find(start);
  uint64_t count = 0;

  uint64_t sum_rank = get_size(sum_rank_users);
  check(sum_rank > 0, "the sum rank for users must be greater than zero");

  double fragment_seeds = total_amount.amount / double(sum_rank);
  
  while (csitr != cspoints.end() && count < chunksize) {

    auto uitr = users.find(csitr -> account.value);
    if (uitr != users.end() && uitr -> type != "organisation"_n && csitr -> rank > 0) {

      print("user:", uitr -> account, ", rank:", csitr -> rank, ", amount:", asset(csitr -> rank * fragment_seeds, test_symbol), "\n");
      withdraw_aux(get_self(), csitr -> account, asset(csitr -> rank * fragment_seeds, test_symbol), "harvest");
    
    }

    csitr++;
    count++;
  }

  if (csitr != cspoints.end()) {
    action next_execution(
      permission_level{get_self(), "active"_n},
      get_self(),
      "disthvstusrs"_n,
      std::make_tuple(csitr -> account.value, chunksize, total_amount)
    );

    transaction tx;
    tx.actions.emplace_back(next_execution);
    tx.delay_sec = 1;
    tx.send(sum_rank_users.value, _self);
  }

}

void harvest::disthvstbios (uint64_t start, uint64_t chunksize, asset total_amount) {
  require_auth(get_self());

  auto bitr = start == 0 ? bioregions.begin() : bioregions.find(start);

  uint64_t number_bioregions = distance(bioregions.begin(), bioregions.end());
  uint64_t count = 0;

  check(number_bioregions > 0, "number of bioregions must be greater than zero");
  double fragment_seeds = total_amount.amount / double(number_bioregions);

  while (bitr != bioregions.end() && count < chunksize) {

    // for the moment, all bioregions have rank 1
    print("bio:", bitr -> id, ", rank:", 1, ", amount:", asset(fragment_seeds, test_symbol), "\n");
    withdraw_aux(get_self(), name(bitr -> id), asset(fragment_seeds, test_symbol), "harvest");

    bitr++;
    count++;
  }

  if (bitr != bioregions.end()) {
    action next_execution(
      permission_level{get_self(), "active"_n},
      get_self(),
      "disthvstbios"_n,
      std::make_tuple(bitr -> id, chunksize, total_amount)
    );

    transaction tx;
    tx.actions.emplace_back(next_execution);
    tx.delay_sec = 1;
    tx.send(sum_rank_bios.value, _self);
  }

}

void harvest::disthvstorgs (uint64_t start, uint64_t chunksize, asset total_amount) {
  require_auth(get_self());

  auto csitr = start == 0 ? cspoints.begin() : cspoints.find(start);
  uint64_t count = 0;

  uint64_t sum_rank = get_size(sum_rank_orgs);
  check(sum_rank > 0, "the sum rank for organizations must be greater than zero");

  double fragment_seeds = total_amount.amount / double(sum_rank);
  
  while (csitr != cspoints.end() && count < chunksize) {

    auto uitr = users.find(csitr -> account.value);
    if (uitr != users.end() && uitr -> type == "organisation"_n && csitr -> rank > 0) {

      print("org:", uitr -> account, ", rank:", csitr -> rank, ", amount:", asset(csitr -> rank * fragment_seeds, test_symbol), "\n");
      withdraw_aux(get_self(), csitr -> account, asset(csitr -> rank * fragment_seeds, test_symbol), "harvest");
    
    }

    csitr++;
    count++;
  }

  if (csitr != cspoints.end()) {
    action next_execution(
      permission_level{get_self(), "active"_n},
      get_self(),
      "disthvstorgs"_n,
      std::make_tuple(csitr -> account.value, chunksize, total_amount)
    );

    transaction tx;
    tx.actions.emplace_back(next_execution);
    tx.delay_sec = 1;
    tx.send(sum_rank_orgs.value, _self);
  }
}
=======
>>>>>>> 8775285e
<|MERGE_RESOLUTION|>--- conflicted
+++ resolved
@@ -985,12 +985,7 @@
   int64_t delta = target_supply - current_qev_itr -> circulating_supply;
 
   double mint_rate = delta / 708.0;
-
-<<<<<<< HEAD
-  if (mint_rate < 0) { mint_rate = 0; }
-
-=======
->>>>>>> 8775285e
+s
   auto mitr = mintrate.begin();
   if (mitr != mintrate.end()) {
     mintrate.modify(mitr, _self, [&](auto & item){
@@ -1008,8 +1003,6 @@
   }
 
 }
-<<<<<<< HEAD
-
 
 uint64_t harvest::config_get(name key) {
   auto citr = config.find(key.value);
@@ -1192,6 +1185,4 @@
     tx.delay_sec = 1;
     tx.send(sum_rank_orgs.value, _self);
   }
-}
-=======
->>>>>>> 8775285e
+}