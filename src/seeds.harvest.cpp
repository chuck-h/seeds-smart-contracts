--- conflicted
+++ resolved
@@ -899,7 +899,6 @@
     });
   }
 }
-<<<<<<< HEAD
 
 void harvest::testcalcmqev (uint64_t day, uint64_t total_volume, uint64_t circulating) {
   require_auth(get_self());
@@ -940,6 +939,8 @@
   int64_t delta = target_supply - current_qev_itr -> circulating_supply;
 
   double mint_rate = delta / 708.0;
+
+  if (mint_rate < 0) { mint_rate = 0; }
 
   auto mitr = mintrate.begin();
   if (mitr != mintrate.end()) {
@@ -958,5 +959,3 @@
   }
 
 }
-=======
->>>>>>> 6a4e4d74
