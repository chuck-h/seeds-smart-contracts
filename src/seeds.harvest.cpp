--- conflicted
+++ resolved
@@ -678,7 +678,6 @@
   
 }
 
-<<<<<<< HEAD
 void harvest::testupdatecs(name account, uint64_t contribution_score) {
   require_auth(get_self());
   uint64_t now_time = eosio::current_time_point().sec_since_epoch();
@@ -696,7 +695,7 @@
     });
   }
 }
-=======
+
 void harvest::testsetrs(name account, uint64_t value) {
   require_auth(get_self());
   auto hitr = harveststat.find(account.value);
@@ -711,4 +710,3 @@
 
 }
 
->>>>>>> fa619696
