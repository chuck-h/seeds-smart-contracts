#include <seeds.vstandescrow.hpp>

void vstandescrow::reset() {
    require_auth(get_self());

    // auto it_e = escrows.begin();
    // while(it_e != escrows.end()){
    //     it_e = escrows.erase(it_e);
    // }

    // auto it_s = sponsors.begin();
    // while(it_s != sponsors.end()) {
    //     it_s = sponsors.erase(it_s);
    // }
}


void vstandescrow::init_balance(name user) {
    auto it = sponsors.find(user.value);
    
}

void vstandescrow::check_asset(asset quantity) {
    check(quantity.is_valid(), "invalid asset");
    check(quantity.symbol == seeds_symbol, "invalid asset");
}

void vstandescrow::trigger (const name&     trigger_source,
                            const name&     event_name,
                            const string&   notes) {
    require_auth (trigger_source);

    event_table e_t (get_self(), trigger_source.value);
    e_t.emplace (get_self(), [&](auto &e) {
        e.event_name    = event_name;
        e.notes         = notes;
    });
}

void vstandescrow::lock (   const name&         lock_type, 
                            const name&         sponsor, 
                            const name&         beneficiary,
                            const asset&        quantity, 
                            const name&         trigger_event, 
                            const name&         trigger_source,
                            const time_point&   vesting_date,
                            const string&       notes) {
    require_auth (sponsor);

    // only allow SEEDS
    check_asset (quantity);

    // check if the sponsor has enough balance
    auto it_b = sponsors.find(sponsor.value);        
    check(it_b != sponsors.end(), "vstandscrow: The user " + sponsor.to_string() + " does not have a balance entry");
    check(it_b -> liquid_balance >= quantity, "vstandscrow: The sponsor " + sponsor.to_string() + " does not have enough balance");
    sponsors.modify(it_b, _self, [&](auto & msponsor){
        msponsor.liquid_balance -= quantity;
        msponsor.locked_balance += quantity;
    });

    locks.emplace (get_self(), [&](auto &l) {
        l.id                = locks.available_primary_key();
        l.lock_type         = lock_type;
        l.sponsor           = sponsor;
        l.beneficiary       = beneficiary;
        l.quantity          = quantity;
        l.trigger_event     = trigger_event;
        l.trigger_source    = trigger_source;
        l.vesting_date      = vesting_date;
        l.notes             = notes;
    });
}

void vstandescrow::cancellock (const uint64_t& lock_id) {

    auto l_itr = locks.find (lock_id);
    check (l_itr != locks.end(), "Lock ID " + std::to_string(lock_id) + " does not exist.");

    require_auth (l_itr->sponsor);

    auto it_f = sponsors.find(l_itr->sponsor.value);
    sponsors.modify(it_f, get_self(), [&](auto & msponsor){
        msponsor.liquid_balance += l_itr->quantity;
        msponsor.locked_balance -= l_itr->quantity;
    });

    locks.erase (l_itr);
}

void vstandescrow::ontransfer(name from, name to, asset quantity, string memo) {
   
    // only catch transfer to self of the SEEDS symbol (could be opened up, but would require other data structure changes)
    // get_first_receiver confirms that the tokens came from the right account
<<<<<<< HEAD
    if (get_first_receiver() == contracts::token  &&    // from SEEDS token account
=======
    if (get_first_receiver() == "token"_n  &&    // from SEEDS token account
>>>>>>> bc8eee97
        to  ==  get_self() &&                    // sent to escrow.seeds contract
        quantity.symbol == seeds_symbol) {       // SEEDS symbol

        
        auto s_itr = sponsors.find (from.value);
        if (s_itr == sponsors.end()) {
            sponsors.emplace(get_self(), [&](auto &s){
                s.sponsor = from;
                s.liquid_balance = quantity;
            });
        } else {
            sponsors.modify (s_itr, get_self(), [&](auto &s) {
                s.liquid_balance += quantity;
            });
        }
    }   
}

// TODO: should not allow withdraw with funds that have associated locks
void vstandescrow::withdraw(name sponsor, asset quantity) {
    require_auth(sponsor);

    check_asset(quantity);  

    auto it = sponsors.find(sponsor.value);
    
    check(it != sponsors.end(), "vstandescrow: the user " + sponsor.to_string() + " does not have a balance entry");
    check(it -> liquid_balance >= quantity, "vstandescrow: the sponsor " + sponsor.to_string() + " does not have enough balance");

    auto token_account = "token"_n;
    token::transfer_action action{name(token_account), {_self, "active"_n}};
    action.send(_self, sponsor, quantity, "");

    // TODO: if, after this withdraw, sponsor's locked and liquid balances are zero, erase record
    auto it_s = sponsors.find(sponsor.value);
    sponsors.modify(it_s, _self, [&](auto & msponsor){
        msponsor.liquid_balance -= quantity;
    });
}

void vstandescrow::deduct_from_sponsor (name sponsor, asset locked_quantity) {
    auto it_c = sponsors.find(sponsor.value);

    // TODO: if it's the last of this sponsor's balance, erase record
    sponsors.modify(it_c, get_self(), [&](auto & msponsor){
        msponsor.locked_balance -= locked_quantity;
    });
}

void vstandescrow::claim(name beneficiary) {
    require_auth(beneficiary);

    auto locks_by_beneficiary = locks.get_index<"bybneficiary"_n>();
    auto it = locks_by_beneficiary.find(beneficiary.value);

    asset total_quantity = asset(0, seeds_symbol);
    check(it != locks_by_beneficiary.end(), "vstandscrow: The user " + beneficiary.to_string() + " does not have any locks.");

    while(it != locks_by_beneficiary.end()){

        if(it -> beneficiary != beneficiary)
            break;

        if (it->lock_type == "time"_n) {
            if(it -> vesting_date <= current_time_point()){
                deduct_from_sponsor (it->sponsor, it->quantity);
                total_quantity += it -> quantity;
                it = locks_by_beneficiary.erase(it);
            }
        } else if (it->lock_type == "event"_n) {
            event_table e_t (get_self(), it->trigger_source.value);
            auto e_itr = e_t.find (it->trigger_event.value);
            if (e_itr != e_t.end() && e_itr->event_date <= current_time_point()) {
                deduct_from_sponsor (it->sponsor, it->quantity);
                total_quantity += it -> quantity;
                it = locks_by_beneficiary.erase(it);
            } else {
                it++;
            }
        } else {
            it++;
        }
    }

    check(total_quantity > asset(0, seeds_symbol), "vstandscrow: The beneficiary does not have any available locks, try to claim them after their vesting date or triggering event");

<<<<<<< HEAD
    auto token_account = contracts::token;
=======
    auto token_account = "token"_n; //contracts::token;
>>>>>>> bc8eee97
    token::transfer_action action{name(token_account), {get_self(), "active"_n}};
    action.send(get_self(), beneficiary, total_quantity, "");
}










<|MERGE_RESOLUTION|>--- conflicted
+++ resolved
@@ -92,11 +92,7 @@
    
     // only catch transfer to self of the SEEDS symbol (could be opened up, but would require other data structure changes)
     // get_first_receiver confirms that the tokens came from the right account
-<<<<<<< HEAD
     if (get_first_receiver() == contracts::token  &&    // from SEEDS token account
-=======
-    if (get_first_receiver() == "token"_n  &&    // from SEEDS token account
->>>>>>> bc8eee97
         to  ==  get_self() &&                    // sent to escrow.seeds contract
         quantity.symbol == seeds_symbol) {       // SEEDS symbol
 
@@ -183,11 +179,7 @@
 
     check(total_quantity > asset(0, seeds_symbol), "vstandscrow: The beneficiary does not have any available locks, try to claim them after their vesting date or triggering event");
 
-<<<<<<< HEAD
     auto token_account = contracts::token;
-=======
-    auto token_account = "token"_n; //contracts::token;
->>>>>>> bc8eee97
     token::transfer_action action{name(token_account), {get_self(), "active"_n}};
     action.send(get_self(), beneficiary, total_quantity, "");
 }
