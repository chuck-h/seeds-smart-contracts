#include <seeds.scheduler.hpp>
#include <eosio/eosio.hpp>
#include <eosio/transaction.hpp>
#include <contracts.hpp>
#include <string>


uint64_t scheduler::is_ready_op (const name & operation, const uint64_t & timestamp) {

    auto itr = operations.find(operation.value);

    if(itr -> pause > 0) {
        print("transaction " + operation.to_string() + " is paused");
        return 0;
    }

    uint64_t periods = 0;

    periods = (timestamp - itr -> timestamp) / itr -> period;

    print("\nPERIODS: " + std::to_string(periods) + ", current_time: " + std::to_string(timestamp) + ", last_timestap: " + std::to_string(itr->timestamp) );

    return periods > 0 ? timestamp : 0;
    
}

uint64_t scheduler::is_ready_moon_op (const name & operation, const uint64_t & timestamp) {

    auto mitr = moonops.find(operation.value);

    if (mitr->pause > 0) {
        print("moon op " + operation.to_string() + " is paused");
        return 0;
    }

    uint64_t moon_timestamp = 0;

    if (mitr->start_time > mitr->last_moon_cycle_id) {
        moon_timestamp = mitr->start_time;
    } else {
        auto mpitr = moonphases.find(mitr->last_moon_cycle_id);
        std::advance(mpitr, mitr->quarter_moon_cycles);
        moon_timestamp = mpitr->timestamp;
    }

    return timestamp >= moon_timestamp ? moon_timestamp : 0;

}


ACTION scheduler::start() {
    require_auth(get_self());
    execute();
}

ACTION scheduler::stop() {
    require_auth(get_self());
    cancel_exec();
}

ACTION scheduler::reset() {
    reset_aux(true);
}

ACTION scheduler::updateops() {
    reset_aux(false);
}

void scheduler::reset_aux(bool destructive) {
    require_auth(get_self());

    cancel_exec();

    auto itr = operations.begin();
    while(itr != operations.end()){
        if (destructive || !should_preserve_op(itr->id)) {
            print(" erase "+itr->id.to_string());
            itr = operations.erase(itr);
        } else {
            print(" preserve "+itr->id.to_string());
            itr++;
        }
    }

    auto titr = test.begin();
    while(titr != test.end()){
        titr = test.erase(titr);
    }

    std::vector<name> id_v = { 
        name("exch.period"),
        name("tokn.resetw"),

        name("acct.rankrep"),
        name("acct.rorgrep"),
        name("acct.rankcbs"),
        name("acct.rorgcbs"),

        name("hrvst.ranktx"),
        name("hrvst.rankpl"),

        name("hrvst.calccs"), // after the above 4
        name("hrvst.rankcs"), 
        name("hrvst.rorgcs"),
        name("hrvst.calctx"), // 24h
        name("hrvst.rgncs"),

        name("org.clndaus"),
        name("org.rankregn"),

        name("hrvst.orgtxs"),

        name("prop.dvoices"),

        name("forum.rank"),
        name("forum.giverp"),

        name("hrvst.qevs"),
        name("hrvst.mintr"),
        name("hrvst.hrvst"),

        name("org.appuses"),
        name("org.rankapps"),

<<<<<<< HEAD
        name("onbrd.clean")
=======
        name("hstry.ptrxs")
>>>>>>> 426abbba
    };
    
    std::vector<name> operations_v = {
        name("onperiod"),
        name("resetweekly"),

        name("rankreps"),
        name("rankorgreps"),
        name("rankcbss"),
        name("rankorgcbss"),
        
        name("ranktxs"),
        name("rankplanteds"),

        name("calccss"),
        name("rankcss"),
        name("rankorgcss"),
        name("calctrxpts"),
        name("rankrgncss"),

        name("cleandaus"),
        name("rankregens"),

        name("rankorgtxs"),

        name("decayvoices"),

        name("rankforums"),
        name("givereps"),

        name("calcmqevs"),
        name("calcmintrate"),
        name("runharvest"),

        name("calcmappuses"),
        name("rankappuses"),

<<<<<<< HEAD
        name("chkcleanup")
=======
        name("cleanptrxs")
>>>>>>> 426abbba
    };

    std::vector<name> contracts_v = {
        contracts::exchange,
        contracts::token,

        contracts::accounts,
        contracts::accounts,
        contracts::accounts,
        contracts::accounts,

        contracts::harvest,
        contracts::harvest,

        contracts::harvest,
        contracts::harvest,
        contracts::harvest,
        contracts::harvest,
        contracts::harvest,

        contracts::organization,
        contracts::organization,

        contracts::harvest,

        contracts::proposals,

        contracts::forum,
        contracts::forum,

        contracts::harvest,
        contracts::harvest,
        contracts::harvest,

        contracts::organization,
        contracts::organization,

<<<<<<< HEAD
        contracts::onboarding
=======
        contracts::history
>>>>>>> 426abbba
    };

    std::vector<uint64_t> delay_v = {
        utils::seconds_per_day * 7,
        utils::seconds_per_day * 7,

        utils::seconds_per_hour,
        utils::seconds_per_hour,
        utils::seconds_per_hour,
        utils::seconds_per_hour,

        utils::seconds_per_hour,
        utils::seconds_per_hour,

        utils::seconds_per_hour,
        utils::seconds_per_hour,
        utils::seconds_per_hour,
        utils::seconds_per_day,
        utils::seconds_per_day,

        utils::seconds_per_day / 2,
        utils::seconds_per_day,

        utils::seconds_per_day,

        utils::seconds_per_day,
        
        utils::moon_cycle / 4,
        utils::moon_cycle / 4,

        utils::seconds_per_day,
        utils::seconds_per_day,
        utils::seconds_per_hour,

        utils::seconds_per_day,
        utils::seconds_per_day,

        utils::seconds_per_day
    };

    uint64_t now = current_time_point().sec_since_epoch();

    std::vector<uint64_t> timestamp_v = {
        now,
        now,

        now - utils::seconds_per_hour, 
        now - utils::seconds_per_hour,
        now - utils::seconds_per_hour,
        now - utils::seconds_per_hour,

        now - utils::seconds_per_hour, 
        now - utils::seconds_per_hour, 

        now + 300 - utils::seconds_per_hour, // kicks off 5 minutes later
        now + 600 - utils::seconds_per_hour, // kicks off 10 minutes later
        now + 600 - utils::seconds_per_hour, // kicks off 10 minutes later
        now,
        now + 600 - utils::seconds_per_hour, // kicks off 10 minutes later

        now,
        now,
        now,

        now,

        now,

        now,
        now - utils::seconds_per_hour,

        now,
        now + 600 - utils::seconds_per_hour,
        now,

        now,
        now + 600 - utils::seconds_per_hour, // kicks off 10 minutes later
<<<<<<< HEAD
=======
        
>>>>>>> 426abbba
        now
    };

    int i = 0;

    while(i < operations_v.size()){
        auto oitr = operations.find(id_v[i].value);
        if (oitr == operations.end()) {
            print(" adding op "+id_v[i].to_string());
            operations.emplace(_self, [&](auto & noperation){
                noperation.id = id_v[i];
                noperation.operation = operations_v[i];
                noperation.contract = contracts_v[i];
                noperation.pause = 0;
                noperation.period = delay_v[i];
                noperation.timestamp = timestamp_v[i];
            });
        } else {
            print(" skipping op "+id_v[i].to_string());
        }
        i++;
    }
}


ACTION scheduler::configop(name id, name action, name contract, uint64_t period, uint64_t starttime) {
    require_auth(_self);

    auto itr = operations.find(id.value);
    
    uint64_t now = current_time_point().sec_since_epoch();

    check(starttime == 0 || starttime >= now, "Start time cannot be in the past. Specify start time of 0 to start now.");

    uint64_t start = (starttime == 0) ? now : starttime;
    

    if(itr != operations.end()){
        operations.modify(itr, _self, [&](auto & moperation) {
            moperation.operation = action;
            moperation.contract = contract;
            moperation.period = period;
            moperation.pause = 0;
        });
    }
    else{
        operations.emplace(_self, [&](auto & noperation) {
            noperation.id = id;
            noperation.pause = 0;
            noperation.operation = action;
            noperation.contract = contract;
            noperation.period = period;
            noperation.timestamp = start - period;
        });
    }
}

ACTION scheduler::configmoonop(name id, name action, name contract, uint64_t quarter_moon_cycles, uint64_t starttime) {
    require_auth(_self);

    check(quarter_moon_cycles <= 4 && quarter_moon_cycles > 0, "invalid quarter moon cycles, it should be greater than zero and less or equals to 4");
    
    auto mitr = moonphases.find(starttime);
    check(mitr != moonphases.end(), "start time must be a valid moon phase timestamp");

    auto mop_itr = moonops.find(id.value);

    if (mop_itr != moonops.end()) {
        moonops.modify(mop_itr, _self, [&](auto & op){
            op.action = action;
            op.contract = contract;
            op.quarter_moon_cycles = quarter_moon_cycles;
            op.start_time = starttime;
            op.pause = 0;
        });
    } else {
        moonops.emplace(_self, [&](auto & op){
            op.id = id;
            op.action = action;
            op.contract = contract;
            op.quarter_moon_cycles = quarter_moon_cycles;
            op.start_time = starttime;
            op.last_moon_cycle_id = 0;
            op.pause = 0;
        });
    }
}

ACTION scheduler::moonphase(uint64_t timestamp, string phase_name, string eclipse) {
    require_auth(_self);

    eosio::time_point_sec tpsec(timestamp);
    eosio::time_point time = tpsec;

    auto itr = moonphases.find(timestamp);
    
    //uint64_t now = current_time_point().sec_since_epoch();

    check(time.sec_since_epoch() == timestamp, "timestamp doesn't match time " + std::to_string(timestamp) + " vs " + std::to_string(time.sec_since_epoch())); 

    if(itr != moonphases.end()){
        moonphases.modify(itr, _self, [&](auto & item) {
            item.time = time;
            item.phase_name = phase_name;
            item.eclipse = eclipse;
        });
    }
    else{
        moonphases.emplace(_self, [&](auto & item) {
            item.timestamp = timestamp;
            item.time = time;
            item.phase_name = phase_name;
            item.eclipse = eclipse;
        });
    }

}

ACTION scheduler::removeop(name id) {
    require_auth(get_self());

    auto itr = operations.find(id.value);
    if (itr != operations.end()) {
        operations.erase(itr);
        return;
    }

    auto mitr = moonops.find(id.value);
    if (mitr != moonops.end()) {
        moonops.erase(mitr);
        return;
    }

    check(false, contracts::scheduler.to_string() + ": the operation " + id.to_string() + " does not exist");
}

ACTION scheduler::pauseop(name id, uint8_t pause) {
    require_auth(get_self());

    auto itr = operations.find(id.value);
    if (itr != operations.end()) {
        operations.modify(itr, _self, [&](auto & moperation) {
            moperation.pause = pause;
        });
        return;
    }

    auto mitr = moonops.find(id.value);
    if (mitr != moonops.end()) {
        moonops.modify(mitr, _self, [&](auto & moonop){
            moonop.pause = pause;
        });
        return;
    }

    check(false, contracts::scheduler.to_string() + ": the operation " + id.to_string() + " does not exist");
}

ACTION scheduler::execute() {
   // require_auth(_self);

   // print("Executing...");

    /*
        Just as quick reminder.
        
        1.- To run inline actions from an external contract eosio.code permission is needed, the way to add it is:
                
                cleos set account permission YOUR_ACCOUNT active 
                '{"threshold": 1,"keys": [{"key": "YOUR_PUBLIC_KEY","weight": 1}], 
                "accounts": [{"permission":{"actor":"YOUR_ACCOUNT","permission":"eosio.code"},"weight":1}]}' 
                -p YOUR_ACCOUNT@owner


        2.- This function does not require authorization from _self, to make this function more secure, 
            a custom permission for running this function is needed,
            the way we can assing a custom permission to an account is:
                
                cleos set account permission YOUR_ACCOUNT CUSTOM_PERMISSION 
                '{"threshold":1,"keys":[{"key":"YOUR_PUBLIC_KEY","weight":1}]}' "active" -p YOUR_ACCOUNT@active

            Then we need to link the permission to an action, this is the way:

                cleos set action permission YOUR_ACCOUNT CONTRACT ACTION CUSTOM_PERMISSION
            
            By doing this, we are restricting the ACTION to be callable only for an account who has the CUSTOM_PERMISSION
    */

    // =======================
    // cancel deferred execution if any
    // =======================

    cancel_deferred(contracts::scheduler.value);

    // =======================
    // execute operations
    // =======================

    auto ops_by_last_executed = operations.get_index<"bytimestamp"_n>();
    auto itr = ops_by_last_executed.begin();
    bool has_executed = false;

    uint64_t timestamp = eosio::current_time_point().sec_since_epoch();

    while(itr != ops_by_last_executed.end()) {
        if(is_ready_op(itr -> id, timestamp)){

            print("\nOperation to be executed: " + itr -> id.to_string(), "\n");

            exec_op(itr->id, itr->contract, itr->operation);

            ops_by_last_executed.modify(itr, _self, [&](auto & operation) {
                operation.timestamp = timestamp;
            });

            has_executed = true;
            
            break;
        }
        itr++;
    }

    if (!has_executed) {
        auto moonops_by_last_cycle = moonops.get_index<"bylastcycle"_n>();
        auto mitr = moonops_by_last_cycle.begin();
        
        while (mitr != moonops_by_last_cycle.end()) {
            uint64_t used_timestamp = is_ready_moon_op(mitr->id, timestamp);
            if (used_timestamp) {
                print("\nMoon operation to be executed: " + mitr->id.to_string(), "\n");

                exec_op(mitr->id, mitr->contract, mitr->action);

                moonops_by_last_cycle.modify(mitr, _self, [&](auto & operation){
                    operation.last_moon_cycle_id = used_timestamp;
                });

                has_executed = true;

                break;
            }
            mitr++;
        }
    }

    // =======================
    // schedule next execution
    // =======================

    auto it_s = has_executed ? 1 : config.get(seconds_to_execute.value, (contracts::scheduler.to_string() + ": the parameter " + seconds_to_execute.to_string() + " is not configured in " + contracts::settings.to_string()).c_str()).value;

    action next_execution(
        permission_level{get_self(), "active"_n},
        get_self(),
        "execute"_n,
        std::make_tuple()
    );

    print("Creating the deferred transaction...");

    transaction tx;
    tx.actions.emplace_back(next_execution);
    tx.delay_sec = it_s;
    tx.send(contracts::scheduler.value /*eosio::current_time_point().sec_since_epoch() + 30*/, _self);
    

}

void scheduler::cancel_exec() {
    require_auth(get_self());
    cancel_deferred(contracts::scheduler.value);
}

ACTION scheduler::test1() {
    require_auth(get_self());

    name testname = "unit.test.1"_n;

    auto itr = test.find(testname.value);
    
    if( itr != test.end() ){
        test.modify(itr, _self, [&](auto & item) {
            item.value += 1;
        });
    }
    else{
        test.emplace(_self, [&](auto & item) {
            item.param = testname;
            item.value = 0;
        });
    }

}

ACTION scheduler::test2() {
    require_auth(get_self());

    name testname = "unit.test.2"_n;

    auto itr = test.find(testname.value);
    
    if(itr != test.end()){
        test.modify(itr, _self, [&](auto & item) {
            item.value += 1;
        });
    }
    else{
        test.emplace(_self, [&](auto & item) {
            item.param = testname;
            item.value = 0;
        });
    }

}

ACTION scheduler::testexec(name op) {
    require_auth(get_self());
    auto operation = operations.get(op.value, "op not found");
    exec_op(op, operation.contract, operation.operation);

}
void scheduler::exec_op(name id, name contract, name operation) {
    
    action a = action(
        permission_level{contract, "execute"_n},
        contract,
        operation,
        std::make_tuple()
    );

    // transaction txa;
    // txa.actions.emplace_back(a);
    // txa.delay_sec = 0;
    // txa.send(eosio::current_time_point().sec_since_epoch() + 20, _self);

    a.send();
}


EOSIO_DISPATCH(scheduler,
    (configop)(configmoonop)(execute)(reset)(pauseop)(removeop)(stop)(start)(moonphase)(test1)(test2)(testexec)(updateops)
);<|MERGE_RESOLUTION|>--- conflicted
+++ resolved
@@ -122,11 +122,8 @@
         name("org.appuses"),
         name("org.rankapps"),
 
-<<<<<<< HEAD
         name("onbrd.clean")
-=======
         name("hstry.ptrxs")
->>>>>>> 426abbba
     };
     
     std::vector<name> operations_v = {
@@ -164,11 +161,8 @@
         name("calcmappuses"),
         name("rankappuses"),
 
-<<<<<<< HEAD
         name("chkcleanup")
-=======
         name("cleanptrxs")
->>>>>>> 426abbba
     };
 
     std::vector<name> contracts_v = {
@@ -206,11 +200,8 @@
         contracts::organization,
         contracts::organization,
 
-<<<<<<< HEAD
         contracts::onboarding
-=======
         contracts::history
->>>>>>> 426abbba
     };
 
     std::vector<uint64_t> delay_v = {
@@ -288,10 +279,7 @@
 
         now,
         now + 600 - utils::seconds_per_hour, // kicks off 10 minutes later
-<<<<<<< HEAD
-=======
         
->>>>>>> 426abbba
         now
     };
 
