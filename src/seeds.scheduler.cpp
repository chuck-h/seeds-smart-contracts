--- conflicted
+++ resolved
@@ -19,15 +19,9 @@
     uint64_t timestamp = eosio::current_time_point().sec_since_epoch();
     uint64_t periods = 0;
 
-<<<<<<< HEAD
-    uint64_t seconds_expired = (timestamp - itr -> timestamp);
-
-    periods = seconds_expired / itr -> period;
-=======
     periods = (timestamp - itr -> timestamp) / itr -> period;
 
     print("\nPERIODS: " + std::to_string(periods) + ", timestamp: " + std::to_string(timestamp) + ", timestap: " + std::to_string(itr->timestamp) );
->>>>>>> cdda0cad
 
     if(periods > 0) return true;
     return false;
@@ -81,11 +75,7 @@
 }
 
 
-<<<<<<< HEAD
-ACTION scheduler::configop(name action, name contract, uint64_t period_sec) {
-=======
 ACTION scheduler::configop(name id, name action, name contract, uint64_t period) {
->>>>>>> cdda0cad
     require_auth(_self);
 
     auto itr = operations.find(id.value);
@@ -94,12 +84,8 @@
         operations.modify(itr, _self, [&](auto & moperation) {
             moperation.operation = action;
             moperation.contract = contract;
-<<<<<<< HEAD
-            moperation.period = period_sec;
-=======
             moperation.period = period;
             moperation.pause = 0;
->>>>>>> cdda0cad
         });
     }
     else{
@@ -232,19 +218,6 @@
         itr++;
     }
 
-<<<<<<< HEAD
-    transaction trx{};
-    trx.actions.emplace_back(
-        permission_level(_self, "active"_n),
-        _self,"execute"_n,
-        std::make_tuple()
-    );
-    trx.delay_sec = 60;
-    trx.send(eosio::current_time_point().sec_since_epoch() + 30, _self);
-
-    
-=======
->>>>>>> cdda0cad
 }
 
 ACTION scheduler::cancelexec() {
