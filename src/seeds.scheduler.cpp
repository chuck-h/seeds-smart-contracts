#include <seeds.scheduler.hpp>
#include <eosio/eosio.hpp>
#include <eosio/transaction.hpp>
#include <contracts.hpp>
#include <string>


bool scheduler::is_ready_to_execute(name operation){
    auto itr = operations.find(operation.value);

    if (itr == operations.end()) {
        return false;
    }
    if(itr -> pause > 0) {
        print("transaction " + operation.to_string() + " is paused");
        return false;
    }

    uint64_t timestamp = eosio::current_time_point().sec_since_epoch();
    uint64_t periods = 0;

    periods = (timestamp - itr -> timestamp) / itr -> period;

    print("\nPERIODS: " + std::to_string(periods) + ", current_time: " + std::to_string(timestamp) + ", last_timestap: " + std::to_string(itr->timestamp) );

    if(periods > 0) return true;
    return false;
}


ACTION scheduler::start() {
    require_auth(get_self());
    execute();
}

ACTION scheduler::stop() {
    require_auth(get_self());
    cancel_exec();
}

ACTION scheduler::reset() {
    require_auth(get_self());

    cancel_exec();

    auto itr = operations.begin();
    while(itr != operations.end()){
        itr = operations.erase(itr);
    }

    auto titr = test.begin();
    while(titr != test.end()){
        titr = test.erase(titr);
    }

    

    std::vector<name> id_v = { 
        name("exch.period"),
<<<<<<< HEAD
        name("org.clndaus")
        name("tokn.resetw")
=======
        name("tokn.resetw"),

        name("acct.rankrep"),
        name("acct.rankcbs"),

        name("hrvst.ranktx"),
        name("hrvst.rankpl"),

        name("hrvst.calccs"), // after the above 4
        name("hrvst.rankcs"), 
        name("hrvst.calctx"), // 24h
>>>>>>> 0fcd79dd
    };
    
    std::vector<name> operations_v = {
        name("onperiod"),
<<<<<<< HEAD
        name("cleandaus")
        name("resetweekly")
=======
        name("resetweekly"),

        name("rankreps"),
        name("rankcbss"),
        
        name("ranktxs"),
        name("rankplanteds"),

        name("calccss"),
        name("rankcss"),
        name("calctrxpts"),
>>>>>>> 0fcd79dd
    };

    std::vector<name> contracts_v = {
        contracts::exchange,
<<<<<<< HEAD
        contracts::organization
        contracts::token
=======
        contracts::token,

        contracts::accounts,
        contracts::accounts,

        contracts::harvest,
        contracts::harvest,

        contracts::harvest,
        contracts::harvest,
        contracts::harvest,
>>>>>>> 0fcd79dd
    };

    std::vector<uint64_t> delay_v = {
        utils::seconds_per_day * 7,
<<<<<<< HEAD
        utils::seconds_per_day / 2
        utils::seconds_per_day * 7
=======
        utils::seconds_per_day * 7,

        utils::seconds_per_hour,
        utils::seconds_per_hour,

        utils::seconds_per_hour,
        utils::seconds_per_hour,

        utils::seconds_per_hour,
        utils::seconds_per_hour,
        utils::seconds_per_day,
>>>>>>> 0fcd79dd
    };

    uint64_t now = current_time_point().sec_since_epoch()+1;

    std::vector<uint64_t> timestamp_v = {
        now,
        now,

        now - utils::seconds_per_hour * 2, 
        now - utils::seconds_per_hour * 2, 

        now - utils::seconds_per_hour * 2, 
        now - utils::seconds_per_hour * 2, 

        now + 120 - utils::seconds_per_hour, // kicks off 2 minutes later
        now + 240 - utils::seconds_per_hour, // kicks off 4 minutes later
        now,
    };

    int i = 0;

    while(i < operations_v.size()){
        operations.emplace(_self, [&](auto & noperation){
            noperation.id = id_v[i];
            noperation.operation = operations_v[i];
            noperation.contract = contracts_v[i];
            noperation.pause = 0;
            noperation.period = delay_v[i];
            noperation.timestamp = now + i;
        });
        i++;
    }
}


ACTION scheduler::configop(name id, name action, name contract, uint64_t period, uint64_t starttime) {
    require_auth(_self);

    auto itr = operations.find(id.value);
    
    uint64_t now = current_time_point().sec_since_epoch();

    check(starttime == 0 || starttime >= now, "Start time cannot be in the past. Specify start time of 0 to start now.");

    uint64_t start = (starttime == 0) ? now : starttime;
    

    if(itr != operations.end()){
        operations.modify(itr, _self, [&](auto & moperation) {
            moperation.operation = action;
            moperation.contract = contract;
            moperation.period = period;
            moperation.pause = 0;
        });
    }
    else{
        operations.emplace(_self, [&](auto & noperation) {
            noperation.id = id;
            noperation.pause = 0;
            noperation.operation = action;
            noperation.contract = contract;
            noperation.period = period;
            noperation.timestamp = start - period;
        });
    }
}

ACTION scheduler::removeop(name id) {
    require_auth(get_self());

    auto itr = operations.find(id.value);
    check(itr != operations.end(), contracts::scheduler.to_string() + ": the operation " + id.to_string() + " does not exist");

    operations.erase(itr);
}

ACTION scheduler::pauseop(name id, uint8_t pause) {
    require_auth(get_self());

    auto itr = operations.find(id.value);
    check(itr != operations.end(), contracts::scheduler.to_string() + ": the operation " + id.to_string() + " does not exist");

    operations.modify(itr, _self, [&](auto & moperation) {
        moperation.pause = pause;
    });
}

ACTION scheduler::confirm(name operation) {
    require_auth(get_self());

    print("Confirm the execution of " + operation.to_string());

    auto itr = operations.find(operation.value);
    check(itr != operations.end(), "Operation does not exist");

    operations.modify(itr, _self, [&](auto & moperation) {
        moperation.timestamp = current_time_point().sec_since_epoch();
    });
}


ACTION scheduler::execute() {
   // require_auth(_self);

   // print("Executing...");

    /*
        Just as quick reminder.
        
        1.- To run inline actions from an external contract eosio.code permission is needed, the way to add it is:
                
                cleos set account permission YOUR_ACCOUNT active 
                '{"threshold": 1,"keys": [{"key": "YOUR_PUBLIC_KEY","weight": 1}], 
                "accounts": [{"permission":{"actor":"YOUR_ACCOUNT","permission":"eosio.code"},"weight":1}]}' 
                -p YOUR_ACCOUNT@owner


        2.- This function does not require authorization from _self, to make this function more secure, 
            a custom permission for running this function is needed,
            the way we can assing a custom permission to an account is:
                
                cleos set account permission YOUR_ACCOUNT CUSTOM_PERMISSION 
                '{"threshold":1,"keys":[{"key":"YOUR_PUBLIC_KEY","weight":1}]}' "active" -p YOUR_ACCOUNT@active

            Then we need to link the permission to an action, this is the way:

                cleos set action permission YOUR_ACCOUNT CONTRACT ACTION CUSTOM_PERMISSION
            
            By doing this, we are restricting the ACTION to be callable only for an account who has the CUSTOM_PERMISSION
    */

    // =======================
    // cancel deferred execution if any
    // =======================

    cancel_deferred(contracts::scheduler.value);

    // =======================
    // execute operations
    // =======================

    auto ops_by_last_executed = operations.get_index<"bytimestamp"_n>();
    auto itr = ops_by_last_executed.begin();
    bool has_executed = false;

    while(itr != ops_by_last_executed.end()) {
        if(is_ready_to_execute(itr -> id)){

            print("\nOperation to be executed: " + itr -> id.to_string());

            exec_op(itr->id, itr->contract, itr->operation);

            has_executed = true;
            
            break;
        }
        itr++;
    }

    // =======================
    // schedule next execution
    // =======================

    auto it_s = has_executed ? 1 : config.get(seconds_to_execute.value, (contracts::scheduler.to_string() + ": the parameter " + seconds_to_execute.to_string() + " is not configured in " + contracts::settings.to_string()).c_str()).value;

    action next_execution(
        permission_level{get_self(), "active"_n},
        get_self(),
        "execute"_n,
        std::make_tuple()
    );

    print("Creating the deferred transaction...");

    transaction tx;
    tx.actions.emplace_back(next_execution);
    tx.delay_sec = it_s;
    tx.send(contracts::scheduler.value /*eosio::current_time_point().sec_since_epoch() + 30*/, _self);
    

}

void scheduler::cancel_exec() {
    require_auth(get_self());
    cancel_deferred(contracts::scheduler.value);
}

ACTION scheduler::test1() {
    require_auth(get_self());

    name testname = "unit.test.1"_n;

    auto itr = test.find(testname.value);
    
    if( itr != test.end() ){
        test.modify(itr, _self, [&](auto & item) {
            item.value += 1;
        });
    }
    else{
        test.emplace(_self, [&](auto & item) {
            item.param = testname;
            item.value = 0;
        });
    }

}

ACTION scheduler::test2() {
    require_auth(get_self());

    name testname = "unit.test.2"_n;

    auto itr = test.find(testname.value);
    
    if(itr != test.end()){
        test.modify(itr, _self, [&](auto & item) {
            item.value += 1;
        });
    }
    else{
        test.emplace(_self, [&](auto & item) {
            item.param = testname;
            item.value = 0;
        });
    }

}

ACTION scheduler::testexec(name op) {
    require_auth(get_self());
    auto operation = operations.get(op.value, "op not found");
    exec_op(op, operation.contract, operation.operation);

}
void scheduler::exec_op(name id, name contract, name operation) {
    
    action a = action(
        permission_level{contract, "execute"_n},
        contract,
        operation,
        std::make_tuple()
    );

    // transaction txa;
    // txa.actions.emplace_back(a);
    // txa.delay_sec = 0;
    // txa.send(eosio::current_time_point().sec_since_epoch() + 20, _self);

    a.send();

    action c = action(
        permission_level{get_self(), "active"_n},
        get_self(),
        "confirm"_n,
        std::make_tuple(id)
    );

    c.send();
}


EOSIO_DISPATCH(scheduler,(configop)(execute)(reset)(confirm)(pauseop)(removeop)(stop)(start)(test1)(test2)(testexec));<|MERGE_RESOLUTION|>--- conflicted
+++ resolved
@@ -53,14 +53,8 @@
         titr = test.erase(titr);
     }
 
-    
-
     std::vector<name> id_v = { 
         name("exch.period"),
-<<<<<<< HEAD
-        name("org.clndaus")
-        name("tokn.resetw")
-=======
         name("tokn.resetw"),
 
         name("acct.rankrep"),
@@ -72,15 +66,12 @@
         name("hrvst.calccs"), // after the above 4
         name("hrvst.rankcs"), 
         name("hrvst.calctx"), // 24h
->>>>>>> 0fcd79dd
+
+        name("org.clndaus"),
     };
     
     std::vector<name> operations_v = {
         name("onperiod"),
-<<<<<<< HEAD
-        name("cleandaus")
-        name("resetweekly")
-=======
         name("resetweekly"),
 
         name("rankreps"),
@@ -92,15 +83,12 @@
         name("calccss"),
         name("rankcss"),
         name("calctrxpts"),
->>>>>>> 0fcd79dd
+
+        name("cleandaus"),
     };
 
     std::vector<name> contracts_v = {
         contracts::exchange,
-<<<<<<< HEAD
-        contracts::organization
-        contracts::token
-=======
         contracts::token,
 
         contracts::accounts,
@@ -112,15 +100,12 @@
         contracts::harvest,
         contracts::harvest,
         contracts::harvest,
->>>>>>> 0fcd79dd
+
+        contracts::organization,
     };
 
     std::vector<uint64_t> delay_v = {
         utils::seconds_per_day * 7,
-<<<<<<< HEAD
-        utils::seconds_per_day / 2
-        utils::seconds_per_day * 7
-=======
         utils::seconds_per_day * 7,
 
         utils::seconds_per_hour,
@@ -132,7 +117,8 @@
         utils::seconds_per_hour,
         utils::seconds_per_hour,
         utils::seconds_per_day,
->>>>>>> 0fcd79dd
+
+        utils::seconds_per_day / 2,
     };
 
     uint64_t now = current_time_point().sec_since_epoch()+1;
@@ -149,6 +135,8 @@
 
         now + 120 - utils::seconds_per_hour, // kicks off 2 minutes later
         now + 240 - utils::seconds_per_hour, // kicks off 4 minutes later
+        now,
+
         now,
     };
 
