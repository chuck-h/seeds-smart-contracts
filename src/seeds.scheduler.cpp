#include <seeds.scheduler.hpp>
#include <eosio/eosio.hpp>
#include <eosio/transaction.hpp>
#include <contracts.hpp>
#include <string>


bool scheduler::is_ready_to_execute(name operation){
    auto itr = operations.find(operation.value);

    if (itr == operations.end()) {
        return false;
    }
    if(itr -> pause > 0) {
        print("transaction " + operation.to_string() + " is paused");
        return false;
    }

    uint64_t timestamp = eosio::current_time_point().sec_since_epoch();
    uint64_t periods = 0;

    periods = (timestamp - itr -> timestamp) / itr -> period;

    print("\nPERIODS: " + std::to_string(periods) + ", current_time: " + std::to_string(timestamp) + ", last_timestap: " + std::to_string(itr->timestamp) );

    if(periods > 0) return true;
    return false;
}


ACTION scheduler::reset() {
    require_auth(get_self());

    cancelexec();

    auto itr = operations.begin();
    while(itr != operations.end()){
        itr = operations.erase(itr);
    }

    auto titr = test.begin();
    while(titr != test.end()){
        titr = test.erase(titr);
    }

    std::vector<name> id_v = { 
        name("cs.rep"), 
        name("cs.planted"),
        name("cs.trxpt"), 
        name("cs.trx"),
        name("cs.cbs"),
        name("cs.cs"),
        name("exch.period"),
    };
    
    std::vector<name> operations_v = {
        name("calcrep"),
        name("calcplanted"),
        name("calctrxpt"),
        name("calctrx"),
        name("calccbs"),
        name("calccs"),
        name("onperiod"),
    };

    std::vector<name> contracts_v = {
        contracts::harvest,
        contracts::harvest,
        contracts::harvest,
        contracts::harvest,
        contracts::harvest,
        contracts::harvest,
        contracts::exchange,
    };

    std::vector<uint64_t> delay_v = {
        60,
        60,
        60,
        60,
        60,
        60,
        utils::seconds_per_day * 7,
    };

    int i = 0;
    uint64_t now = current_time_point().sec_since_epoch()+1;

    while(i < 6){
        operations.emplace(_self, [&](auto & noperation){
            noperation.id = id_v[i];
            noperation.operation = operations_v[i];
            noperation.contract = contracts_v[i];
            noperation.pause = 0;
            noperation.period = delay_v[i];
            noperation.timestamp = now + i;
        });
        i++;
    }
}


ACTION scheduler::configop(name id, name action, name contract, uint64_t period) {
    require_auth(_self);

    auto itr = operations.find(id.value);
    
    if(itr != operations.end()){
        operations.modify(itr, _self, [&](auto & moperation) {
            moperation.operation = action;
            moperation.contract = contract;
            moperation.period = period;
            moperation.pause = 0;
        });
    }
    else{
        operations.emplace(_self, [&](auto & noperation) {
            noperation.id = id;
            noperation.pause = 0;
            noperation.operation = action;
            noperation.contract = contract;
            noperation.period = period;
            noperation.timestamp = current_time_point().sec_since_epoch();
        });
    }
}

ACTION scheduler::removeop(name id) {
    require_auth(get_self());

    auto itr = operations.find(id.value);
    check(itr != operations.end(), contracts::scheduler.to_string() + ": the operation " + id.to_string() + " does not exist");

    operations.erase(itr);
}

ACTION scheduler::pauseop(name id, uint8_t pause) {
    require_auth(get_self());

    auto itr = operations.find(id.value);
    check(itr != operations.end(), contracts::scheduler.to_string() + ": the operation " + id.to_string() + " does not exist");

    operations.modify(itr, _self, [&](auto & moperation) {
        moperation.pause = pause;
    });
}

ACTION scheduler::confirm(name operation) {
    require_auth(get_self());

    print("Confirm the execution of " + operation.to_string());

    auto itr = operations.find(operation.value);
    check(itr != operations.end(), "Operation does not exist");

    operations.modify(itr, _self, [&](auto & moperation) {
        moperation.timestamp = current_time_point().sec_since_epoch();
    });
}


ACTION scheduler::execute() {
   // require_auth(_self);

   print("Executing...");

    /*
        Just as quick reminder.
        
        1.- To run inline actions from an external contract eosio.code permission is needed, the way to add it is:
                
                cleos set account permission YOUR_ACCOUNT active 
                '{"threshold": 1,"keys": [{"key": "YOUR_PUBLIC_KEY","weight": 1}], 
                "accounts": [{"permission":{"actor":"YOUR_ACCOUNT","permission":"eosio.code"},"weight":1}]}' 
                -p YOUR_ACCOUNT@owner


        2.- This function does not require authorization from _self, to make this function more secure, 
            a custom permission for running this function is needed,
            the way we can assing a custom permission to an account is:
                
                cleos set account permission YOUR_ACCOUNT CUSTOM_PERMISSION 
                '{"threshold":1,"keys":[{"key":"YOUR_PUBLIC_KEY","weight":1}]}' "active" -p YOUR_ACCOUNT@active

            Then we need to link the permission to an action, this is the way:

                cleos set action permission YOUR_ACCOUNT CONTRACT ACTION CUSTOM_PERMISSION
            
            By doing this, we are restricting the ACTION to be callable only for an account who has the CUSTOM_PERMISSION
    */

    // =======================
    // cancel deferred execution if any
    // =======================

    cancel_deferred(contracts::scheduler.value);

    // =======================
    // schedule next execution
    // =======================

    auto it_s = config.find(seconds_to_execute.value);
    check(it_s != config.end(), contracts::scheduler.to_string() + ": the parameter " + seconds_to_execute.to_string() + " is not configured in " + contracts::settings.to_string());

    action next_execution(
        permission_level{get_self(), "active"_n},
        get_self(),
        "execute"_n,
        std::make_tuple()
    );

    print("Creating the diferred transaction...");

    transaction tx;
    tx.actions.emplace_back(next_execution);
    tx.delay_sec = it_s -> value;
    tx.send(contracts::scheduler.value /*eosio::current_time_point().sec_since_epoch() + 30*/, _self);
    

    // =======================
    // execute operations
    // =======================

    auto ops_by_last_executed = operations.get_index<"bytimestamp"_n>();
    auto itr = ops_by_last_executed.begin();

    while(itr != ops_by_last_executed.end()) {
        if(is_ready_to_execute(itr -> id)){

            print("Operation to be executed: " + itr -> id.to_string());

            action a = action(
<<<<<<< HEAD
                //permission_level{contracts::forum, "period"_n},
                //permission_level(get_self(), "scheduled"_n),
                permission_level{contracts::forum, "execute"_n},
=======
                permission_level{itr -> contract, "execute"_n},
>>>>>>> 51e23dcb
                itr -> contract,
                itr -> operation,
                std::make_tuple()
            );

            // transaction txa;
            // txa.actions.emplace_back(a);
            // txa.delay_sec = 0;
            // txa.send(eosio::current_time_point().sec_since_epoch() + 20, _self);

            a.send();

            action c = action(
                permission_level{get_self(), "active"_n},
                get_self(),
                "confirm"_n,
                std::make_tuple(itr -> id)
            );

            c.send();

            break;
        }
        itr++;
    }

}

ACTION scheduler::cancelexec() {
    require_auth(get_self());
    cancel_deferred(contracts::scheduler.value);
}

ACTION scheduler::test1() {
    require_auth(get_self());

    name testname = "unit.test.1"_n;

    auto itr = test.find(testname.value);
    
    if( itr != test.end() ){
        test.modify(itr, _self, [&](auto & item) {
            item.value += 1;
        });
    }
    else{
        test.emplace(_self, [&](auto & item) {
            item.param = testname;
            item.value = 0;
        });
    }

}

ACTION scheduler::test2() {
    require_auth(get_self());

    name testname = "unit.test.2"_n;

    auto itr = test.find(testname.value);
    
    if(itr != test.end()){
        test.modify(itr, _self, [&](auto & item) {
            item.value += 1;
        });
    }
    else{
        test.emplace(_self, [&](auto & item) {
            item.param = testname;
            item.value = 0;
        });
    }

}



EOSIO_DISPATCH(scheduler,(configop)(execute)(reset)(confirm)(pauseop)(removeop)(cancelexec)(test1)(test2));<|MERGE_RESOLUTION|>--- conflicted
+++ resolved
@@ -230,13 +230,7 @@
             print("Operation to be executed: " + itr -> id.to_string());
 
             action a = action(
-<<<<<<< HEAD
-                //permission_level{contracts::forum, "period"_n},
-                //permission_level(get_self(), "scheduled"_n),
-                permission_level{contracts::forum, "execute"_n},
-=======
                 permission_level{itr -> contract, "execute"_n},
->>>>>>> 51e23dcb
                 itr -> contract,
                 itr -> operation,
                 std::make_tuple()
