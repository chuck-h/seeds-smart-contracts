--- conflicted
+++ resolved
@@ -78,12 +78,8 @@
         name("forum.rank"),
         name("forum.giverp"),
 
-<<<<<<< HEAD
-        name("hrvst.mqev"),
+        name("hrvst.qevs"),
         name("hrvst.mintr"),
-=======
-        name("hrvst.qevs"),
->>>>>>> 6a4e4d74
     };
     
     std::vector<name> operations_v = {
@@ -112,10 +108,7 @@
         name("givereps"),
 
         name("calcmqevs"),
-<<<<<<< HEAD
         name("calcmintrate"),
-=======
->>>>>>> 6a4e4d74
     };
 
     std::vector<name> contracts_v = {
@@ -144,10 +137,7 @@
         contracts::forum,
 
         contracts::harvest,
-<<<<<<< HEAD
-        contracts::harvest,
-=======
->>>>>>> 6a4e4d74
+        contracts::harvest,
     };
 
     std::vector<uint64_t> delay_v = {
@@ -176,10 +166,7 @@
         utils::moon_cycle / 4,
 
         utils::seconds_per_day,
-<<<<<<< HEAD
-        utils::seconds_per_day,
-=======
->>>>>>> 6a4e4d74
+        utils::seconds_per_day,
     };
 
     uint64_t now = current_time_point().sec_since_epoch();
@@ -210,10 +197,7 @@
         now - utils::seconds_per_hour,
 
         now,
-<<<<<<< HEAD
         now + 600 - utils::seconds_per_hour,
-=======
->>>>>>> 6a4e4d74
     };
 
     int i = 0;
