#include <seeds.scheduler.hpp>
#include <eosio/eosio.hpp>
#include <eosio/transaction.hpp>
#include <contracts.hpp>
#include <string>


bool scheduler::is_ready_to_execute(name operation){
    auto itr = operations.find(operation.value);

    if (itr == operations.end()) {
        return false;
    }
    if(itr -> pause > 0) {
        print("transaction " + operation.to_string() + " is paused");
        return false;
    }

    uint64_t timestamp = eosio::current_time_point().sec_since_epoch();
    uint64_t periods = 0;

    periods = (timestamp - itr -> timestamp) / itr -> period;

    print("\nPERIODS: " + std::to_string(periods) + ", current_time: " + std::to_string(timestamp) + ", last_timestap: " + std::to_string(itr->timestamp) );

    if(periods > 0) return true;
    return false;
}


ACTION scheduler::start() {
    require_auth(get_self());
    execute();
}

ACTION scheduler::stop() {
    require_auth(get_self());
    cancel_exec();
}

ACTION scheduler::reset() {
    require_auth(get_self());

    cancel_exec();

    auto itr = operations.begin();
    while(itr != operations.end()){
        itr = operations.erase(itr);
    }

    auto titr = test.begin();
    while(titr != test.end()){
        titr = test.erase(titr);
    }

    std::vector<name> id_v = { 
        name("exch.period"),
<<<<<<< HEAD
        name("acct.rankrep"),
        name("acct.rankcbs"),
        name("hrvst.txpt"),
        name("hrvst.txsc"),
        name("hrvst.plant"),
        name("hrvst.cspt"),
        name("hrvst.cs"),
=======
        name("tokn.resetw")
>>>>>>> 1206b220
    };
    
    std::vector<name> operations_v = {
        name("onperiod"),
<<<<<<< HEAD
        name("rankreps"),
        name("rankcbss"),
=======
        name("resetweekly")
>>>>>>> 1206b220
    };

    std::vector<name> contracts_v = {
        contracts::exchange,
<<<<<<< HEAD
        contracts::accounts,
        contracts::accounts,
=======
        contracts::token
>>>>>>> 1206b220
    };

    std::vector<uint64_t> delay_v = {
        utils::seconds_per_day * 7,
<<<<<<< HEAD
        utils::seconds_per_minute * 30,
        utils::seconds_per_minute * 30,
=======
        utils::seconds_per_day * 7
>>>>>>> 1206b220
    };

    int i = 0;
    uint64_t now = current_time_point().sec_since_epoch()+1;

    while(i < operations_v.size()){
        operations.emplace(_self, [&](auto & noperation){
            noperation.id = id_v[i];
            noperation.operation = operations_v[i];
            noperation.contract = contracts_v[i];
            noperation.pause = 0;
            noperation.period = delay_v[i];
            noperation.timestamp = now + i;
        });
        i++;
    }
}


ACTION scheduler::configop(name id, name action, name contract, uint64_t period, uint64_t starttime) {
    require_auth(_self);

    auto itr = operations.find(id.value);
    
    uint64_t now = current_time_point().sec_since_epoch();

    check(starttime == 0 || starttime >= now, "Start time cannot be in the past. Specify start time of 0 to start now.");

    uint64_t start = (starttime == 0) ? now : starttime;
    

    if(itr != operations.end()){
        operations.modify(itr, _self, [&](auto & moperation) {
            moperation.operation = action;
            moperation.contract = contract;
            moperation.period = period;
            moperation.pause = 0;
        });
    }
    else{
        operations.emplace(_self, [&](auto & noperation) {
            noperation.id = id;
            noperation.pause = 0;
            noperation.operation = action;
            noperation.contract = contract;
            noperation.period = period;
            noperation.timestamp = start - period;
        });
    }
}

ACTION scheduler::removeop(name id) {
    require_auth(get_self());

    auto itr = operations.find(id.value);
    check(itr != operations.end(), contracts::scheduler.to_string() + ": the operation " + id.to_string() + " does not exist");

    operations.erase(itr);
}

ACTION scheduler::pauseop(name id, uint8_t pause) {
    require_auth(get_self());

    auto itr = operations.find(id.value);
    check(itr != operations.end(), contracts::scheduler.to_string() + ": the operation " + id.to_string() + " does not exist");

    operations.modify(itr, _self, [&](auto & moperation) {
        moperation.pause = pause;
    });
}

ACTION scheduler::confirm(name operation) {
    require_auth(get_self());

    print("Confirm the execution of " + operation.to_string());

    auto itr = operations.find(operation.value);
    check(itr != operations.end(), "Operation does not exist");

    operations.modify(itr, _self, [&](auto & moperation) {
        moperation.timestamp = current_time_point().sec_since_epoch();
    });
}


ACTION scheduler::execute() {
   // require_auth(_self);

   // print("Executing...");

    /*
        Just as quick reminder.
        
        1.- To run inline actions from an external contract eosio.code permission is needed, the way to add it is:
                
                cleos set account permission YOUR_ACCOUNT active 
                '{"threshold": 1,"keys": [{"key": "YOUR_PUBLIC_KEY","weight": 1}], 
                "accounts": [{"permission":{"actor":"YOUR_ACCOUNT","permission":"eosio.code"},"weight":1}]}' 
                -p YOUR_ACCOUNT@owner


        2.- This function does not require authorization from _self, to make this function more secure, 
            a custom permission for running this function is needed,
            the way we can assing a custom permission to an account is:
                
                cleos set account permission YOUR_ACCOUNT CUSTOM_PERMISSION 
                '{"threshold":1,"keys":[{"key":"YOUR_PUBLIC_KEY","weight":1}]}' "active" -p YOUR_ACCOUNT@active

            Then we need to link the permission to an action, this is the way:

                cleos set action permission YOUR_ACCOUNT CONTRACT ACTION CUSTOM_PERMISSION
            
            By doing this, we are restricting the ACTION to be callable only for an account who has the CUSTOM_PERMISSION
    */

    // =======================
    // cancel deferred execution if any
    // =======================

    cancel_deferred(contracts::scheduler.value);

    // =======================
    // schedule next execution
    // =======================

    auto it_s = config.find(seconds_to_execute.value);
    check(it_s != config.end(), contracts::scheduler.to_string() + ": the parameter " + seconds_to_execute.to_string() + " is not configured in " + contracts::settings.to_string());

    action next_execution(
        permission_level{get_self(), "active"_n},
        get_self(),
        "execute"_n,
        std::make_tuple()
    );

    print("Creating the diferred transaction...");

    transaction tx;
    tx.actions.emplace_back(next_execution);
    tx.delay_sec = it_s -> value;
    tx.send(contracts::scheduler.value /*eosio::current_time_point().sec_since_epoch() + 30*/, _self);
    
    // =======================
    // execute operations
    // =======================

    auto ops_by_last_executed = operations.get_index<"bytimestamp"_n>();
    auto itr = ops_by_last_executed.begin();

    while(itr != ops_by_last_executed.end()) {
        if(is_ready_to_execute(itr -> id)){

            print("\nOperation to be executed: " + itr -> id.to_string());

            exec_op(itr->id, itr->contract, itr->operation);

            break;
        }
        itr++;
    }

}

void scheduler::cancel_exec() {
    require_auth(get_self());
    cancel_deferred(contracts::scheduler.value);
}

ACTION scheduler::test1() {
    require_auth(get_self());

    name testname = "unit.test.1"_n;

    auto itr = test.find(testname.value);
    
    if( itr != test.end() ){
        test.modify(itr, _self, [&](auto & item) {
            item.value += 1;
        });
    }
    else{
        test.emplace(_self, [&](auto & item) {
            item.param = testname;
            item.value = 0;
        });
    }

}

ACTION scheduler::test2() {
    require_auth(get_self());

    name testname = "unit.test.2"_n;

    auto itr = test.find(testname.value);
    
    if(itr != test.end()){
        test.modify(itr, _self, [&](auto & item) {
            item.value += 1;
        });
    }
    else{
        test.emplace(_self, [&](auto & item) {
            item.param = testname;
            item.value = 0;
        });
    }

}

ACTION scheduler::testexec(name op) {
    require_auth(get_self());
    auto operation = operations.get(op.value, "op not found");
    exec_op(op, operation.contract, operation.operation);

}
void scheduler::exec_op(name id, name contract, name operation) {
    
    action a = action(
        permission_level{contract, "execute"_n},
        contract,
        operation,
        std::make_tuple()
    );

    // transaction txa;
    // txa.actions.emplace_back(a);
    // txa.delay_sec = 0;
    // txa.send(eosio::current_time_point().sec_since_epoch() + 20, _self);

    a.send();

    action c = action(
        permission_level{get_self(), "active"_n},
        get_self(),
        "confirm"_n,
        std::make_tuple(id)
    );

    c.send();
}


EOSIO_DISPATCH(scheduler,(configop)(execute)(reset)(confirm)(pauseop)(removeop)(stop)(start)(test1)(test2)(testexec));<|MERGE_RESOLUTION|>--- conflicted
+++ resolved
@@ -55,47 +55,31 @@
 
     std::vector<name> id_v = { 
         name("exch.period"),
-<<<<<<< HEAD
-        name("acct.rankrep"),
-        name("acct.rankcbs"),
-        name("hrvst.txpt"),
-        name("hrvst.txsc"),
-        name("hrvst.plant"),
-        name("hrvst.cspt"),
-        name("hrvst.cs"),
-=======
         name("tokn.resetw")
->>>>>>> 1206b220
+        // name("acct.rankrep"),
+        // name("acct.rankcbs"),
+        // name("hrvst.txpt"),
+        // name("hrvst.txsc"),
+        // name("hrvst.plant"),
+        // name("hrvst.cspt"),
+        // name("hrvst.cs"),
     };
     
     std::vector<name> operations_v = {
         name("onperiod"),
-<<<<<<< HEAD
-        name("rankreps"),
-        name("rankcbss"),
-=======
         name("resetweekly")
->>>>>>> 1206b220
+        //name("rankreps"),
+        //name("rankcbss"),
     };
 
     std::vector<name> contracts_v = {
         contracts::exchange,
-<<<<<<< HEAD
-        contracts::accounts,
-        contracts::accounts,
-=======
         contracts::token
->>>>>>> 1206b220
     };
 
     std::vector<uint64_t> delay_v = {
         utils::seconds_per_day * 7,
-<<<<<<< HEAD
-        utils::seconds_per_minute * 30,
-        utils::seconds_per_minute * 30,
-=======
         utils::seconds_per_day * 7
->>>>>>> 1206b220
     };
 
     int i = 0;
