--- conflicted
+++ resolved
@@ -468,18 +468,10 @@
     auto titr = transactions.find(user.value);
     uint64_t invited_users_number = countrefs(user, 0);
 
-<<<<<<< HEAD
-
-    uint64_t min_planted =  50 * 10000;
-    uint64_t min_tx =  10;
-    uint64_t min_invited =  1;
-    uint64_t min_rep =  50;
-=======
     uint64_t min_planted = config_get("res.plant"_n);
     uint64_t min_tx = config_get("res.tx"_n);
     uint64_t min_invited = config_get("res.referred"_n);
     uint64_t min_rep = config_get("res.rep.pt"_n);
->>>>>>> 29674bec
 
     uint64_t reputation_points = rep.get(user.value,  "user has less than required reputation. Actual: 0").rep;
 
