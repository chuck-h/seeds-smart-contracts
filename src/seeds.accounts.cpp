--- conflicted
+++ resolved
@@ -197,13 +197,6 @@
   }
 }
 
-<<<<<<< HEAD
-name find_referrer(name account) {
-    auto ritr = refs.find(account.value);
-  
-  if (ritr == refs.end()) {
-    return not_found; // our reps tables are incomplete...
-=======
 void accounts::requestvouch(name account, name sponsor) {
   require_auth(account);
   check_user(sponsor);
@@ -218,7 +211,6 @@
   
   if (ritr == refs.end()) {
     return not_found; // our refs tables are incomplete...
->>>>>>> 51e23dcb
   }
 
   name referrer = ritr->referrer;
@@ -233,11 +225,7 @@
     
   name referrer = find_referrer(account);
   if (referrer == not_found) {
-<<<<<<< HEAD
-    return; // our reps tables are incomplete...
-=======
     return; // our refs tables are incomplete...
->>>>>>> 51e23dcb
   }
 
   // Add community building point +1
@@ -273,9 +261,6 @@
       auto amb_seeds_reward = config.get(amb_reward_param.value, "The seeds reward for orgs parameter has not been initialized yet.");
       asset amb_quantity(amb_seeds_reward.value, seeds_symbol);
 
-<<<<<<< HEAD
-      name owner = 
-=======
       // send reward to org
       send_reward(referrer, org_quantity);
 
@@ -287,7 +272,6 @@
           send_reward(ambassador, amb_quantity);
         }
       }
->>>>>>> 51e23dcb
 
     } 
     else 
@@ -300,11 +284,7 @@
       auto seeds_reward = config.get(seed_reward_param.value, "The seeds reward for individuals parameter has not been initialized yet.");
       asset quantity(seeds_reward.value, seeds_symbol);
 
-<<<<<<< HEAD
-      addrep(referrer, rep_points.value);
-=======
       send_addrep(referrer, rep_points.value);
->>>>>>> 51e23dcb
 
       send_reward(referrer, quantity);
     }
