--- conflicted
+++ resolved
@@ -1731,10 +1731,7 @@
   }
 }
 
-<<<<<<< HEAD
-=======
 // Note we don't need this since all accounts fill the criteria now
->>>>>>> 99d83af0
 ACTION accounts::migusersizes (uint64_t start, uint64_t chunksize) {
 
   require_auth(get_self());
@@ -1745,16 +1742,6 @@
   string none = "";
 
   while (uitr != users.end() && count < chunksize) {
-<<<<<<< HEAD
-    users.modify(uitr, _self, [&](auto & user){
-      user.nickname = user.nickname.size() <= 64 ? user.nickname : none;
-      user.image = user.image.size() <= 512 ? user.image : none;
-      user.roles = user.roles.size() <= 512 ? user.roles : none;
-      user.skills = user.skills.size() <= 512 ? user.skills : none;
-      user.interests = user.interests.size() <= 512 ? user.interests : none;
-    });
-    uitr++;
-=======
     if (uitr->image.size() >512 ||
         uitr->roles.size() > 512 ||
         uitr->skills.size() > 512 ||
@@ -1777,7 +1764,6 @@
     }
     uitr++;
     count++;
->>>>>>> 99d83af0
   }
 
   if (uitr != users.end()) {
